--- conflicted
+++ resolved
@@ -12,15 +12,12 @@
 plt.close('all')
 
 #%%
-<<<<<<< HEAD
-  
+
 # Define hysteresis model
 K = [0.1,0.8,10.0,10.0]
 W = [1.0,1.0,1.0,0.5]
 Ne = len(K)
 hys = HysteresisModel(Ne,K,W=W)
-=======
->>>>>>> d42bb0dc
 
 # Read force function from file
 fname = 'LW1_1607_MONTH.csv'
@@ -32,7 +29,7 @@
 plt.plot(disp_vals,F_vals)
 
 #%%
-<<<<<<< HEAD
+
 # Define spring
 K_spring = 1
 
@@ -45,7 +42,6 @@
 ax = axarr[2]
 ax.plot(disp_vals,label='measured')
 ax.legend()
-=======
 
 def run_sim(x,verbose=True,make_plot=False):
       
@@ -106,5 +102,4 @@
 #
 #x = minimize(run_sim,x0=[K_spring,*K_vals,*W_vals],
 #             method='Powell',
-#             options={'disp':True})
->>>>>>> d42bb0dc
+#             options={'disp':True})