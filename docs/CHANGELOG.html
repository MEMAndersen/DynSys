<h1>Changelog</h1>
<p>All notable changes to this project will be documented in this file.</p>
<p>The format is based on: 
<a href="http://keepachangelog.com/en/1.0.0/">Keep a Changelog</a>
and this project adheres to: 
<a href="http://semver.org/spec/v2.0.0.html">Semantic Versioning</a>.</p>
<hr />
<h2>Unreleased</h2>
<h3>Changed</h3>
<h3>Added</h3>
<ul>
<li>
<<<<<<< HEAD
<p>New module <code>eig_results.py</code> added, with class to act as container for 
  eigenvalue results, to replace previous dict usage. Coding is intended to be<br />
  backwards-compatible, but allows eigenproperties plot methods previously 
  housed as <code>DynSys()</code> class methods to more logically be implemented as 
  methods associated with the new <code>Eig_Results()</code> class.</p>
</li>
<li>
<p>Note with this change, the <code>Eig_Results()</code> class only holds unique data, i.e. 
  eigenvalues and left- and right-eigenvectors. All other eigenproperties are 
  calculated upon request. This is intended to be more robust and will ensure 
  consistent properties are always obtained.</p>
</li>
<li>
<p>Lots of alternative getter methods defined for <code>Eig_Results()</code> to be more 
  flexible with spellings / names when requesting certain attributes</p>
</li>
<li>
<p>New module <code>freq_response_results.py</code> added, with class to act as container 
  for frequency response results, to replace previous dict usage. Coding is 
  backwards-compatible, except <code>PlotFrequencyResponse()</code> method previously 
  implemented within <code>dynsys.py</code> now used as <code>FreqResponse_Results.plot()</code> 
  method</p>
</li>
</ul>
<h3>Fixed</h3>
<h3>Removed</h3>
<h2>[1.6.2] - 2018-10-19 - RIHY</h2>
<h3>Changed</h3>
<h3>Added</h3>
<ul>
<li>
<p>Option added to <code>LatSync_McRobie.__init__()</code> method, to allow system matrices 
  determined at each Np value considered to be stored for subsequent usage</p>
</li>
<li>
<p>Verbose output control added to <code>LatSync_McRobie()</code> class methods</p>
</li>
<li>
<p><code>LatSync_McRobie().calc_Np_crit()</code>: parameters / key results at 
  Np=Np_crit instability point extracted and held as attributes</p>
=======
<p><code>AnimateResults()</code> method updated to plot loading as well as deformed system</p>
</li>
<li>
<p><code>mesh.py</code> module added to faciliate definition or and manipulation of meshes
  (i.e. interconnected nodes and elements)</p>
</li>
<li>
<p><code>nodle.py</code> module added to provide methods for importing data from NODLE 
  Excel input files (COO and MEM data) and .res files (DIS data)</p>
>>>>>>> daca6c8c
</li>
</ul>
<h3>Fixed</h3>
<h3>Removed</h3>
<h2>[1.6.1] - 2018-10-18 - RIHY</h2>
<h3>Changed</h3>
<h3>Added</h3>
<h3>Fixed</h3>
<ul>
<li>Default mp(f) curve corrected; had previously mis-interpeted Fig 9(b) of 
  MacDonald's paper</li>
</ul>
<h3>Removed</h3>
<h2>[1.6.0] - 2018-10-18 - RIHY</h2>
<h3>Changed</h3>
<ul>
<li>'LatSync_McRobie' analysis extended to allow for frequency-dependent 
  damping and added mass effect of pedestrians, with default curves defined 
  based largely on John MacDonalds <em>'Lateral excitation of bridges by balancing 
  pedestrians'</em> paper, which has been included in the 'references' section.</li>
</ul>
<h3>Added</h3>
<ul>
<li>
<p><code>AnimateResults()</code> method updated to plot loading as well as deformed system</p>
</li>
<li>
<p>Lateral loading model in the spirit of UK NA to BS EN 1991-2 added</p>
</li>
</ul>
<h3>Fixed</h3>
<ul>
<li>Minor bug fixed, relating to selection of correct S_eff for mode</li>
</ul>
<h3>Removed</h3>
<h2>[1.5.1] - 2018-09-20 - RIHY</h2>
<h3>Changed</h3>
<ul>
<li>
<p><code>AnimateResults()</code> API updated to allow optional keywords to be passed down to
  methods called within, e.g. to customise plots/animations produced</p>
</li>
<li>
<p>Train analysis example updated to illustrate usage of <code>AnimateResults()</code> with 
  animation customisation</p>
</li>
</ul>
<h3>Added</h3>
<h3>Fixed</h3>
<h3>Removed</h3>
<h2>[1.5.0] - 2018-09-19 - RIHY</h2>
<h3>Changed</h3>
<h3>Added</h3>
<ul>
<li>
<p><code>AnimateResults()</code> method implemented properly (in a generalised fashion) for 
  the first time. System-specific plot methods defined for common system types</p>
</li>
<li>
<p><code>PlotEnergyResults()</code> and related calculation methods added to <code>TStep_results</code>
  class</p>
</li>
</ul>
<h3>Fixed</h3>
<h3>Removed</h3>
<h2>[1.4.2] - 2018-09-17 - RIHY</h2>
<h3>Changed</h3>
<ul>
<li>
<p>Improvements to how <code>event_funcs</code> and <code>post_event_funcs</code> are implemented 
  within <code>TStep()</code> class of <code>tstep.py</code></p>
</li>
<li>
<p>Bounce sim example implemented (in conjunction with the above code 
  updates)</p>
</li>
<li>
<p><code>CalcFreqResponse()</code> method and function interface revised to give code 
  that is better structured and more generally applicable.</p>
</li>
<li>
<p>Minor improvements to lat sync analysis:</p>
<ul>
<li>Analysis is extended in case of not detecting net zero damping within range 
  of pedestrian numbers originally specified</li>
<li>User control over verbose output added</li>
</ul>
</li>
</ul>
<h3>Added</h3>
<ul>
<li><code>UKNA_BSEN1991_2_Figure_NA_11()</code> function added to define Figure NA.11 in 
  UK NA to BS EN 1991-2:2003.</li>
</ul>
<h3>Fixed</h3>
<ul>
<li>Correction to Figure NA.9 in UK NA to BS EN 1991-2, as defined in PD6688-2
  has been implemented. Option added to select values according to each 
  standard, but default behaviour is to use the PD6688-2 correction.</li>
</ul>
<h3>Removed</h3>
<h2>[1.4.1] - 2018-07-23 - RIHY</h2>
<h3>Changed</h3>
<h3>Added</h3>
<ul>
<li>
<p><code>calc_Np_crit()</code> method added to <code>LatSync_McRobie()</code> class, to allow 
  critical number of pedestrians to cause lateral instability to be
  considered. This method is also now called by LatSync_McRobie().run().</p>
</li>
<li>
<p>Improvements to related plotting routines; Np_crit overlaid onto plots</p>
</li>
</ul>
<h3>Fixed</h3>
<h3>Removed</h3>
<h2>[1.4.0] - 2018-07-23 - RIHY</h2>
<h3>Changed</h3>
<h3>Added</h3>
<ul>
<li>
<p>Check added as to Scipy version when importing <code>tstep.py</code> module; v1.0 or 
  greater required (an exception will be raised otherwise, as <code>solve_ivp()</code> 
  method unavaliable in earlier versions.</p>
</li>
<li>
<p><code>scipy.linalg.null_space()</code> method now used when possible (i.e. when Scipy 
  v1.1 or greater is used), to save duplication of code in <code>null_space()</code> 
  method with <code>dynsys.py</code> module. In the future the plan will be to use the 
  Scipy method alone, to allow reduction in code.</p>
</li>
<li>
<p><code>LatSync_McRobie()</code> class defined within <code>ped_dyn.py</code> module. Implements 
  lateral synchorous vibration calculations per McRobie's Stockton on Tees 
  footbridge paper (refer <code>/references</code>). See also validation script, which 
  obtains excellent agreement with figures presented in McRobie's paper.</p>
</li>
</ul>
<h3>Fixed</h3>
<h3>Removed</h3>
<h2>[1.3.0] - 2018-07-20 - RIHY</h2>
<h3>Changed</h3>
<h3>Added</h3>
<ul>
<li>
<p>New method <code>transform_to_unconstrained()</code> defined in <code>dynsys.py</code> module, to 
  implement method for transforming a constrained system (i.e. a system with 
  constraint equations) into an equivilent unconstrained one. [This is a key 
  step in calculations such as complex eigensolution and evaluation of 
  frequency transfer matrix.]. This method can be generally used - but the 
  main motivation behind its implementation is to allow code reuse in multiple 
  methods of the core <code>DynSys</code> class, e.g. <code>DynSys.CalcEigenproperties()</code>.</p>
</li>
<li>
<p><code>DynSys.CalcEigenproperties()</code> method will now work for systems with 
  constraints. Accuracy of the implementation has been validated by extension 
  of Warburton TMD validation script.</p>
</li>
</ul>
<h3>Fixed</h3>
<h3>Removed</h3>
<h2>[1.2.2] - 2018-07-19 - RIHY</h2>
<h3>Changed</h3>
<h3>Added</h3>
<h3>Fixed</h3>
<ul>
<li>
<p>Further fix associated with lambda fix at v1.2.1: when multiple modes 
  included array of maximum modeshape ordinate now calculated and appropriate 
  value used in calculations targeting specific mode. Previous behaviour was to 
  obtain maximum ordinate across all modes, which is inaccurate when mode being 
  considered does not have this ordinate.</p>
</li>
<li>
<p>Minor fixes to iron-out runtime bugs in routines associated with steady-state 
  crowd loading analysis. Bugs relates to plotting and results reporting, i.e. 
  no impact on the accuracy of calculations made using previous versions.</p>
</li>
</ul>
<h3>Removed</h3>
<h2>[1.2.1] - 2018-07-17 - RIHY</h2>
<h3>Changed</h3>
<h3>Added</h3>
<ul>
<li><code>damper.py</code> module added; <code>TMD()</code> class defined within this module, to allow 
  tuned mass damper systems to be conveniently defined</li>
</ul>
<h3>Fixed</h3>
<ul>
<li>Bug associated with calculation of lambda factor for UK NA steady-state crowd 
  loading analysis fixed.</li>
</ul>
<h3>Removed</h3>
<h2>[1.2.0] - 2018-06-12 - RIHY</h2>
<h3>Changed</h3>
<ul>
<li>
<p>Pedestrian dynamics classes and functions moved to new module <code>ped_dyn.py</code>
  (previously these were within the <code>dyn_analysis.py</code> module)</p>
</li>
<li>
<p>Many method previously implemented as class methods of <code>DynSys</code> class now 
  re-implemented as functions within the <code>dynsys.py</code> module. Class methods 
  still exist as per previous versions, but these use the public functions to 
  do the work</p>
</li>
<li>
<p>Various misc updates to plotting methods within <code>tstep_results.py</code> module</p>
</li>
<li>
<p>The majority of docstrings have been reviewed/improved, to ensure they 
  reflect the source code and provide more references to theory, codes etc.</p>
</li>
</ul>
<h3>Added</h3>
<ul>
<li>
<p><code>tutorial.ipynb</code>, a IPython (Jupyter) notebook which provides an introduction 
  on how to go about using the classes/functions within the package</p>
</li>
<li>
<p>Crowd loading to UK NA to BS EN 1991-2 now implemented</p>
</li>
<li>
<p><code>CalcEigenproperties()</code> method of <code>DynSys</code> class reimplemented to handle 
  systems with constraints. Approach for unconstrained systems similar to 
  previous versions except <code>scipy.linalg.eig()</code> method now used.</p>
</li>
<li>
<p><code>/tests</code> updated: new test of <code>CalcEigenvalues()</code> method devised</p>
</li>
</ul>
<h3>Fixed</h3>
<ul>
<li>
<p>Bug as noted by BNCY in <code>dyn_analysis.py</code> now fixed. A check of the class 
  name of <code>loadtrain_obj</code> was being made, but as a result of recent changes 
  this was checking the derived class name.</p>
</li>
<li>
<p><code>trainAnalysis.py</code> updated with minor change to reflect new <code>stats_dict</code> 
  nested dict structure</p>
</li>
<li>
<p>Bug associated with output matrices fixed; was only an issue when re-defining 
  systems</p>
</li>
</ul>
<h3>Removed</h3>
<h2>[1.1.1] - 2018-05-22 - RIHY</h2>
<p><em>Hotfix responding to BNCY's 21/05/2018 email</em></p>
<h3>Fixed</h3>
<ul>
<li>Tempororary fix implemented to address bug, by commenting-out rows.
  To be addressed properly in future releases.</li>
</ul>
<h2>[1.1.0] - 2018-04-23 - RIHY</h2>
<h3>Changed</h3>
<ul>
<li>Version number now included in html docs</li>
</ul>
<h3>Added</h3>
<ul>
<li>New functionality to implement UK NA to BS EN 1992-1 footbridge dynamics:<ul>
<li>New class in <code>loading.py</code>, <code>UKNA_BSEN1991_2_walkers_joggers_loading</code>.
  Defines moving load group for walkers/joggers. Inherits most of the 
  functionality from existing <code>LoadTrain</code> class.</li>
<li>Figure functions, to return parameters given by code figures:<ul>
<li><code>UKNA_BSEN1991_2_Figure_NA_8</code> in <code>loading.py</code></li>
<li><code>UKNA_BSEN1991_2_Figure_NA_9</code> in <code>dyn_analysis.py</code></li>
</ul>
</li>
<li>New class in <code>dyn_analysis.py</code>, <code>UKNA_BSEN1991_2_walkers_joggers</code> (this 
  inherits functionality from existing <code>MovingLoadAnalysis</code> class)</li>
<li>New class in <code>dyn_analysis.py</code>, <code>PedestrianDynamics_transientAnalyses</code>.
  Inherits functionality from existing <code>Multiple</code> class. This can be used 
  to carry out all the necessary walking/jogging analyses for all modes.</li>
<li>Example added to <code>examples\Pedestrian dynamics\UK NA walkers joggers</code> to 
  test and illustrate the use of these number classes and functions   </li>
</ul>
</li>
</ul>
<h3>Fixed</h3>
<h3>Removed</h3>
<h2>[1.0.0] - 2018-04-17 - RIHY</h2>
<h3>Changed</h3>
<ul>
<li><code>warburton_TMD.py</code> validation script moved to subfolder. In future all validation
  scripts should be kept in subfolders to avoid confusion / cross-over of inputs</li>
<li>System matrices (e.g. M_mtrx, K_mtrx etc) now intended to be held as private 
  attributes; renames _M_mtrx, _C_mtrx to denote this change in intent. 
  <code>GetSystemMatrices()</code> member function of <code>DynSys</code> class re-instated (this 
  was previously marked as deprecated) and overhauled to act as the primary 
  get() function for obtaining system matrices</li>
<li>Significant non backwards-compatible overhaul of how constraints are defined 
  and handled internally within the <code>DynSys</code> class. Constraint matrices are 
  now held within a dict and kept local to each dynamic system. This allows for 
  straightforward addition/removal of constraints and improves modularity. </li>
<li>Improved functionality for systems with sub-systems appended using 
  <code>AppendSystem()</code> method</li>
<li>Plotting methods and response / response stats calculation methods revised to 
  be more structured and cater for systems with multiple subsystems</li>
<li><code>Graphviz</code> package used to produce call graphs for train analysis example script.
  This type of testing was found to be very assistive in diagnosing slow steps in 
  the analysis and allowed overall runtime to be dramatically improved. Tests like 
  this should be carried out periodically in the future. Dedicted subfolder made in 
  /tests folder for this purpose.</li>
</ul>
<h3>Added</h3>
<ul>
<li>Validation example added to verify accuracy or revised ResponseSpectrum()
  function. Example computes response spectra for the classic El-Centro (1940)
  earthquake and makes comparison against published plots. Excellent agreement 
  found!</li>
<li>New method <code>PrintResponseStats()</code> added to <code>tstep_results</code> class, to allow 
  response statistics to be printed to text window in a nice manner</li>
</ul>
<h3>Fixed</h3>
<ul>
<li>Bug fix for ResponseSpectrum() function in <code>dyn_analysis</code>. 
  Equation of motion corrected to be -M.a (minus sign previously omitted)
  Acceleration spectrum now based on <em>absolute</em> acceleration, as is conventional
  (previous versions omitted to add the input ground motion to the SDOF responses 
  calculated)</li>
</ul>
<h3>Removed</h3>
<ul>
<li>GetRealWorldDOFs() method removed from DynSys class (this had been marked as 
  deprecated since v0.1.0)</li>
</ul>
<h2>[0.5.1] - 2018-03-19 - RIHY</h2>
<h3>Changed</h3>
<ul>
<li><code>docs</code> remade (forgot to do this before releasing v0.5.0)</li>
</ul>
<h2>[0.5.0] - 2018-03-19 - RIHY</h2>
<h3>Added</h3>
<ul>
<li><code>ResponseSpectrum</code> function added to <code>dyn_analysis</code> module, to allow 
  calculation of SDOF response spectrum (per seismic analysis) based on ground 
  motion acceleration time series</li>
</ul>
<h3>Fixed</h3>
<ul>
<li>Bugs in plotting routines within <code>tstep_results</code> arising from change to 
  response results internal storage structure</li>
<li>Miscellaneous fixes associated with <code>None</code> optional arguments</li>
</ul>
<h3>Changed</h3>
<ul>
<li>Statistics calculated using <code>CalcResponseStats()</code> within <code>tstep_results</code> 
  module are now returned as a dict, rather than list of dicts</li>
</ul>
<h3>Removed</h3>
<h2>[0.4.0] - 2018-03-19 - RIHY</h2>
<h3>Added</h3>
<ul>
<li><code>tstep_results.WriteResults2File()</code> method allows time-series results to 
  be written to file. Linking to this function made in <code>tstep</code> and 
  <code>dyn_analysis</code> class methods. Files exported have QA-relevant headers (date, 
  version etc)</li>
<li><code>dyn_analysis.Dyn_Analysis</code>and <code>dyn_analysis.Multiple</code> objects can now be 
  saved and loaded using <code>dill</code> module (similar to <code>pickle</code>). 
  This allows objects (incl results) to be stored as binary files and 
  reloaded later. This is very useful when carrying out lots of analyses, as 
  it allows all data to be saved and reloaded later e.g. for further 
  manuipluation</li>
<li>Optional argument <code>fLimit</code> added to <code>modalsys.ModalSys()</code>, to allow maximum 
  modal natural frequency to be specified. Modes with fn &gt; fLimit will not be 
  included in analysis (a warning message is printed to show this)</li>
<li><code>DynSys.PlotResponsePSD()</code> added to implement plotting of PSDs of response 
  time series</li>
<li>Git version control used now</li>
</ul>
<h3>Fixed</h3>
<ul>
<li>Code hide x_axis within <code>tstep_results.PlotResponseResults()</code> function 
  removed as obsolete: subplots now use <code>sharex=True</code></li>
</ul>
<h3>Changed</h3>
<h3>Removed</h3>
<hr />
<h2>[0.3.0] - 2018-03-16 - RIHY</h2>
<h3>Added</h3>
<ul>
<li>In <code>DynSys.__init__()</code> option added to represent system matrices as sparse 
  matrices (which they usually are), using <code>scipy.sparse.csc_matrix</code> format. 
  Code updates implemented in all modules to handle sparse matrices. However 
  current dense methods are used by default as this is regarded as a work in 
  progress</li>
<li>New module <code>tstep_analysis</code> added. This modules contains classes to implement 
  certain forms of time-history analysis</li>
<li><code>setup.py</code> created, per PyPi guidance</li>
<li>Within <code>dynsys</code> and derived classes, output matrix and corresponding names no 
  longer stored as a list of matrices / list of names, as this was proving 
  unnecessarily confusing! Corrections made in all modules (I think...)</li>
</ul>
<h3>Fixed</h3>
<ul>
<li>When <code>modalsys.AppendTMDs</code> is used, this has the effect of increasing the 
  nDOF of system. Need therefore to adjust structure of <code>output_mtrx</code>. This is 
  now done</li>
</ul>
<h3>Changed</h3>
<ul>
<li>If <code>J_mtrx=None</code> is passed into DynSys() <strong>init</strong> function then <code>J_mtrx</code> is 
  now initialised as an array of shape [0,nDOF]</li>
<li>Significant overhaul of <code>tstep</code> and <code>tstep_results</code></li>
<li>Package version now in <code>__init__.py</code> as single point of reference</li>
<li>Treatment of response / output matrices in <code>tstep_results</code>, <code>tstep</code> and 
  <code>dynsys</code> harmonised</li>
<li>Miscellaneous improvements / options added to results plotting routines</li>
</ul>
<h3>Removed</h3>
<hr />
<h2>[0.2.0] - 2018-03-02 - RIHY</h2>
<h3>Added</h3>
<ul>
<li><code>/tests/tests_basic.py</code>, to contain test functions</li>
<li><code>/tests/test_docs.py</code>, to auto-generate documentation concerning tests</li>
<li>SDOF properties conversion functions added to <code>dynsys</code> for common use in 
  other modules</li>
<li><code>tstep</code> added to package, to provide time-stepping analysis functionality. 
  This was previously a seperate package, but given inter-dependecies it makes 
  more sense for this to be part of <code>dynsys</code></li>
</ul>
<h3>Changed</h3>
<ul>
<li>Package folder structure extended:<ul>
<li><code>validation</code> subfolder created, to contain scripts which are more 
involved than simple <code>unittest</code> routines and serve to validate the library 
by comparing results obtained using <code>dynsys</code> routines against published 
results given in classical dynamics literature</li>
<li><code>docs</code>, <code>img</code>, <code>ref</code> subfolders created in <code>tests</code></li>
</ul>
</li>
</ul>
<hr />
<h2>[0.1.0] - 2018-02-28 - RIHY</h2>
<h3>Added</h3>
<ul>
<li><code>CHANGELOG.md</code> (this file) created for the first time</li>
<li><code>README.md</code> created for the first time</li>
</ul>
<h3>Changed</h3>
<ul>
<li>
<p>Package folder structure changed:</p>
<ul>
<li>
<p>All modules in <code>dynsys</code>: <code>import</code> statements revised accordingly</p>
</li>
<li>
<p>Documentation in <code>doc</code>: this is generated by running <code>make_docs.py</code></p>
</li>
<li>
<p>Tests to be in <code>tests</code>: this folder is for formal <code>unittest</code> routines</p>
</li>
<li>
<p>Examples are in <code>examples</code>: these are not formal tests, but are examples 
  of the functionality offered by this package</p>
</li>
<li>
<p>References (e.g. PDFs of published papers, derivations) should be stored 
  in the <code>references</code> folder. These should be linked to via docstrings.</p>
</li>
</ul>
</li>
</ul><|MERGE_RESOLUTION|>--- conflicted
+++ resolved
@@ -10,8 +10,11 @@
 <h3>Added</h3>
 <ul>
 <li>
-<<<<<<< HEAD
-<p>New module <code>eig_results.py</code> added, with class to act as container for 
+<p>New module <code>hysteresis.py</code>, together with related example, to provide 
+  classes to model hysteretic behaviour</p>
+</li>
+<li>
+<p>New module <code>eig_results.py</code>, with class to act as container for 
   eigenvalue results, to replace previous dict usage. Coding is intended to be<br />
   backwards-compatible, but allows eigenproperties plot methods previously 
   housed as <code>DynSys()</code> class methods to more logically be implemented as 
@@ -28,12 +31,20 @@
   flexible with spellings / names when requesting certain attributes</p>
 </li>
 <li>
-<p>New module <code>freq_response_results.py</code> added, with class to act as container 
+<p>New module <code>freq_response_results.py</code>, with class to act as container 
   for frequency response results, to replace previous dict usage. Coding is 
   backwards-compatible, except <code>PlotFrequencyResponse()</code> method previously 
   implemented within <code>dynsys.py</code> now used as <code>FreqResponse_Results.plot()</code> 
   method</p>
 </li>
+<li>
+<p>New module <code>mesh.py</code>, to faciliate definition or and manipulation of meshes
+  (i.e. interconnected nodes and elements)</p>
+</li>
+<li>
+<p>New module <code>nodle.py</code>, to provide methods for importing data from NODLE 
+  Excel input files (COO and MEM data) and .res files (DIS data)</p>
+</li>
 </ul>
 <h3>Fixed</h3>
 <h3>Removed</h3>
@@ -51,17 +62,6 @@
 <li>
 <p><code>LatSync_McRobie().calc_Np_crit()</code>: parameters / key results at 
   Np=Np_crit instability point extracted and held as attributes</p>
-=======
-<p><code>AnimateResults()</code> method updated to plot loading as well as deformed system</p>
-</li>
-<li>
-<p><code>mesh.py</code> module added to faciliate definition or and manipulation of meshes
-  (i.e. interconnected nodes and elements)</p>
-</li>
-<li>
-<p><code>nodle.py</code> module added to provide methods for importing data from NODLE 
-  Excel input files (COO and MEM data) and .res files (DIS data)</p>
->>>>>>> daca6c8c
 </li>
 </ul>
 <h3>Fixed</h3>
