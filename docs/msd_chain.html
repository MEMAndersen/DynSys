--- conflicted
+++ resolved
@@ -1,8 +1,4 @@
-<<<<<<< HEAD
-Version: 1.1.0_dev
-=======
 Version: 1.1.1
->>>>>>> ff365a21
 <!doctype html>
 <head>
   <meta http-equiv="Content-Type" content="text/html; charset=utf-8" />
@@ -1084,6 +1080,8 @@
     <li class="mono"><a href="#msd_chain.MSD_Chain.CheckDOF">CheckDOF</a></li>
     <li class="mono"><a href="#msd_chain.MSD_Chain.CheckOutputMtrx">CheckOutputMtrx</a></li>
     <li class="mono"><a href="#msd_chain.MSD_Chain.EqnOfMotion">EqnOfMotion</a></li>
+    <li class="mono"><a href="#msd_chain.MSD_Chain.GetLoadMatrix">GetLoadMatrix</a></li>
+    <li class="mono"><a href="#msd_chain.MSD_Chain.GetStateMatrix">GetStateMatrix</a></li>
     <li class="mono"><a href="#msd_chain.MSD_Chain.GetSystemMatrices">GetSystemMatrices</a></li>
     <li class="mono"><a href="#msd_chain.MSD_Chain.PlotSystem">PlotSystem</a></li>
     <li class="mono"><a href="#msd_chain.MSD_Chain.PlotSystems_all">PlotSystems_all</a></li>
@@ -2302,7 +2300,7 @@
             
   <div class="item">
     <div class="name def" id="msd_chain.MSD_Chain.CalcFreqResponse">
-    <p>def <span class="ident">CalcFreqResponse</span>(</p><p>self, fVals=None, fmax=None, A_mtrx=None, B_mtrx=None, output_mtrx=None)</p>
+    <p>def <span class="ident">CalcFreqResponse</span>(</p><p>self, fVals=None, fmax=None, A=None, B=None, C=None, D=None, force_accn=False, verbose=True)</p>
     </div>
     
 
@@ -2321,24 +2319,30 @@
 <code>freqVals()</code> member function.</p>
 </li>
 <li>
-<p><code>A_mtrx</code>, <code>B_mtrx</code>: allows overriding of system and load matrices 
+<p><code>A</code>, <code>B</code>: allows overriding of system and load matrices 
 held as attributes.</p>
 </li>
 <li>
-<p><code>output_mtrx</code>: allows custom output matrix (or list of output 
-matrices) to be provided. Otherwise <code>output_mtrx</code> attribute will be 
-used, if defined. Otherwise an exception will be raised.</p>
+<p><code>C</code>, <code>D</code>: allows custom output matrices to be provided. 
+If None, <code>output_mtrx</code> attribute will be used as <code>C</code> and <code>D</code> 
+will be ignored.</p>
+</li>
+<li>
+<p><code>force_accn</code>, <em>boolean</em>,  can be set to override the above behaviour 
+and obtain frequency transfer matrix relating applied forces to 
+accelerations of the DOFs. E.g. for modal systems, modal acceleration 
+transfer matrix can be obtained in this way</p>
 </li>
 </ul></div>
   <div class="source_cont">
   <p class="source_link"><a href="javascript:void(0);" onclick="toggle('source-msd_chain.MSD_Chain.CalcFreqResponse', this);">Show source &equiv;</a></p>
   <div id="source-msd_chain.MSD_Chain.CalcFreqResponse" class="source">
     <div class="codehilite"><pre><span></span><span class="k">def</span> <span class="nf">CalcFreqResponse</span><span class="p">(</span><span class="bp">self</span><span class="p">,</span>
-                     <span class="n">fVals</span><span class="o">=</span><span class="bp">None</span><span class="p">,</span>
-                     <span class="n">fmax</span><span class="o">=</span><span class="bp">None</span><span class="p">,</span>
-                     <span class="n">A_mtrx</span><span class="o">=</span><span class="bp">None</span><span class="p">,</span>
-                     <span class="n">B_mtrx</span><span class="o">=</span><span class="bp">None</span><span class="p">,</span>
-                     <span class="n">output_mtrx</span><span class="o">=</span><span class="bp">None</span>
+                     <span class="n">fVals</span><span class="o">=</span><span class="bp">None</span><span class="p">,</span> <span class="n">fmax</span><span class="o">=</span><span class="bp">None</span><span class="p">,</span>
+                     <span class="n">A</span><span class="o">=</span><span class="bp">None</span><span class="p">,</span> <span class="n">B</span><span class="o">=</span><span class="bp">None</span><span class="p">,</span> 
+                     <span class="n">C</span><span class="o">=</span><span class="bp">None</span><span class="p">,</span> <span class="n">D</span><span class="o">=</span><span class="bp">None</span><span class="p">,</span>
+                     <span class="n">force_accn</span><span class="p">:</span><span class="nb">bool</span><span class="o">=</span><span class="bp">False</span><span class="p">,</span>
+                     <span class="n">verbose</span><span class="o">=</span><span class="bp">True</span>
                      <span class="p">):</span>
     <span class="sd">&quot;&quot;&quot;</span>
 <span class="sd">    Evaluates frequency response G(f) at specified frequencies</span>
@@ -2355,46 +2359,66 @@
 <span class="sd">    If `None` (default) then frequencies list will be obtained using </span>
 <span class="sd">    `freqVals()` member function.</span>
 <span class="sd">    </span>
-<span class="sd">    * `A_mtrx`, `B_mtrx`: allows overriding of system and load matrices </span>
+<span class="sd">    * `A`, `B`: allows overriding of system and load matrices </span>
 <span class="sd">    held as attributes.</span>
 <span class="sd">    </span>
-<span class="sd">    * `output_mtrx`: allows custom output matrix (or list of output </span>
-<span class="sd">    matrices) to be provided. Otherwise `output_mtrx` attribute will be </span>
-<span class="sd">    used, if defined. Otherwise an exception will be raised.</span>
+<span class="sd">    * `C`, `D`: allows custom output matrices to be provided. </span>
+<span class="sd">    If None, `output_mtrx` attribute will be used as `C` and `D` </span>
+<span class="sd">    will be ignored.</span>
+<span class="sd">    </span>
+<span class="sd">    * `force_accn`, _boolean_,  can be set to override the above behaviour </span>
+<span class="sd">    and obtain frequency transfer matrix relating applied forces to </span>
+<span class="sd">    accelerations of the DOFs. E.g. for modal systems, modal acceleration </span>
+<span class="sd">    transfer matrix can be obtained in this way</span>
 <span class="sd">    </span>
 <span class="sd">    &quot;&quot;&quot;</span>
+    <span class="n">nDOF</span> <span class="o">=</span> <span class="bp">self</span><span class="o">.</span><span class="n">nDOF</span>
+    
     <span class="c1"># Handle optional arguments</span>
     <span class="k">if</span> <span class="n">fVals</span> <span class="ow">is</span> <span class="bp">None</span><span class="p">:</span>
         <span class="n">fVals</span> <span class="o">=</span> <span class="bp">self</span><span class="o">.</span><span class="n">freqVals</span><span class="p">(</span><span class="n">fmax</span><span class="o">=</span><span class="n">fmax</span><span class="p">)</span>
         
     <span class="n">fVals</span> <span class="o">=</span> <span class="n">npy</span><span class="o">.</span><span class="n">ravel</span><span class="p">(</span><span class="n">fVals</span><span class="p">)</span>
     
-    <span class="k">if</span> <span class="n">A_mtrx</span> <span class="ow">is</span> <span class="bp">None</span><span class="p">:</span>
-        <span class="n">A_mtrx</span> <span class="o">=</span> <span class="bp">self</span><span class="o">.</span><span class="n">CalcStateMatrix</span><span class="p">()</span>
-        
-    <span class="k">if</span> <span class="n">B_mtrx</span> <span class="ow">is</span> <span class="bp">None</span><span class="p">:</span>
-        <span class="n">B_mtrx</span> <span class="o">=</span> <span class="bp">self</span><span class="o">.</span><span class="n">CalcLoadMatrix</span><span class="p">()</span>
-        
-    <span class="c1"># Get output matrix</span>
-    <span class="k">if</span> <span class="n">output_mtrx</span> <span class="ow">is</span> <span class="bp">None</span><span class="p">:</span>
-        <span class="n">output_mtrx</span> <span class="o">=</span> <span class="bp">self</span><span class="o">.</span><span class="n">output_mtrx</span>
-            
-    <span class="c1"># Obtain only the part of the output matrix relating to state variables</span>
-    <span class="n">nDOF</span> <span class="o">=</span> <span class="bp">self</span><span class="o">.</span><span class="n">nDOF</span>
-    <span class="n">output_mtrx</span> <span class="o">=</span> <span class="n">output_mtrx</span><span class="p">[:,:</span><span class="mi">2</span><span class="o">*</span><span class="n">nDOF</span><span class="p">]</span>
-    
-    <span class="k">if</span> <span class="n">output_mtrx</span><span class="o">.</span><span class="n">shape</span><span class="p">[</span><span class="mi">0</span><span class="p">]</span><span class="o">==</span><span class="mi">0</span><span class="p">:</span>
-        <span class="k">print</span><span class="p">(</span><span class="s2">&quot;***</span><span class="se">\n</span><span class="s2">Warning: no output matrix defined. &quot;</span><span class="o">+</span>
-              <span class="s2">&quot;Identity matrix will be used instead</span><span class="se">\n</span><span class="s2">&quot;</span><span class="o">+</span>
-              <span class="s2">&quot;Output matrix Gf will hence relate to state variables</span><span class="se">\n</span><span class="s2">***&quot;</span><span class="p">)</span>
-        <span class="n">output_mtrx</span> <span class="o">=</span> <span class="n">npy</span><span class="o">.</span><span class="n">identity</span><span class="p">(</span><span class="mi">2</span><span class="o">*</span><span class="n">nDOF</span><span class="p">)</span>
+    <span class="k">if</span> <span class="n">A</span> <span class="ow">is</span> <span class="bp">None</span><span class="p">:</span>
+        <span class="n">A</span> <span class="o">=</span> <span class="bp">self</span><span class="o">.</span><span class="n">GetStateMatrix</span><span class="p">()</span>
+        
+    <span class="k">if</span> <span class="n">B</span> <span class="ow">is</span> <span class="bp">None</span><span class="p">:</span>
+        <span class="n">B</span> <span class="o">=</span> <span class="bp">self</span><span class="o">.</span><span class="n">GetLoadMatrix</span><span class="p">()</span>
+        
+    <span class="c1"># Get output matrices</span>
+    <span class="k">if</span> <span class="n">C</span> <span class="ow">is</span> <span class="bp">None</span><span class="p">:</span>
+        
+        <span class="n">C</span> <span class="o">=</span> <span class="bp">self</span><span class="o">.</span><span class="n">output_mtrx</span>
+                
+    <span class="k">if</span> <span class="n">C</span><span class="o">.</span><span class="n">shape</span><span class="p">[</span><span class="mi">0</span><span class="p">]</span><span class="o">==</span><span class="mi">0</span><span class="p">:</span>
+        <span class="k">if</span> <span class="n">verbose</span><span class="p">:</span>
+            <span class="k">print</span><span class="p">(</span><span class="s2">&quot;***</span><span class="se">\n</span><span class="s2">Warning: no output matrix defined. &quot;</span><span class="o">+</span>
+                  <span class="s2">&quot;Output matrix Gf will hence relate to state &quot;</span> <span class="o">+</span> 
+                  <span class="s2">&quot;displacements and velocities</span><span class="se">\n</span><span class="s2">***&quot;</span><span class="p">)</span>
+        
+        <span class="n">C</span> <span class="o">=</span> <span class="n">npy</span><span class="o">.</span><span class="n">identity</span><span class="p">(</span><span class="mi">2</span><span class="o">*</span><span class="n">nDOF</span><span class="p">)</span>
+        
+    <span class="c1"># Retain only columns relating to state variables (disp, vel)</span>
+    <span class="n">C</span> <span class="o">=</span> <span class="n">C</span><span class="p">[:,:</span><span class="mi">2</span><span class="o">*</span><span class="n">nDOF</span><span class="p">]</span>
+        
+    <span class="c1"># Override the above </span>
+    <span class="k">if</span> <span class="n">force_accn</span><span class="p">:</span>
+        
+        <span class="c1">#print(&quot;`force_accn` invoked; frequency response function relates&quot; + </span>
+        <span class="c1">#      &quot; applied forces to DOF accelerations&quot;)</span>
+        
+        <span class="c1"># Get system matrices and output matrices</span>
+        <span class="n">nDOF</span> <span class="o">=</span> <span class="bp">self</span><span class="o">.</span><span class="n">nDOF</span>
+        <span class="n">C</span> <span class="o">=</span> <span class="n">A</span><span class="p">[</span><span class="n">nDOF</span><span class="p">:</span><span class="mi">2</span><span class="o">*</span><span class="n">nDOF</span><span class="p">,:]</span> <span class="c1"># rows relating to accelerations</span>
+        <span class="n">D</span> <span class="o">=</span> <span class="n">B</span><span class="p">[</span><span class="n">nDOF</span><span class="p">:</span><span class="mi">2</span><span class="o">*</span><span class="n">nDOF</span><span class="p">,:]</span> <span class="c1"># rows relating to accelerations</span>
     
     <span class="c1"># Determine number of inputs and frequencies</span>
-    <span class="n">Ni</span> <span class="o">=</span> <span class="n">B_mtrx</span><span class="o">.</span><span class="n">shape</span><span class="p">[</span><span class="mi">1</span><span class="p">]</span>
+    <span class="n">Ni</span> <span class="o">=</span> <span class="n">B</span><span class="o">.</span><span class="n">shape</span><span class="p">[</span><span class="mi">1</span><span class="p">]</span>
     <span class="n">nf</span> <span class="o">=</span> <span class="nb">len</span><span class="p">(</span><span class="n">fVals</span><span class="p">)</span>
     
     <span class="c1"># Determine number of outputs</span>
-    <span class="n">No</span> <span class="o">=</span> <span class="n">output_mtrx</span><span class="o">.</span><span class="n">shape</span><span class="p">[</span><span class="mi">0</span><span class="p">]</span>
+    <span class="n">No</span> <span class="o">=</span> <span class="n">C</span><span class="o">.</span><span class="n">shape</span><span class="p">[</span><span class="mi">0</span><span class="p">]</span>
     
     <span class="c1"># Define array to contain frequency response for each </span>
     <span class="n">G_f</span> <span class="o">=</span> <span class="n">npy</span><span class="o">.</span><span class="n">zeros</span><span class="p">((</span><span class="n">No</span><span class="p">,</span><span class="n">Ni</span><span class="p">,</span><span class="n">nf</span><span class="p">),</span><span class="n">dtype</span><span class="o">=</span><span class="nb">complex</span><span class="p">)</span>
@@ -2407,10 +2431,16 @@
         
         <span class="c1"># Define G(jw) at this frequency</span>
         <span class="k">if</span> <span class="ow">not</span> <span class="bp">self</span><span class="o">.</span><span class="n">isSparse</span><span class="p">:</span>
-            <span class="n">Gf</span> <span class="o">=</span> <span class="n">output_mtrx</span><span class="o">*</span> <span class="n">npy</span><span class="o">.</span><span class="n">linalg</span><span class="o">.</span><span class="n">inv</span><span class="p">(</span><span class="n">jw</span> <span class="o">*</span> <span class="n">npy</span><span class="o">.</span><span class="n">identity</span><span class="p">(</span><span class="n">A_mtrx</span><span class="o">.</span><span class="n">shape</span><span class="p">[</span><span class="mi">0</span><span class="p">])</span> <span class="o">-</span> <span class="n">A_mtrx</span><span class="p">)</span> <span class="o">*</span> <span class="n">B_mtrx</span>
+            <span class="n">I</span> <span class="o">=</span> <span class="n">npy</span><span class="o">.</span><span class="n">identity</span><span class="p">(</span><span class="n">A</span><span class="o">.</span><span class="n">shape</span><span class="p">[</span><span class="mi">0</span><span class="p">])</span>
+            <span class="n">Gf</span> <span class="o">=</span> <span class="n">C</span> <span class="o">*</span> <span class="n">npy</span><span class="o">.</span><span class="n">linalg</span><span class="o">.</span><span class="n">inv</span><span class="p">(</span><span class="n">jw</span> <span class="o">*</span> <span class="n">I</span> <span class="o">-</span> <span class="n">A</span><span class="p">)</span> <span class="o">*</span> <span class="n">B</span>
+            
         <span class="k">else</span><span class="p">:</span>
-            <span class="n">Gf</span> <span class="o">=</span> <span class="n">output_mtrx</span> <span class="o">*</span> <span class="n">sparse</span><span class="o">.</span><span class="n">linalg</span><span class="o">.</span><span class="n">inv</span><span class="p">(</span><span class="n">jw</span> <span class="o">*</span> <span class="n">sparse</span><span class="o">.</span><span class="n">identity</span><span class="p">(</span><span class="n">A_mtrx</span><span class="o">.</span><span class="n">shape</span><span class="p">[</span><span class="mi">0</span><span class="p">])</span> <span class="o">-</span> <span class="n">A_mtrx</span><span class="p">)</span> <span class="o">*</span> <span class="n">B_mtrx</span>
-            
+            <span class="n">I</span> <span class="o">=</span> <span class="n">sparse</span><span class="o">.</span><span class="n">identity</span><span class="p">(</span><span class="n">A</span><span class="o">.</span><span class="n">shape</span><span class="p">[</span><span class="mi">0</span><span class="p">])</span>
+            <span class="n">Gf</span> <span class="o">=</span> <span class="n">C</span> <span class="o">*</span> <span class="n">sparse</span><span class="o">.</span><span class="n">linalg</span><span class="o">.</span><span class="n">inv</span><span class="p">(</span><span class="n">jw</span> <span class="o">*</span> <span class="n">I</span> <span class="o">-</span> <span class="n">A</span><span class="p">)</span> <span class="o">*</span> <span class="n">B</span>
+            
+        <span class="k">if</span> <span class="n">D</span> <span class="ow">is</span> <span class="ow">not</span> <span class="bp">None</span><span class="p">:</span>
+            <span class="n">Gf</span> <span class="o">+=</span> <span class="n">D</span>    
+        
         <span class="c1"># Store in array</span>
         <span class="n">G_f</span><span class="p">[:,:,</span><span class="n">i</span><span class="p">]</span> <span class="o">=</span> <span class="n">Gf</span>
     
@@ -2480,7 +2510,7 @@
 <span class="sd">    &quot;&quot;&quot;</span>
     
     <span class="c1"># Retrieve system matrices</span>
-    <span class="k">if</span> <span class="n">M</span> <span class="ow">is</span> <span class="bp">None</span><span class="p">:</span> <span class="n">M</span> <span class="o">=</span> <span class="bp">self</span><span class="o">.</span><span class="n">M_mtrx</span>
+    <span class="k">if</span> <span class="n">M</span> <span class="ow">is</span> <span class="bp">None</span><span class="p">:</span> <span class="n">M</span> <span class="o">=</span> <span class="bp">self</span><span class="o">.</span><span class="n">_M_mtrx</span>
     
     <span class="bp">self</span><span class="o">.</span><span class="n">_CheckSystemMatrices</span><span class="p">(</span><span class="n">M_mtrx</span><span class="o">=</span><span class="n">M</span><span class="p">)</span>
     
@@ -2970,6 +3000,76 @@
   
             
   <div class="item">
+    <div class="name def" id="msd_chain.MSD_Chain.GetLoadMatrix">
+    <p>def <span class="ident">GetLoadMatrix</span>(</p><p>self, forceRecalculate=False)</p>
+    </div>
+    
+
+    
+  
+    <div class="desc"><p>Helper function to obtain load matrix, if already calculated 
+and held as attribute. Otherwise load matrix will be recalculated</p></div>
+  <div class="source_cont">
+  <p class="source_link"><a href="javascript:void(0);" onclick="toggle('source-msd_chain.MSD_Chain.GetLoadMatrix', this);">Show source &equiv;</a></p>
+  <div id="source-msd_chain.MSD_Chain.GetLoadMatrix" class="source">
+    <div class="codehilite"><pre><span></span><span class="k">def</span> <span class="nf">GetLoadMatrix</span><span class="p">(</span><span class="bp">self</span><span class="p">,</span><span class="n">forceRecalculate</span><span class="o">=</span><span class="bp">False</span><span class="p">):</span>
+    <span class="sd">&quot;&quot;&quot;</span>
+<span class="sd">    Helper function to obtain load matrix, if already calculated </span>
+<span class="sd">    and held as attribute. Otherwise load matrix will be recalculated</span>
+<span class="sd">    &quot;&quot;&quot;</span>
+    <span class="k">if</span> <span class="n">forceRecalculate</span><span class="p">:</span>
+        <span class="k">return</span> <span class="bp">self</span><span class="o">.</span><span class="n">CalcLoadMatrix</span><span class="p">()</span>
+    
+    <span class="k">else</span><span class="p">:</span>
+        <span class="n">attr</span> <span class="o">=</span> <span class="s2">&quot;_B_mtrx&quot;</span>
+        <span class="k">if</span> <span class="nb">hasattr</span><span class="p">(</span><span class="bp">self</span><span class="p">,</span><span class="n">attr</span><span class="p">):</span>
+            <span class="k">return</span> <span class="nb">getattr</span><span class="p">(</span><span class="bp">self</span><span class="p">,</span><span class="n">attr</span><span class="p">)</span>
+        <span class="k">else</span><span class="p">:</span>
+            <span class="k">return</span> <span class="bp">self</span><span class="o">.</span><span class="n">CalcLoadMatrix</span><span class="p">()</span>
+</pre></div>
+
+  </div>
+</div>
+
+  </div>
+  
+            
+  <div class="item">
+    <div class="name def" id="msd_chain.MSD_Chain.GetStateMatrix">
+    <p>def <span class="ident">GetStateMatrix</span>(</p><p>self, forceRecalculate=False)</p>
+    </div>
+    
+
+    
+  
+    <div class="desc"><p>Helper function to obtain state matrix, if already calculated 
+and held as attribute. Otherwise state matrix will be recalculated</p></div>
+  <div class="source_cont">
+  <p class="source_link"><a href="javascript:void(0);" onclick="toggle('source-msd_chain.MSD_Chain.GetStateMatrix', this);">Show source &equiv;</a></p>
+  <div id="source-msd_chain.MSD_Chain.GetStateMatrix" class="source">
+    <div class="codehilite"><pre><span></span><span class="k">def</span> <span class="nf">GetStateMatrix</span><span class="p">(</span><span class="bp">self</span><span class="p">,</span><span class="n">forceRecalculate</span><span class="o">=</span><span class="bp">False</span><span class="p">):</span>
+    <span class="sd">&quot;&quot;&quot;</span>
+<span class="sd">    Helper function to obtain state matrix, if already calculated </span>
+<span class="sd">    and held as attribute. Otherwise state matrix will be recalculated</span>
+<span class="sd">    &quot;&quot;&quot;</span>
+    <span class="k">if</span> <span class="n">forceRecalculate</span><span class="p">:</span>
+        <span class="k">return</span> <span class="bp">self</span><span class="o">.</span><span class="n">CalcStateMatrix</span><span class="p">()</span>
+    
+    <span class="k">else</span><span class="p">:</span>
+        <span class="n">attr</span> <span class="o">=</span> <span class="s2">&quot;_A_mtrx&quot;</span>
+        <span class="k">if</span> <span class="nb">hasattr</span><span class="p">(</span><span class="bp">self</span><span class="p">,</span><span class="n">attr</span><span class="p">):</span>
+            <span class="k">return</span> <span class="nb">getattr</span><span class="p">(</span><span class="bp">self</span><span class="p">,</span><span class="n">attr</span><span class="p">)</span>
+        <span class="k">else</span><span class="p">:</span>
+            <span class="k">return</span> <span class="bp">self</span><span class="o">.</span><span class="n">CalcStateMatrix</span><span class="p">()</span>
+</pre></div>
+
+  </div>
+</div>
+
+  </div>
+  
+            
+  <div class="item">
     <div class="name def" id="msd_chain.MSD_Chain.GetSystemMatrices">
     <p>def <span class="ident">GetSystemMatrices</span>(</p><p>self, createNewSystem=True)</p>
     </div>
@@ -3328,9 +3428,15 @@
     
     <span class="c1"># Obtain f_salient</span>
     <span class="k">if</span> <span class="n">f_salient</span> <span class="ow">is</span> <span class="bp">None</span><span class="p">:</span>
-        <span class="n">f_salient</span> <span class="o">=</span> <span class="bp">self</span><span class="o">.</span><span class="n">CalcEigenproperties</span><span class="p">()[</span><span class="s2">&quot;f_n&quot;</span><span class="p">]</span>
+        
+        <span class="c1"># Peaks are at _damped_ natural frequencies (note: not undamped)</span>
+        <span class="n">f_salient</span> <span class="o">=</span> <span class="bp">self</span><span class="o">.</span><span class="n">CalcEigenproperties</span><span class="p">()[</span><span class="s2">&quot;f_d&quot;</span><span class="p">]</span>
         <span class="n">f_salient</span> <span class="o">=</span> <span class="n">npy</span><span class="o">.</span><span class="n">sort</span><span class="p">(</span><span class="n">f_salient</span><span class="p">)</span>
-        <span class="c1">#print(&quot;Salient frequencies: \n{0}&quot;.format(f_salient))</span>
+        
+        <span class="c1"># Extend beyond min/max f_n value</span>
+        <span class="n">f_salient</span> <span class="o">=</span> <span class="n">f_salient</span><span class="o">.</span><span class="n">tolist</span><span class="p">()</span>
+        <span class="n">f_salient</span><span class="o">.</span><span class="n">insert</span><span class="p">(</span><span class="mi">0</span><span class="p">,</span> <span class="n">f_salient</span><span class="p">[</span><span class="mi">0</span><span class="p">]</span> <span class="o">-</span> <span class="mf">0.5</span><span class="o">*</span><span class="p">(</span><span class="n">f_salient</span><span class="p">[</span><span class="mi">1</span><span class="p">]</span><span class="o">-</span><span class="n">f_salient</span><span class="p">[</span><span class="mi">0</span><span class="p">]))</span>
+        <span class="n">f_salient</span><span class="o">.</span><span class="n">append</span><span class="p">(</span><span class="n">f_salient</span><span class="p">[</span><span class="o">-</span><span class="mi">1</span><span class="p">]</span> <span class="o">+</span> <span class="mf">0.5</span><span class="o">*</span><span class="p">(</span><span class="n">f_salient</span><span class="p">[</span><span class="o">-</span><span class="mi">1</span><span class="p">]</span><span class="o">-</span><span class="n">f_salient</span><span class="p">[</span><span class="o">-</span><span class="mi">2</span><span class="p">]))</span>
     
     <span class="c1"># Flatten input</span>
     <span class="n">f_salient</span> <span class="o">=</span> <span class="n">npy</span><span class="o">.</span><span class="n">ravel</span><span class="p">(</span><span class="n">f_salient</span><span class="p">)</span>
