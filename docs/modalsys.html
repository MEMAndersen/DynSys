<<<<<<< HEAD
Version: 1.6.2_dev
=======
Version: 1.5.1_dev
>>>>>>> 535d632d
<!doctype html>
<head>
  <meta http-equiv="Content-Type" content="text/html; charset=utf-8" />
  <meta name="viewport" content="width=device-width, initial-scale=1, minimum-scale=1" />

    <title>modalsys API documentation</title>
    <meta name="description" content="Class definition and test functions for ModalSys, a class used to define
a second order dynamic syst..." />

  <link href='http://fonts.googleapis.com/css?family=Source+Sans+Pro:400,300' rel='stylesheet' type='text/css'>
  
  <style type="text/css">
  
* {
  box-sizing: border-box;
}
/*! normalize.css v1.1.1 | MIT License | git.io/normalize */

/* ==========================================================================
   HTML5 display definitions
   ========================================================================== */

/**
 * Correct `block` display not defined in IE 6/7/8/9 and Firefox 3.
 */

article,
aside,
details,
figcaption,
figure,
footer,
header,
hgroup,
main,
nav,
section,
summary {
    display: block;
}

/**
 * Correct `inline-block` display not defined in IE 6/7/8/9 and Firefox 3.
 */

audio,
canvas,
video {
    display: inline-block;
    *display: inline;
    *zoom: 1;
}

/**
 * Prevent modern browsers from displaying `audio` without controls.
 * Remove excess height in iOS 5 devices.
 */

audio:not([controls]) {
    display: none;
    height: 0;
}

/**
 * Address styling not present in IE 7/8/9, Firefox 3, and Safari 4.
 * Known issue: no IE 6 support.
 */

[hidden] {
    display: none;
}

/* ==========================================================================
   Base
   ========================================================================== */

/**
 * 1. Prevent system color scheme's background color being used in Firefox, IE,
 *    and Opera.
 * 2. Prevent system color scheme's text color being used in Firefox, IE, and
 *    Opera.
 * 3. Correct text resizing oddly in IE 6/7 when body `font-size` is set using
 *    `em` units.
 * 4. Prevent iOS text size adjust after orientation change, without disabling
 *    user zoom.
 */

html {
    background: #fff; /* 1 */
    color: #000; /* 2 */
    font-size: 100%; /* 3 */
    -webkit-text-size-adjust: 100%; /* 4 */
    -ms-text-size-adjust: 100%; /* 4 */
}

/**
 * Address `font-family` inconsistency between `textarea` and other form
 * elements.
 */

html,
button,
input,
select,
textarea {
    font-family: sans-serif;
}

/**
 * Address margins handled incorrectly in IE 6/7.
 */

body {
    margin: 0;
}

/* ==========================================================================
   Links
   ========================================================================== */

/**
 * Address `outline` inconsistency between Chrome and other browsers.
 */

a:focus {
    outline: thin dotted;
}

/**
 * Improve readability when focused and also mouse hovered in all browsers.
 */

a:active,
a:hover {
    outline: 0;
}

/* ==========================================================================
   Typography
   ========================================================================== */

/**
 * Address font sizes and margins set differently in IE 6/7.
 * Address font sizes within `section` and `article` in Firefox 4+, Safari 5,
 * and Chrome.
 */

h1 {
    font-size: 2em;
    margin: 0.67em 0;
}

h2 {
    font-size: 1.5em;
    margin: 0.83em 0;
}

h3 {
    font-size: 1.17em;
    margin: 1em 0;
}

h4 {
    font-size: 1em;
    margin: 1.33em 0;
}

h5 {
    font-size: 0.83em;
    margin: 1.67em 0;
}

h6 {
    font-size: 0.67em;
    margin: 2.33em 0;
}

/**
 * Address styling not present in IE 7/8/9, Safari 5, and Chrome.
 */

abbr[title] {
    border-bottom: 1px dotted;
}

/**
 * Address style set to `bolder` in Firefox 3+, Safari 4/5, and Chrome.
 */

b,
strong {
    font-weight: bold;
}

blockquote {
    margin: 1em 40px;
}

/**
 * Address styling not present in Safari 5 and Chrome.
 */

dfn {
    font-style: italic;
}

/**
 * Address differences between Firefox and other browsers.
 * Known issue: no IE 6/7 normalization.
 */

hr {
    -moz-box-sizing: content-box;
    box-sizing: content-box;
    height: 0;
}

/**
 * Address styling not present in IE 6/7/8/9.
 */

mark {
    background: #ff0;
    color: #000;
}

/**
 * Address margins set differently in IE 6/7.
 */

p,
pre {
    margin: 1em 0;
}

/**
 * Correct font family set oddly in IE 6, Safari 4/5, and Chrome.
 */

code,
kbd,
pre,
samp {
    font-family: monospace, serif;
    _font-family: 'courier new', monospace;
    font-size: 1em;
}

/**
 * Improve readability of pre-formatted text in all browsers.
 */

pre {
    white-space: pre;
    white-space: pre-wrap;
    word-wrap: break-word;
}

/**
 * Address CSS quotes not supported in IE 6/7.
 */

q {
    quotes: none;
}

/**
 * Address `quotes` property not supported in Safari 4.
 */

q:before,
q:after {
    content: '';
    content: none;
}

/**
 * Address inconsistent and variable font size in all browsers.
 */

small {
    font-size: 80%;
}

/**
 * Prevent `sub` and `sup` affecting `line-height` in all browsers.
 */

sub,
sup {
    font-size: 75%;
    line-height: 0;
    position: relative;
    vertical-align: baseline;
}

sup {
    top: -0.5em;
}

sub {
    bottom: -0.25em;
}

/* ==========================================================================
   Lists
   ========================================================================== */

/**
 * Address margins set differently in IE 6/7.
 */

dl,
menu,
ol,
ul {
    margin: 1em 0;
}

dd {
    margin: 0 0 0 40px;
}

/**
 * Address paddings set differently in IE 6/7.
 */

menu,
ol,
ul {
    padding: 0 0 0 40px;
}

/**
 * Correct list images handled incorrectly in IE 7.
 */

nav ul,
nav ol {
    list-style: none;
    list-style-image: none;
}

/* ==========================================================================
   Embedded content
   ========================================================================== */

/**
 * 1. Remove border when inside `a` element in IE 6/7/8/9 and Firefox 3.
 * 2. Improve image quality when scaled in IE 7.
 */

img {
    border: 0; /* 1 */
    -ms-interpolation-mode: bicubic; /* 2 */
}

/**
 * Correct overflow displayed oddly in IE 9.
 */

svg:not(:root) {
    overflow: hidden;
}

/* ==========================================================================
   Figures
   ========================================================================== */

/**
 * Address margin not present in IE 6/7/8/9, Safari 5, and Opera 11.
 */

figure {
    margin: 0;
}

/* ==========================================================================
   Forms
   ========================================================================== */

/**
 * Correct margin displayed oddly in IE 6/7.
 */

form {
    margin: 0;
}

/**
 * Define consistent border, margin, and padding.
 */

fieldset {
    border: 1px solid #c0c0c0;
    margin: 0 2px;
    padding: 0.35em 0.625em 0.75em;
}

/**
 * 1. Correct color not being inherited in IE 6/7/8/9.
 * 2. Correct text not wrapping in Firefox 3.
 * 3. Correct alignment displayed oddly in IE 6/7.
 */

legend {
    border: 0; /* 1 */
    padding: 0;
    white-space: normal; /* 2 */
    *margin-left: -7px; /* 3 */
}

/**
 * 1. Correct font size not being inherited in all browsers.
 * 2. Address margins set differently in IE 6/7, Firefox 3+, Safari 5,
 *    and Chrome.
 * 3. Improve appearance and consistency in all browsers.
 */

button,
input,
select,
textarea {
    font-size: 100%; /* 1 */
    margin: 0; /* 2 */
    vertical-align: baseline; /* 3 */
    *vertical-align: middle; /* 3 */
}

/**
 * Address Firefox 3+ setting `line-height` on `input` using `!important` in
 * the UA stylesheet.
 */

button,
input {
    line-height: normal;
}

/**
 * Address inconsistent `text-transform` inheritance for `button` and `select`.
 * All other form control elements do not inherit `text-transform` values.
 * Correct `button` style inheritance in Chrome, Safari 5+, and IE 6+.
 * Correct `select` style inheritance in Firefox 4+ and Opera.
 */

button,
select {
    text-transform: none;
}

/**
 * 1. Avoid the WebKit bug in Android 4.0.* where (2) destroys native `audio`
 *    and `video` controls.
 * 2. Correct inability to style clickable `input` types in iOS.
 * 3. Improve usability and consistency of cursor style between image-type
 *    `input` and others.
 * 4. Remove inner spacing in IE 7 without affecting normal text inputs.
 *    Known issue: inner spacing remains in IE 6.
 */

button,
html input[type="button"], /* 1 */
input[type="reset"],
input[type="submit"] {
    -webkit-appearance: button; /* 2 */
    cursor: pointer; /* 3 */
    *overflow: visible;  /* 4 */
}

/**
 * Re-set default cursor for disabled elements.
 */

button[disabled],
html input[disabled] {
    cursor: default;
}

/**
 * 1. Address box sizing set to content-box in IE 8/9.
 * 2. Remove excess padding in IE 8/9.
 * 3. Remove excess padding in IE 7.
 *    Known issue: excess padding remains in IE 6.
 */

input[type="checkbox"],
input[type="radio"] {
    box-sizing: border-box; /* 1 */
    padding: 0; /* 2 */
    *height: 13px; /* 3 */
    *width: 13px; /* 3 */
}

/**
 * 1. Address `appearance` set to `searchfield` in Safari 5 and Chrome.
 * 2. Address `box-sizing` set to `border-box` in Safari 5 and Chrome
 *    (include `-moz` to future-proof).
 */

input[type="search"] {
    -webkit-appearance: textfield; /* 1 */
    -moz-box-sizing: content-box;
    -webkit-box-sizing: content-box; /* 2 */
    box-sizing: content-box;
}

/**
 * Remove inner padding and search cancel button in Safari 5 and Chrome
 * on OS X.
 */

input[type="search"]::-webkit-search-cancel-button,
input[type="search"]::-webkit-search-decoration {
    -webkit-appearance: none;
}

/**
 * Remove inner padding and border in Firefox 3+.
 */

button::-moz-focus-inner,
input::-moz-focus-inner {
    border: 0;
    padding: 0;
}

/**
 * 1. Remove default vertical scrollbar in IE 6/7/8/9.
 * 2. Improve readability and alignment in all browsers.
 */

textarea {
    overflow: auto; /* 1 */
    vertical-align: top; /* 2 */
}

/* ==========================================================================
   Tables
   ========================================================================== */

/**
 * Remove most spacing between table cells.
 */

table {
    border-collapse: collapse;
    border-spacing: 0;
}

  </style>

  <style type="text/css">
  
  html, body {
    margin: 0;
    padding: 0;
    min-height: 100%;
  }
  body {
    background: #fff;
    font-family: "Source Sans Pro", "Helvetica Neueue", Helvetica, sans;
    font-weight: 300;
    font-size: 16px;
    line-height: 1.6em;
  }
  #content {
    width: 70%;
    max-width: 850px;
    float: left;
    padding: 30px 60px;
    border-left: 1px solid #ddd;
  }
  #sidebar {
    width: 25%;
    float: left;
    padding: 30px;
    overflow: hidden;
  }
  #nav {
    font-size: 130%;
    margin: 0 0 15px 0;
  }

  #top {
    display: block;
    position: fixed;
    bottom: 5px;
    left: 5px;
    font-size: .85em;
    text-transform: uppercase;
  }

  #footer {
    font-size: .75em;
    padding: 5px 30px;
    border-top: 1px solid #ddd;
    text-align: right;
  }
    #footer p {
      margin: 0 0 0 30px;
      display: inline-block;
    }

  h1, h2, h3, h4, h5 {
    font-weight: 300;
  }
  h1 {
    font-size: 2.5em;
    line-height: 1.1em;
    margin: 0 0 .50em 0;
  }

  h2 {
    font-size: 1.75em;
    margin: 1em 0 .50em 0;
  }

  h3 {
    margin: 25px 0 10px 0;
  }

  h4 {
    margin: 0;
    font-size: 105%;
  }

  a {
    color: #058;
    text-decoration: none;
    transition: color .3s ease-in-out;
  }

  a:hover {
    color: #e08524;
    transition: color .3s ease-in-out;
  }

  pre, code, .mono, .name {
    font-family: "Ubuntu Mono", "Cousine", "DejaVu Sans Mono", monospace;
  }

  .title .name {
    font-weight: bold;
  }
  .section-title {
    margin-top: 2em;
  }
  .ident {
    color: #900;
  }

  code {
    background: #f9f9f9;
  } 

  pre {
    background: #fefefe;
    border: 1px solid #ddd;
    box-shadow: 2px 2px 0 #f3f3f3;
    margin: 0 30px;
    padding: 15px 30px;
  }

  .codehilite {
    margin: 0 30px 10px 30px;
  }

    .codehilite pre {
      margin: 0;
    }
    .codehilite .err { background: #ff3300; color: #fff !important; } 

  table#module-list {
    font-size: 110%;
  }

    table#module-list tr td:first-child {
      padding-right: 10px;
      white-space: nowrap;
    }

    table#module-list td {
      vertical-align: top;
      padding-bottom: 8px;
    }

      table#module-list td p {
        margin: 0 0 7px 0;
      }

  .def {
    display: table;
  }

    .def p {
      display: table-cell;
      vertical-align: top;
      text-align: left;
    }

    .def p:first-child {
      white-space: nowrap;
    }

    .def p:last-child {
      width: 100%;
    }


  #index {
    list-style-type: none;
    margin: 0;
    padding: 0;
  }
    ul#index .class_name {
      /* font-size: 110%; */
      font-weight: bold;
    }
    #index ul {
      margin: 0;
    }

  .item {
    margin: 0 0 15px 0;
  }

    .item .class {
      margin: 0 0 25px 30px;
    }

      .item .class ul.class_list {
        margin: 0 0 20px 0;
      }

    .item .name {
      background: #fafafa;
      margin: 0;
      font-weight: bold;
      padding: 5px 10px;
      border-radius: 3px;
      display: inline-block;
      min-width: 40%;
    }
      .item .name:hover {
        background: #f6f6f6;
      }

    .item .empty_desc {
      margin: 0 0 5px 0;
      padding: 0;
    }

    .item .inheritance {
      margin: 3px 0 0 30px;
    }

    .item .inherited {
      color: #666;
    }

    .item .desc {
      padding: 0 8px;
      margin: 0;
    }

      .item .desc p {
        margin: 0 0 10px 0;
      }

    .source_cont {
      margin: 0;
      padding: 0;
    }

    .source_link a {
      background: #ffc300;
      font-weight: 400;
      font-size: .75em;
      text-transform: uppercase;
      color: #fff;
      text-shadow: 1px 1px 0 #f4b700;
      
      padding: 3px 8px;
      border-radius: 2px;
      transition: background .3s ease-in-out;
    }
      .source_link a:hover {
        background: #FF7200;
        text-shadow: none;
        transition: background .3s ease-in-out;
      }

    .source {
      display: none;
      max-height: 600px;
      overflow-y: scroll;
      margin-bottom: 15px;
    }

      .source .codehilite {
        margin: 0;
      }

  .desc h1, .desc h2, .desc h3 {
    font-size: 100% !important;
  }
  .clear {
    clear: both;
  }

  @media all and (max-width: 950px) {
    #sidebar {
      width: 35%;
    }
    #content {
      width: 65%;
    }
  }
  @media all and (max-width: 650px) {
    #top {
      display: none;
    }
    #sidebar {
      float: none;
      width: auto;
    }
    #content {
      float: none;
      width: auto;
      padding: 30px;
    }

    #index ul {
      padding: 0;
      margin-bottom: 15px;
    }
    #index ul li {
      display: inline-block;
      margin-right: 30px;
    }
    #footer {
      text-align: left;
    }
    #footer p {
      display: block;
      margin: inherit;
    }
  }

  /*****************************/

  </style>

  <style type="text/css">
  .codehilite .hll { background-color: #ffffcc }
.codehilite  { background: #f8f8f8; }
.codehilite .c { color: #408080; font-style: italic } /* Comment */
.codehilite .err { border: 1px solid #FF0000 } /* Error */
.codehilite .k { color: #008000; font-weight: bold } /* Keyword */
.codehilite .o { color: #666666 } /* Operator */
.codehilite .ch { color: #408080; font-style: italic } /* Comment.Hashbang */
.codehilite .cm { color: #408080; font-style: italic } /* Comment.Multiline */
.codehilite .cp { color: #BC7A00 } /* Comment.Preproc */
.codehilite .cpf { color: #408080; font-style: italic } /* Comment.PreprocFile */
.codehilite .c1 { color: #408080; font-style: italic } /* Comment.Single */
.codehilite .cs { color: #408080; font-style: italic } /* Comment.Special */
.codehilite .gd { color: #A00000 } /* Generic.Deleted */
.codehilite .ge { font-style: italic } /* Generic.Emph */
.codehilite .gr { color: #FF0000 } /* Generic.Error */
.codehilite .gh { color: #000080; font-weight: bold } /* Generic.Heading */
.codehilite .gi { color: #00A000 } /* Generic.Inserted */
.codehilite .go { color: #888888 } /* Generic.Output */
.codehilite .gp { color: #000080; font-weight: bold } /* Generic.Prompt */
.codehilite .gs { font-weight: bold } /* Generic.Strong */
.codehilite .gu { color: #800080; font-weight: bold } /* Generic.Subheading */
.codehilite .gt { color: #0044DD } /* Generic.Traceback */
.codehilite .kc { color: #008000; font-weight: bold } /* Keyword.Constant */
.codehilite .kd { color: #008000; font-weight: bold } /* Keyword.Declaration */
.codehilite .kn { color: #008000; font-weight: bold } /* Keyword.Namespace */
.codehilite .kp { color: #008000 } /* Keyword.Pseudo */
.codehilite .kr { color: #008000; font-weight: bold } /* Keyword.Reserved */
.codehilite .kt { color: #B00040 } /* Keyword.Type */
.codehilite .m { color: #666666 } /* Literal.Number */
.codehilite .s { color: #BA2121 } /* Literal.String */
.codehilite .na { color: #7D9029 } /* Name.Attribute */
.codehilite .nb { color: #008000 } /* Name.Builtin */
.codehilite .nc { color: #0000FF; font-weight: bold } /* Name.Class */
.codehilite .no { color: #880000 } /* Name.Constant */
.codehilite .nd { color: #AA22FF } /* Name.Decorator */
.codehilite .ni { color: #999999; font-weight: bold } /* Name.Entity */
.codehilite .ne { color: #D2413A; font-weight: bold } /* Name.Exception */
.codehilite .nf { color: #0000FF } /* Name.Function */
.codehilite .nl { color: #A0A000 } /* Name.Label */
.codehilite .nn { color: #0000FF; font-weight: bold } /* Name.Namespace */
.codehilite .nt { color: #008000; font-weight: bold } /* Name.Tag */
.codehilite .nv { color: #19177C } /* Name.Variable */
.codehilite .ow { color: #AA22FF; font-weight: bold } /* Operator.Word */
.codehilite .w { color: #bbbbbb } /* Text.Whitespace */
.codehilite .mb { color: #666666 } /* Literal.Number.Bin */
.codehilite .mf { color: #666666 } /* Literal.Number.Float */
.codehilite .mh { color: #666666 } /* Literal.Number.Hex */
.codehilite .mi { color: #666666 } /* Literal.Number.Integer */
.codehilite .mo { color: #666666 } /* Literal.Number.Oct */
.codehilite .sa { color: #BA2121 } /* Literal.String.Affix */
.codehilite .sb { color: #BA2121 } /* Literal.String.Backtick */
.codehilite .sc { color: #BA2121 } /* Literal.String.Char */
.codehilite .dl { color: #BA2121 } /* Literal.String.Delimiter */
.codehilite .sd { color: #BA2121; font-style: italic } /* Literal.String.Doc */
.codehilite .s2 { color: #BA2121 } /* Literal.String.Double */
.codehilite .se { color: #BB6622; font-weight: bold } /* Literal.String.Escape */
.codehilite .sh { color: #BA2121 } /* Literal.String.Heredoc */
.codehilite .si { color: #BB6688; font-weight: bold } /* Literal.String.Interpol */
.codehilite .sx { color: #008000 } /* Literal.String.Other */
.codehilite .sr { color: #BB6688 } /* Literal.String.Regex */
.codehilite .s1 { color: #BA2121 } /* Literal.String.Single */
.codehilite .ss { color: #19177C } /* Literal.String.Symbol */
.codehilite .bp { color: #008000 } /* Name.Builtin.Pseudo */
.codehilite .fm { color: #0000FF } /* Name.Function.Magic */
.codehilite .vc { color: #19177C } /* Name.Variable.Class */
.codehilite .vg { color: #19177C } /* Name.Variable.Global */
.codehilite .vi { color: #19177C } /* Name.Variable.Instance */
.codehilite .vm { color: #19177C } /* Name.Variable.Magic */
.codehilite .il { color: #666666 } /* Literal.Number.Integer.Long */
  </style>

  <style type="text/css">
  
/* ==========================================================================
   EXAMPLE Media Queries for Responsive Design.
   These examples override the primary ('mobile first') styles.
   Modify as content requires.
   ========================================================================== */

@media only screen and (min-width: 35em) {
    /* Style adjustments for viewports that meet the condition */
}

@media print,
       (-o-min-device-pixel-ratio: 5/4),
       (-webkit-min-device-pixel-ratio: 1.25),
       (min-resolution: 120dpi) {
    /* Style adjustments for high resolution devices */
}

/* ==========================================================================
   Print styles.
   Inlined to avoid required HTTP connection: h5bp.com/r
   ========================================================================== */

@media print {
    * {
        background: transparent !important;
        color: #000 !important; /* Black prints faster: h5bp.com/s */
        box-shadow: none !important;
        text-shadow: none !important;
    }

    a,
    a:visited {
        text-decoration: underline;
    }

    a[href]:after {
        content: " (" attr(href) ")";
    }

    abbr[title]:after {
        content: " (" attr(title) ")";
    }

    /*
     * Don't show links for images, or javascript/internal links
     */

    .ir a:after,
    a[href^="javascript:"]:after,
    a[href^="#"]:after {
        content: "";
    }

    pre,
    blockquote {
        border: 1px solid #999;
        page-break-inside: avoid;
    }

    thead {
        display: table-header-group; /* h5bp.com/t */
    }

    tr,
    img {
        page-break-inside: avoid;
    }

    img {
        max-width: 100% !important;
    }

    @page {
        margin: 0.5cm;
    }

    p,
    h2,
    h3 {
        orphans: 3;
        widows: 3;
    }

    h2,
    h3 {
        page-break-after: avoid;
    }
}

  </style>

  <script type="text/javascript">
  function toggle(id, $link) {
    $node = document.getElementById(id);
    if (!$node)
    return;
    if (!$node.style.display || $node.style.display == 'none') {
    $node.style.display = 'block';
    $link.innerHTML = 'Hide source &nequiv;';
    } else {
    $node.style.display = 'none';
    $link.innerHTML = 'Show source &equiv;';
    }
  }
  </script>
  
  <script type="text/javascript" async src="https://cdn.mathjax.org/mathjax/latest/MathJax.js?config=TeX-MML-AM_CHTML"> </script>
  
</head>
<body>
<a href="#" id="top">Top</a>

<div id="container">
    
  
  <div id="sidebar">
    <h1>Index</h1>
    <ul id="index">
    <li class="set"><h3><a href="#header-variables">Module variables</a></h3>
      
  <ul>
    <li class="mono"><a href="#modalsys.currentVersion">currentVersion</a></li>
  </ul>

    </li>

    <li class="set"><h3><a href="#header-functions">Functions</a></h3>
      
  <ul>
    <li class="mono"><a href="#modalsys.MAC">MAC</a></li>
  </ul>

    </li>

    <li class="set"><h3><a href="#header-classes">Classes</a></h3>
      <ul>
        <li class="mono">
        <span class="class_name"><a href="#modalsys.ModalSys">ModalSys</a></span>
        
          
  <ul>
    <li class="mono"><a href="#modalsys.ModalSys.__init__">__init__</a></li>
    <li class="mono"><a href="#modalsys.ModalSys.AddConstraintEqns">AddConstraintEqns</a></li>
    <li class="mono"><a href="#modalsys.ModalSys.AddOutputMtrx">AddOutputMtrx</a></li>
    <li class="mono"><a href="#modalsys.ModalSys.AppendSystem">AppendSystem</a></li>
    <li class="mono"><a href="#modalsys.ModalSys.AppendTMDs">AppendTMDs</a></li>
    <li class="mono"><a href="#modalsys.ModalSys.CalcEigenproperties">CalcEigenproperties</a></li>
    <li class="mono"><a href="#modalsys.ModalSys.CalcFreqResponse">CalcFreqResponse</a></li>
    <li class="mono"><a href="#modalsys.ModalSys.CalcLoadMatrix">CalcLoadMatrix</a></li>
    <li class="mono"><a href="#modalsys.ModalSys.CalcModalForces">CalcModalForces</a></li>
    <li class="mono"><a href="#modalsys.ModalSys.CalcModeshapeIntegral">CalcModeshapeIntegral</a></li>
    <li class="mono"><a href="#modalsys.ModalSys.CalcStateMatrix">CalcStateMatrix</a></li>
    <li class="mono"><a href="#modalsys.ModalSys.CheckConstraints">CheckConstraints</a></li>
    <li class="mono"><a href="#modalsys.ModalSys.CheckDOF">CheckDOF</a></li>
    <li class="mono"><a href="#modalsys.ModalSys.DefineModeshapes">DefineModeshapes</a></li>
    <li class="mono"><a href="#modalsys.ModalSys.EqnOfMotion">EqnOfMotion</a></li>
    <li class="mono"><a href="#modalsys.ModalSys.GetLoadMatrix">GetLoadMatrix</a></li>
    <li class="mono"><a href="#modalsys.ModalSys.GetStateMatrix">GetStateMatrix</a></li>
    <li class="mono"><a href="#modalsys.ModalSys.GetSystemMatrices">GetSystemMatrices</a></li>
    <li class="mono"><a href="#modalsys.ModalSys.PlotModeshapes">PlotModeshapes</a></li>
    <li class="mono"><a href="#modalsys.ModalSys.PlotSystem">PlotSystem</a></li>
    <li class="mono"><a href="#modalsys.ModalSys.PlotSystem_init_plot">PlotSystem_init_plot</a></li>
    <li class="mono"><a href="#modalsys.ModalSys.PlotSystem_update_plot">PlotSystem_update_plot</a></li>
    <li class="mono"><a href="#modalsys.ModalSys.PrintSystemMatrices">PrintSystemMatrices</a></li>
    <li class="mono"><a href="#modalsys.ModalSys.ReadModalParams">ReadModalParams</a></li>
    <li class="mono"><a href="#modalsys.ModalSys.ReadOutputMtrxFromFile">ReadOutputMtrxFromFile</a></li>
    <li class="mono"><a href="#modalsys.ModalSys.add_outputs">add_outputs</a></li>
    <li class="mono"><a href="#modalsys.ModalSys.calc_eigenproperties">calc_eigenproperties</a></li>
    <li class="mono"><a href="#modalsys.ModalSys.check_outputs">check_outputs</a></li>
    <li class="mono"><a href="#modalsys.ModalSys.freqVals">freqVals</a></li>
    <li class="mono"><a href="#modalsys.ModalSys.get_output_mtrx">get_output_mtrx</a></li>
    <li class="mono"><a href="#modalsys.ModalSys.hasConstraints">hasConstraints</a></li>
  </ul>

        </li>
      </ul>
    </li>

    </ul>
  </div>

    <article id="content">
      
  

  


  <header id="section-intro">
  <h1 class="title"><span class="name">modalsys</span> module</h1>
  <p>Class definition and test functions for ModalSys, a class used to define
a second order dynamic system via its (usually truncated) modal properties</p>
  
  <p class="source_link"><a href="javascript:void(0);" onclick="toggle('source-modalsys', this);">Show source &equiv;</a></p>
  <div id="source-modalsys" class="source">
    <div class="codehilite"><pre><span></span><span class="c1"># -*- coding: utf-8 -*-</span>
<span class="sd">&quot;&quot;&quot;</span>
<span class="sd">Class definition and test functions for ModalSys, a class used to define</span>
<span class="sd">a second order dynamic system via its (usually truncated) modal properties </span>
<span class="sd">&quot;&quot;&quot;</span>

<span class="kn">from</span> <span class="nn">__init__</span> <span class="kn">import</span> <span class="n">__version__</span> <span class="k">as</span> <span class="n">currentVersion</span>

<span class="c1"># Std library imports</span>
<span class="kn">import</span> <span class="nn">numpy</span> <span class="kn">as</span> <span class="nn">npy</span>
<span class="kn">import</span> <span class="nn">pandas</span> <span class="kn">as</span> <span class="nn">pd</span>
<span class="kn">import</span> <span class="nn">scipy</span>
<span class="kn">from</span> <span class="nn">scipy</span> <span class="kn">import</span> <span class="n">interpolate</span>
<span class="kn">import</span> <span class="nn">matplotlib.pyplot</span> <span class="kn">as</span> <span class="nn">plt</span>
<span class="kn">import</span> <span class="nn">warnings</span>
<span class="c1">#import deprecation # not in anaconda distribution - obtain this from pip</span>

<span class="c1"># Other imports</span>
<span class="kn">from</span> <span class="nn">dynsys</span> <span class="kn">import</span> <span class="n">DynSys</span>
<span class="kn">from</span> <span class="nn">dynsys</span> <span class="kn">import</span> <span class="p">(</span><span class="n">angularFreq</span><span class="p">,</span>
                    <span class="n">SDOF_stiffness</span><span class="p">,</span>
                    <span class="n">SDOF_dashpot</span><span class="p">)</span>

<span class="k">class</span> <span class="nc">ModalSys</span><span class="p">(</span><span class="n">DynSys</span><span class="p">):</span>
    <span class="sd">&quot;&quot;&quot;</span>
<span class="sd">    Dynamic system represented by its (usually truncated) modal properties </span>
<span class="sd">    &quot;&quot;&quot;</span>
    
    <span class="n">description</span><span class="o">=</span><span class="s2">&quot;Modal dynamic system&quot;</span>
    
    <span class="k">def</span> <span class="fm">__init__</span><span class="p">(</span><span class="bp">self</span><span class="p">,</span>
                 <span class="n">name</span><span class="p">:</span><span class="nb">str</span><span class="o">=</span><span class="bp">None</span><span class="p">,</span>
                 <span class="n">isSparse</span><span class="p">:</span><span class="nb">bool</span><span class="o">=</span><span class="bp">False</span><span class="p">,</span>
                 <span class="n">fname_modalParams</span><span class="p">:</span><span class="nb">str</span><span class="o">=</span><span class="s2">&quot;modalParams.csv&quot;</span><span class="p">,</span>
                 <span class="n">fname_modeshapes</span><span class="p">:</span><span class="nb">str</span><span class="o">=</span><span class="s2">&quot;modeshapes.csv&quot;</span><span class="p">,</span>
                 <span class="n">modalParams_dict</span><span class="p">:</span><span class="nb">dict</span><span class="o">=</span><span class="bp">None</span><span class="p">,</span>
                 <span class="n">modeshapeFunc</span><span class="o">=</span><span class="bp">None</span><span class="p">,</span>
                 <span class="n">Ltrack</span><span class="p">:</span><span class="nb">float</span><span class="o">=</span><span class="bp">None</span><span class="p">,</span>
                 <span class="n">output_mtrx</span><span class="o">=</span><span class="bp">None</span><span class="p">,</span>
                 <span class="n">output_names</span><span class="p">:</span><span class="nb">list</span><span class="o">=</span><span class="bp">None</span><span class="p">,</span>
                 <span class="n">fLimit</span><span class="p">:</span><span class="nb">float</span><span class="o">=</span><span class="bp">None</span><span class="p">,</span>
                 <span class="o">**</span><span class="n">kwargs</span><span class="p">):</span>
        <span class="sd">&quot;&quot;&quot;</span>
<span class="sd">        Initialisation function used to define decoupled (diagonalised) system</span>
<span class="sd">        </span>
<span class="sd">        ***</span>
<span class="sd">        Optional:</span>
<span class="sd">        </span>
<span class="sd">        * `isSparse`, denotes whether sparse matrix representation should be </span>
<span class="sd">          used for system matrices and numerical operations.</span>
<span class="sd">                  </span>
<span class="sd">        * `fname_modalParams`, string, defines .csv file containing modal </span>
<span class="sd">          parameter definitions. Refer docs for `ReadModalParams()` method for </span>
<span class="sd">          expected file format</span>
<span class="sd">          </span>
<span class="sd">        * `fname_modeshapes`, string, defines .csv file containing modeshape </span>
<span class="sd">          data, describing how modeshape ordinates vary with chainage along </span>
<span class="sd">          loading track. Refer docs for `DefineModeshapes()` method for </span>
<span class="sd">          expected file format</span>
<span class="sd">          </span>
<span class="sd">        * `modeshapeFunc`, function, used to define how modeshape varies with </span>
<span class="sd">          chainage. Expected form is f(x), where x denotes chainage. `Ltrack` </span>
<span class="sd">          must be supplied also (see below)</span>
<span class="sd">          </span>
<span class="sd">        * `Ltrack`, float, defines overall chainage along `modeshapeFunc`</span>
<span class="sd">          </span>
<span class="sd">        * `output_mtrx`, matrix, used when calculating responses</span>
<span class="sd">        </span>
<span class="sd">        * `output_names`, list, defines names of responses defined by rows of</span>
<span class="sd">          `output_mtrx`</span>
<span class="sd">        </span>
<span class="sd">        * `fLimit`, maximum natural frequency for modes: modes with fn in </span>
<span class="sd">          excess of this value will not be included in analysis</span>
<span class="sd">          </span>
<span class="sd">        &quot;&quot;&quot;</span>
        
        <span class="k">if</span> <span class="n">modalParams_dict</span> <span class="ow">is</span> <span class="bp">None</span><span class="p">:</span>
            
            <span class="c1"># Import data from input files</span>
            <span class="n">modalParams_dict</span> <span class="o">=</span> <span class="bp">self</span><span class="o">.</span><span class="n">ReadModalParams</span><span class="p">(</span><span class="n">fName</span><span class="o">=</span><span class="n">fname_modalParams</span><span class="p">)</span>
            
        <span class="c1"># Define mode IDs, if not already provided</span>
        <span class="k">if</span> <span class="ow">not</span> <span class="s1">&#39;ModeIDs&#39;</span> <span class="ow">in</span> <span class="n">modalParams_dict</span><span class="o">.</span><span class="n">keys</span><span class="p">():</span>
            <span class="n">nModes</span> <span class="o">=</span> <span class="nb">len</span><span class="p">(</span><span class="n">modalParams_dict</span><span class="p">[</span><span class="s1">&#39;Mass&#39;</span><span class="p">])</span>
            <span class="n">mode_IDs</span> <span class="o">=</span> <span class="p">[</span><span class="s2">&quot;Mode </span><span class="si">%d</span><span class="s2">&quot;</span> <span class="o">%</span> <span class="p">(</span><span class="n">i</span><span class="o">+</span><span class="mi">1</span><span class="p">)</span> <span class="k">for</span> <span class="n">i</span> <span class="ow">in</span> <span class="nb">range</span><span class="p">(</span><span class="n">nModes</span><span class="p">)]</span>
            <span class="n">modalParams_dict</span><span class="p">[</span><span class="s1">&#39;ModeIDs&#39;</span><span class="p">]</span> <span class="o">=</span> <span class="n">mode_IDs</span>
            
        <span class="bp">self</span><span class="o">.</span><span class="n">modalParams_dict</span> <span class="o">=</span> <span class="n">modalParams_dict</span>
        <span class="sd">&quot;&quot;&quot;</span>
<span class="sd">        _Dict_ containing modal parameters used to define system</span>
<span class="sd">        &quot;&quot;&quot;</span>
<<<<<<< HEAD
        
        <span class="bp">self</span><span class="o">.</span><span class="n">mode_IDs</span> <span class="o">=</span> <span class="n">modalParams_dict</span><span class="p">[</span><span class="s1">&#39;ModeIDs&#39;</span><span class="p">]</span>
        <span class="sd">&quot;&quot;&quot;</span>
<span class="sd">        Labels to describe modal dofs</span>
<span class="sd">        &quot;&quot;&quot;</span>
            
        <span class="c1"># Filter according to frequency</span>
        <span class="k">if</span> <span class="n">fLimit</span> <span class="ow">is</span> <span class="ow">not</span> <span class="bp">None</span><span class="p">:</span>
            <span class="bp">self</span><span class="o">.</span><span class="n">_FilterByFreq</span><span class="p">(</span><span class="n">fLimit</span><span class="p">)</span>
        
=======
        
        <span class="bp">self</span><span class="o">.</span><span class="n">mode_IDs</span> <span class="o">=</span> <span class="n">modalParams_dict</span><span class="p">[</span><span class="s1">&#39;ModeIDs&#39;</span><span class="p">]</span>
        <span class="sd">&quot;&quot;&quot;</span>
<span class="sd">        Labels to describe modal dofs</span>
<span class="sd">        &quot;&quot;&quot;</span>
            
        <span class="c1"># Filter according to frequency</span>
        <span class="k">if</span> <span class="n">fLimit</span> <span class="ow">is</span> <span class="ow">not</span> <span class="bp">None</span><span class="p">:</span>
            <span class="bp">self</span><span class="o">.</span><span class="n">_FilterByFreq</span><span class="p">(</span><span class="n">fLimit</span><span class="p">)</span>
        
>>>>>>> 535d632d
        <span class="c1"># Calculate system matrices</span>
        <span class="n">d</span> <span class="o">=</span> <span class="bp">self</span><span class="o">.</span><span class="n">_CalcSystemMatrices</span><span class="p">()</span>
        <span class="n">M_mtrx</span> <span class="o">=</span> <span class="n">d</span><span class="p">[</span><span class="s2">&quot;M_mtrx&quot;</span><span class="p">]</span>
        <span class="n">C_mtrx</span> <span class="o">=</span> <span class="n">d</span><span class="p">[</span><span class="s2">&quot;C_mtrx&quot;</span><span class="p">]</span>
        <span class="n">K_mtrx</span> <span class="o">=</span> <span class="n">d</span><span class="p">[</span><span class="s2">&quot;K_mtrx&quot;</span><span class="p">]</span>
        <span class="n">J_dict</span> <span class="o">=</span> <span class="n">d</span><span class="p">[</span><span class="s2">&quot;J_dict&quot;</span><span class="p">]</span>
        
        <span class="c1"># Write details into object using parent init function</span>
        <span class="nb">super</span><span class="p">()</span><span class="o">.</span><span class="fm">__init__</span><span class="p">(</span><span class="n">M_mtrx</span><span class="p">,</span><span class="n">C_mtrx</span><span class="p">,</span><span class="n">K_mtrx</span><span class="p">,</span>
                         <span class="n">J_dict</span><span class="o">=</span><span class="n">J_dict</span><span class="p">,</span>
                         <span class="n">output_mtrx</span><span class="o">=</span><span class="n">output_mtrx</span><span class="p">,</span>
                         <span class="n">output_names</span><span class="o">=</span><span class="n">output_names</span><span class="p">,</span>
                         <span class="n">isLinear</span><span class="o">=</span><span class="bp">True</span><span class="p">,</span>
                         <span class="n">isModal</span><span class="o">=</span><span class="bp">True</span><span class="p">,</span>
                         <span class="n">isSparse</span><span class="o">=</span><span class="n">isSparse</span><span class="p">,</span>
                         <span class="n">name</span><span class="o">=</span><span class="n">name</span><span class="p">,</span>
                         <span class="o">**</span><span class="n">kwargs</span><span class="p">)</span>
    
        <span class="c1"># Define modeshapes</span>
        <span class="k">if</span> <span class="n">modeshapeFunc</span> <span class="ow">is</span> <span class="bp">None</span><span class="p">:</span>
            <span class="k">if</span> <span class="n">fname_modeshapes</span> <span class="ow">is</span> <span class="ow">not</span> <span class="bp">None</span><span class="p">:</span>
                
                <span class="c1"># Read data from file</span>
                <span class="n">modeshapeFunc</span><span class="p">,</span> <span class="n">Ltrack</span> <span class="o">=</span> <span class="bp">self</span><span class="o">.</span><span class="n">DefineModeshapes</span><span class="p">(</span><span class="n">fname_modeshapes</span><span class="p">)</span>
            
        <span class="k">else</span><span class="p">:</span>
            
            <span class="k">if</span> <span class="n">Ltrack</span> <span class="ow">is</span> <span class="bp">None</span><span class="p">:</span>
                <span class="k">raise</span> <span class="ne">ValueError</span><span class="p">(</span><span class="s2">&quot;As `modeshapeFunc` has been supplied &quot;</span><span class="o">+</span> 
                                 <span class="s2">&quot;`Ltrack` must be provided also&quot;</span><span class="p">)</span>
            
        <span class="bp">self</span><span class="o">.</span><span class="n">modeshapeFunc</span> <span class="o">=</span> <span class="n">modeshapeFunc</span>
        <span class="sd">&quot;&quot;&quot;</span>
<span class="sd">        Function defining how modeshapes vary with chainage</span>
<span class="sd">        &quot;&quot;&quot;</span>
        
        <span class="bp">self</span><span class="o">.</span><span class="n">Ltrack</span> <span class="o">=</span> <span class="n">Ltrack</span>
        <span class="sd">&quot;&quot;&quot;</span>
<span class="sd">        Defines overall chainage</span>
<span class="sd">        &quot;&quot;&quot;</span>
        
        
    <span class="k">def</span> <span class="nf">ReadModalParams</span><span class="p">(</span><span class="bp">self</span><span class="p">,</span><span class="n">fName</span><span class="o">=</span><span class="s1">&#39;modalParams.csv&#39;</span><span class="p">):</span>
        <span class="sd">&quot;&quot;&quot;</span>
<span class="sd">        It is often most convenient to define modal parameters by reading</span>
<span class="sd">        data in from .csv file. Comma-delimited data in the following table</span>
<span class="sd">        format is expected:</span>
<span class="sd">            | ModeID | Frequency | Mass | Damping ratio |</span>
<span class="sd">            | ---    | ---       | ---  | ---           |</span>
<span class="sd">            | Mode_1 | 1.25      | 2500 | 0.002         |</span>
<span class="sd">            | Mode_2 | 1.75      | 1600 | 0.015         |</span>
<span class="sd">            | ...    | ...       | ...  | ...           |</span>
<span class="sd">            | Mode_N | 8.2       | 7400 | 0.03          |</span>
<span class="sd">            </span>
<span class="sd">            Frequency:       Mode undamped natural frequency (in Hz)      </span>
<span class="sd">            Mass:            Mode-generalised mass (in kg)</span>
<span class="sd">            Damping ratio:   Modal damping ratio &#39;eta&#39;, as fraction of critical</span>
<span class="sd">        &quot;&quot;&quot;</span>
        
        <span class="c1"># Read data from csv</span>
        <span class="n">modalParams</span> <span class="o">=</span> <span class="n">pd</span><span class="o">.</span><span class="n">read_csv</span><span class="p">(</span><span class="n">fName</span><span class="p">,</span><span class="n">header</span><span class="o">=</span><span class="mi">0</span><span class="p">,</span><span class="n">index_col</span><span class="o">=</span><span class="mi">0</span><span class="p">)</span>
        <span class="n">mode_IDs</span>    <span class="o">=</span> <span class="n">modalParams</span><span class="o">.</span><span class="n">index</span><span class="o">.</span><span class="n">tolist</span><span class="p">()</span>
        <span class="n">f_vals</span>      <span class="o">=</span> <span class="n">npy</span><span class="o">.</span><span class="n">asarray</span><span class="p">(</span><span class="n">modalParams</span><span class="p">[</span><span class="s2">&quot;Frequency&quot;</span><span class="p">])</span>       
        <span class="n">M_vals</span>      <span class="o">=</span> <span class="n">npy</span><span class="o">.</span><span class="n">asarray</span><span class="p">(</span><span class="n">modalParams</span><span class="p">[</span><span class="s2">&quot;Mass&quot;</span><span class="p">])</span> 
        <span class="n">eta_vals</span>    <span class="o">=</span> <span class="n">npy</span><span class="o">.</span><span class="n">asarray</span><span class="p">(</span><span class="n">modalParams</span><span class="p">[</span><span class="s2">&quot;Damping ratio&quot;</span><span class="p">])</span> 
        
        <span class="c1"># Return as dict</span>
        <span class="n">d</span> <span class="o">=</span> <span class="p">{}</span>
        <span class="n">d</span><span class="p">[</span><span class="s1">&#39;Mass&#39;</span><span class="p">]</span> <span class="o">=</span> <span class="n">M_vals</span>
        <span class="n">d</span><span class="p">[</span><span class="s1">&#39;Freq&#39;</span><span class="p">]</span> <span class="o">=</span> <span class="n">f_vals</span>
        <span class="n">d</span><span class="p">[</span><span class="s1">&#39;DampingRatio&#39;</span><span class="p">]</span> <span class="o">=</span> <span class="n">eta_vals</span>
        <span class="n">d</span><span class="p">[</span><span class="s1">&#39;ModeIDs&#39;</span><span class="p">]</span> <span class="o">=</span> <span class="n">mode_IDs</span>
        <span class="k">return</span> <span class="n">d</span>
    
    
    <span class="k">def</span> <span class="nf">_CheckModalParams</span><span class="p">(</span><span class="bp">self</span><span class="p">,</span><span class="n">modalParams_dict</span><span class="o">=</span><span class="bp">None</span><span class="p">):</span>
        
        <span class="c1"># Bring modal parameters dict into function</span>
        <span class="k">if</span> <span class="n">modalParams_dict</span> <span class="ow">is</span> <span class="bp">None</span><span class="p">:</span>
            <span class="n">modalParams_dict</span> <span class="o">=</span> <span class="bp">self</span><span class="o">.</span><span class="n">modalParams_dict</span>
            
        <span class="n">M_vals</span> <span class="o">=</span> <span class="n">modalParams_dict</span><span class="p">[</span><span class="s1">&#39;Mass&#39;</span><span class="p">]</span>
        <span class="n">nDOF</span> <span class="o">=</span> <span class="n">M_vals</span><span class="o">.</span><span class="n">shape</span><span class="p">[</span><span class="mi">0</span><span class="p">]</span>
        
        <span class="k">if</span> <span class="n">modalParams_dict</span><span class="p">[</span><span class="s1">&#39;Freq&#39;</span><span class="p">]</span><span class="o">.</span><span class="n">shape</span><span class="p">[</span><span class="mi">0</span><span class="p">]</span><span class="o">!=</span><span class="n">nDOF</span><span class="p">:</span>
            <span class="k">raise</span> <span class="ne">ValueError</span><span class="p">(</span><span class="s2">&quot;Error: length of &#39;Freq&#39; list &quot;</span> <span class="o">+</span> 
                             <span class="s2">&quot;does not agree with expected nDOF!&quot;</span><span class="p">)</span>
            
        <span class="k">if</span> <span class="n">modalParams_dict</span><span class="p">[</span><span class="s1">&#39;DampingRatio&#39;</span><span class="p">]</span><span class="o">.</span><span class="n">shape</span><span class="p">[</span><span class="mi">0</span><span class="p">]</span><span class="o">!=</span><span class="n">nDOF</span><span class="p">:</span>
            <span class="k">raise</span> <span class="ne">ValueError</span><span class="p">(</span><span class="s2">&quot;Error: length of &#39;DampingRatio&#39; list &quot;</span> <span class="o">+</span> 
                             <span class="s2">&quot;does not agree with expected nDOF!&quot;</span><span class="p">)</span>
                
    
    <span class="k">def</span> <span class="nf">_FilterByFreq</span><span class="p">(</span><span class="n">fLimit</span><span class="p">,</span><span class="n">modalParams_dict</span><span class="o">=</span><span class="bp">None</span><span class="p">):</span>
        <span class="sd">&quot;&quot;&quot;</span>
<span class="sd">        Use to filter modalParams dict for only those modes with f &lt; fLimit</span>
<span class="sd">        &quot;&quot;&quot;</span>
        
        <span class="c1"># Bring modal parameters dict into function</span>
        <span class="k">if</span> <span class="n">modalParams_dict</span> <span class="ow">is</span> <span class="bp">None</span><span class="p">:</span>
            <span class="n">modalParams_dict</span> <span class="o">=</span> <span class="bp">self</span><span class="o">.</span><span class="n">modalParams_dict</span>
<<<<<<< HEAD
            
        <span class="c1"># Check how many modes included prior to filtering</span>
        <span class="n">nModes_before</span> <span class="o">=</span> <span class="nb">len</span><span class="p">(</span><span class="n">modalParams_dict</span><span class="p">[</span><span class="s1">&#39;Mass&#39;</span><span class="p">])</span>
            
        <span class="c1"># Convert dict to pandas dataframe and filter</span>
        <span class="n">df</span> <span class="o">=</span> <span class="n">pd</span><span class="o">.</span><span class="n">DataFrame</span><span class="p">(</span><span class="n">modalParams_dict</span><span class="p">)</span>
        <span class="n">df</span> <span class="o">=</span> <span class="n">df</span><span class="o">.</span><span class="n">loc</span><span class="p">[(</span><span class="n">df</span><span class="p">[</span><span class="s1">&#39;Freq&#39;</span><span class="p">]</span> <span class="o">&lt;=</span> <span class="n">fLimit</span><span class="p">)]</span>
        <span class="n">modalParams_dict</span> <span class="o">=</span> <span class="n">df</span><span class="o">.</span><span class="n">to_dict</span><span class="p">(</span><span class="n">orient</span><span class="o">=</span><span class="s1">&#39;list&#39;</span><span class="p">)</span>
        <span class="bp">self</span><span class="o">.</span><span class="n">modalParams_dict</span>
        
        <span class="c1"># Check how many modes included after filtering</span>
        <span class="n">nModes</span> <span class="o">=</span> <span class="nb">len</span><span class="p">(</span><span class="n">modalParams_dict</span><span class="p">[</span><span class="s1">&#39;Mass&#39;</span><span class="p">])</span>
            
        <span class="k">print</span><span class="p">(</span><span class="s2">&quot;fLimit = </span><span class="si">%.2f</span><span class="s2"> specified. &quot;</span> <span class="o">%</span> <span class="n">fLimit</span> <span class="o">+</span> 
              <span class="s2">&quot;Only #</span><span class="si">%d</span><span class="s2"> of #</span><span class="si">%d</span><span class="s2"> modes defined&quot;</span> <span class="o">%</span> <span class="p">(</span><span class="n">nModes</span><span class="p">,</span><span class="n">nModes_before</span><span class="p">)</span> <span class="o">+</span> 
              <span class="s2">&quot;will be included.&quot;</span><span class="p">)</span>
    
        <span class="k">return</span> <span class="n">modalParams_dict</span>
    
    
    <span class="k">def</span> <span class="nf">_CalcSystemMatrices</span><span class="p">(</span><span class="bp">self</span><span class="p">,</span><span class="n">modalParams_dict</span><span class="o">=</span><span class="bp">None</span><span class="p">):</span>
        <span class="sd">&quot;&quot;&quot;</span>
<span class="sd">        Calculates diagonal system matrices from modal parameters</span>
<span class="sd">        &quot;&quot;&quot;</span>
        
        <span class="c1"># Bring modal parameters dict into function</span>
        <span class="k">if</span> <span class="n">modalParams_dict</span> <span class="ow">is</span> <span class="bp">None</span><span class="p">:</span>
            <span class="n">modalParams_dict</span> <span class="o">=</span> <span class="bp">self</span><span class="o">.</span><span class="n">modalParams_dict</span>
            
=======
            
        <span class="c1"># Check how many modes included prior to filtering</span>
        <span class="n">nModes_before</span> <span class="o">=</span> <span class="nb">len</span><span class="p">(</span><span class="n">modalParams_dict</span><span class="p">[</span><span class="s1">&#39;Mass&#39;</span><span class="p">])</span>
            
        <span class="c1"># Convert dict to pandas dataframe and filter</span>
        <span class="n">df</span> <span class="o">=</span> <span class="n">pd</span><span class="o">.</span><span class="n">DataFrame</span><span class="p">(</span><span class="n">modalParams_dict</span><span class="p">)</span>
        <span class="n">df</span> <span class="o">=</span> <span class="n">df</span><span class="o">.</span><span class="n">loc</span><span class="p">[(</span><span class="n">df</span><span class="p">[</span><span class="s1">&#39;Freq&#39;</span><span class="p">]</span> <span class="o">&lt;=</span> <span class="n">fLimit</span><span class="p">)]</span>
        <span class="n">modalParams_dict</span> <span class="o">=</span> <span class="n">df</span><span class="o">.</span><span class="n">to_dict</span><span class="p">(</span><span class="n">orient</span><span class="o">=</span><span class="s1">&#39;list&#39;</span><span class="p">)</span>
        <span class="bp">self</span><span class="o">.</span><span class="n">modalParams_dict</span>
        
        <span class="c1"># Check how many modes included after filtering</span>
        <span class="n">nModes</span> <span class="o">=</span> <span class="nb">len</span><span class="p">(</span><span class="n">modalParams_dict</span><span class="p">[</span><span class="s1">&#39;Mass&#39;</span><span class="p">])</span>
            
        <span class="k">print</span><span class="p">(</span><span class="s2">&quot;fLimit = </span><span class="si">%.2f</span><span class="s2"> specified. &quot;</span> <span class="o">%</span> <span class="n">fLimit</span> <span class="o">+</span> 
              <span class="s2">&quot;Only #</span><span class="si">%d</span><span class="s2"> of #</span><span class="si">%d</span><span class="s2"> modes defined&quot;</span> <span class="o">%</span> <span class="p">(</span><span class="n">nModes</span><span class="p">,</span><span class="n">nModes_before</span><span class="p">)</span> <span class="o">+</span> 
              <span class="s2">&quot;will be included.&quot;</span><span class="p">)</span>
    
        <span class="k">return</span> <span class="n">modalParams_dict</span>
    
    
    <span class="k">def</span> <span class="nf">_CalcSystemMatrices</span><span class="p">(</span><span class="bp">self</span><span class="p">,</span><span class="n">modalParams_dict</span><span class="o">=</span><span class="bp">None</span><span class="p">):</span>
        <span class="sd">&quot;&quot;&quot;</span>
<span class="sd">        Calculates diagonal system matrices from modal parameters</span>
<span class="sd">        &quot;&quot;&quot;</span>
        
        <span class="c1"># Bring modal parameters dict into function</span>
        <span class="k">if</span> <span class="n">modalParams_dict</span> <span class="ow">is</span> <span class="bp">None</span><span class="p">:</span>
            <span class="n">modalParams_dict</span> <span class="o">=</span> <span class="bp">self</span><span class="o">.</span><span class="n">modalParams_dict</span>
            
>>>>>>> 535d632d
        <span class="n">M_vals</span> <span class="o">=</span> <span class="n">modalParams_dict</span><span class="p">[</span><span class="s1">&#39;Mass&#39;</span><span class="p">]</span>
        <span class="n">f_vals</span> <span class="o">=</span> <span class="n">modalParams_dict</span><span class="p">[</span><span class="s1">&#39;Freq&#39;</span><span class="p">]</span>
        <span class="n">eta_vals</span> <span class="o">=</span> <span class="n">modalParams_dict</span><span class="p">[</span><span class="s1">&#39;DampingRatio&#39;</span><span class="p">]</span>
        
        <span class="c1"># Calculate circular natural freqs</span>
        <span class="n">omega_vals</span> <span class="o">=</span> <span class="n">angularFreq</span><span class="p">(</span><span class="n">f_vals</span><span class="p">)</span>
        
        <span class="c1"># Calculate SDOF stiffnesses and dashpot constants</span>
        <span class="n">K_vals</span> <span class="o">=</span> <span class="n">SDOF_stiffness</span><span class="p">(</span><span class="n">M_vals</span><span class="p">,</span><span class="n">omega</span><span class="o">=</span><span class="n">omega_vals</span><span class="p">)</span>
        <span class="n">C_vals</span> <span class="o">=</span> <span class="n">SDOF_dashpot</span><span class="p">(</span><span class="n">M_vals</span><span class="p">,</span><span class="n">K_vals</span><span class="p">,</span><span class="n">eta_vals</span><span class="p">)</span>
        
        <span class="c1"># Assemble system matrices, which are diagonal due to modal decomposition</span>
        <span class="n">M_mtrx</span> <span class="o">=</span> <span class="n">npy</span><span class="o">.</span><span class="n">asmatrix</span><span class="p">(</span><span class="n">npy</span><span class="o">.</span><span class="n">diag</span><span class="p">(</span><span class="n">M_vals</span><span class="p">))</span>
        <span class="n">C_mtrx</span> <span class="o">=</span> <span class="n">npy</span><span class="o">.</span><span class="n">asmatrix</span><span class="p">(</span><span class="n">npy</span><span class="o">.</span><span class="n">diag</span><span class="p">(</span><span class="n">C_vals</span><span class="p">))</span>
        <span class="n">K_mtrx</span> <span class="o">=</span> <span class="n">npy</span><span class="o">.</span><span class="n">asmatrix</span><span class="p">(</span><span class="n">npy</span><span class="o">.</span><span class="n">diag</span><span class="p">(</span><span class="n">K_vals</span><span class="p">))</span>
        
        <span class="c1"># Return matrices and other properties using dict</span>
        <span class="n">d</span> <span class="o">=</span> <span class="p">{}</span>
        <span class="n">d</span><span class="p">[</span><span class="s2">&quot;M_mtrx&quot;</span><span class="p">]</span><span class="o">=</span><span class="n">M_mtrx</span>
        <span class="n">d</span><span class="p">[</span><span class="s2">&quot;C_mtrx&quot;</span><span class="p">]</span><span class="o">=</span><span class="n">C_mtrx</span>
        <span class="n">d</span><span class="p">[</span><span class="s2">&quot;K_mtrx&quot;</span><span class="p">]</span><span class="o">=</span><span class="n">K_mtrx</span>
        <span class="n">d</span><span class="p">[</span><span class="s2">&quot;J_dict&quot;</span><span class="p">]</span><span class="o">=</span><span class="p">{}</span> <span class="c1"># no constraints</span>
        <span class="k">return</span> <span class="n">d</span>
        
        
    <span class="k">def</span> <span class="nf">DefineModeshapes</span><span class="p">(</span><span class="bp">self</span><span class="p">,</span><span class="n">fName</span><span class="o">=</span><span class="s1">&#39;modeshapes.csv&#39;</span><span class="p">):</span>
        <span class="sd">&quot;&quot;&quot;</span>
<span class="sd">        Function to allow 1-dimensional line-like modeshapes to be defined</span>
<span class="sd">        e.g. for use in calculating mode-generalised forces</span>
<span class="sd">        </span>
<span class="sd">        It is generally most convenient to define such systems by reading</span>
<span class="sd">        data in from .csv file. Comma-delimited data in the following table</span>
<span class="sd">        format is expected:</span>
<span class="sd">            </span>
<span class="sd">            | Chainage | Mode_1 | Mode_2 | Mode_3 | ... | Mode_N |</span>
<span class="sd">            | ---      | ---    | ---    | ---    | --- | ---    |</span>
<span class="sd">            | ...      | ...    | ...    | ...    | --- | ...    |</span>
<span class="sd">            </span>
<span class="sd">            Chainage:   Column defining common chainage for modeshape ordinates</span>
<span class="sd">            Mode_i:     Modeshape ordinates for given ModeID</span>
<span class="sd">        </span>
<span class="sd">        &quot;&quot;&quot;</span>
        
        <span class="c1"># Read in data from .csv file</span>
        <span class="n">df</span> <span class="o">=</span> <span class="n">pd</span><span class="o">.</span><span class="n">read_csv</span><span class="p">(</span><span class="n">fName</span><span class="p">,</span><span class="n">delimiter</span><span class="o">=</span><span class="s1">&#39;,&#39;</span><span class="p">,</span><span class="n">header</span><span class="o">=</span><span class="mi">0</span><span class="p">,</span><span class="n">index_col</span><span class="o">=</span><span class="mi">0</span><span class="p">)</span>
        
        <span class="n">chainageVals</span> <span class="o">=</span> <span class="n">df</span><span class="o">.</span><span class="n">index</span>
        <span class="n">modeshapeVals</span> <span class="o">=</span> <span class="n">npy</span><span class="o">.</span><span class="n">asarray</span><span class="p">(</span><span class="n">df</span><span class="p">)</span>
        <span class="n">mode_IDs</span> <span class="o">=</span> <span class="n">df</span><span class="o">.</span><span class="n">columns</span><span class="o">.</span><span class="n">values</span><span class="o">.</span><span class="n">tolist</span><span class="p">()</span>
        
        <span class="c1"># Adjust chainage values to start from zero</span>
        <span class="n">chainageVals</span> <span class="o">=</span> <span class="n">chainageVals</span> <span class="o">-</span> <span class="nb">min</span><span class="p">(</span><span class="n">chainageVals</span><span class="p">)</span>
        
        <span class="c1"># Get length of track along dynamic system as defined by modeshapes</span>
        <span class="n">Ltrack</span> <span class="o">=</span> <span class="nb">max</span><span class="p">(</span><span class="n">chainageVals</span><span class="p">)</span><span class="o">-</span><span class="nb">min</span><span class="p">(</span><span class="n">chainageVals</span><span class="p">)</span>
            
        <span class="c1"># Set up interpolation function: linear interpolation between modeshape ordinates provided</span>
        <span class="n">modeshapeFunc</span> <span class="o">=</span> <span class="n">scipy</span><span class="o">.</span><span class="n">interpolate</span><span class="o">.</span><span class="n">interp1d</span><span class="p">(</span><span class="n">chainageVals</span><span class="p">,</span>
                                                   <span class="n">modeshapeVals</span><span class="p">,</span>
                                                   <span class="n">axis</span><span class="o">=</span><span class="mi">0</span><span class="p">,</span>
                                                   <span class="n">bounds_error</span><span class="o">=</span><span class="bp">False</span><span class="p">,</span>
                                                   <span class="n">fill_value</span><span class="o">=</span><span class="mi">0</span><span class="p">)</span>
        
        <span class="c1"># Check modeNames agree with modalParams input</span>
        <span class="k">if</span> <span class="ow">not</span> <span class="n">npy</span><span class="o">.</span><span class="n">array_equal</span><span class="p">(</span><span class="n">mode_IDs</span><span class="p">,</span> <span class="bp">self</span><span class="o">.</span><span class="n">mode_IDs</span><span class="p">):</span>
            <span class="n">warnings</span><span class="o">.</span><span class="n">warn</span><span class="p">(</span><span class="s2">&quot;Unexpected mode_IDs in {0}</span><span class="se">\n</span><span class="s2">&quot;</span><span class="o">.</span><span class="n">format</span><span class="p">(</span><span class="n">fName</span><span class="p">)</span> <span class="o">+</span> 
                          <span class="s2">&quot;mode_IDs: {0}</span><span class="se">\n</span><span class="s2">&quot;</span><span class="o">.</span><span class="n">format</span><span class="p">(</span><span class="n">mode_IDs</span><span class="p">)</span> <span class="o">+</span> 
                          <span class="s2">&quot;self.mode_IDs: {0}</span><span class="se">\n</span><span class="s2">&quot;</span><span class="o">.</span><span class="n">format</span><span class="p">(</span><span class="bp">self</span><span class="o">.</span><span class="n">mode_IDs</span><span class="p">))</span>
            
        <span class="k">return</span> <span class="n">modeshapeFunc</span><span class="p">,</span> <span class="n">Ltrack</span>
    
    
    <span class="k">def</span> <span class="nf">PlotModeshapes</span><span class="p">(</span><span class="bp">self</span><span class="p">,</span>
                       <span class="n">num</span><span class="p">:</span><span class="nb">int</span> <span class="o">=</span> <span class="mi">50</span><span class="p">,</span>
                       <span class="n">L</span><span class="p">:</span><span class="nb">float</span> <span class="o">=</span> <span class="mf">100.0</span><span class="p">,</span>
                       <span class="n">ax</span><span class="o">=</span><span class="bp">None</span><span class="p">,</span>
                       <span class="n">plotAttached</span><span class="o">=</span><span class="bp">True</span><span class="p">):</span>
        <span class="sd">&quot;&quot;&quot;</span>
<span class="sd">        Plot modeshapes vs chainage using &#39;modeshapeFunc&#39;</span>
<span class="sd">        </span>
<span class="sd">        </span>
<span class="sd">        Optional:</span>
<span class="sd">            </span>
<span class="sd">        * `ax`: axes object onto which plot should be produced. If `None` then </span>
<span class="sd">          new figure will be produced.</span>
<span class="sd">          </span>
<span class="sd">        * `L`: chainage is defined in the range [0,L]. L=100.0m is default.</span>
<span class="sd">          If `Ltrack` attribute is defined, this value will be used instead.</span>
<span class="sd">        </span>
<span class="sd">        * `num`: number of intermediate chainages to interpolate modeshapes at</span>
<span class="sd">        </span>
<span class="sd">        * `plotAttached`: if `modeshape_attachedSystems` and </span>
<span class="sd">          `Xpos_attachedSystems` attributes exist, modeshape ordinates at </span>
<span class="sd">          attachment positions will be overlaid as red dots (usually attached </span>
<span class="sd">          systems will represent damper systems)</span>
<span class="sd">        </span>
<span class="sd">        &quot;&quot;&quot;</span>
        
        <span class="c1"># Configure plot</span>
        <span class="k">if</span> <span class="n">ax</span> <span class="ow">is</span> <span class="bp">None</span><span class="p">:</span>
            <span class="n">fig</span> <span class="o">=</span> <span class="n">plt</span><span class="o">.</span><span class="n">figure</span><span class="p">()</span>
            <span class="n">fig</span><span class="o">.</span><span class="n">set_size_inches</span><span class="p">(</span><span class="mi">16</span><span class="p">,</span><span class="mi">4</span><span class="p">)</span>
            <span class="n">ax</span> <span class="o">=</span> <span class="n">fig</span><span class="o">.</span><span class="n">add_subplot</span><span class="p">(</span><span class="mi">1</span><span class="p">,</span> <span class="mi">1</span><span class="p">,</span> <span class="mi">1</span><span class="p">)</span>
        <span class="k">else</span><span class="p">:</span>
            <span class="n">fig</span> <span class="o">=</span> <span class="n">ax</span><span class="o">.</span><span class="n">gcf</span><span class="p">()</span>
            
        <span class="c1"># Get ordinates to plot</span>
        <span class="n">modeshape_func</span> <span class="o">=</span> <span class="bp">self</span><span class="o">.</span><span class="n">modeshapeFunc</span>
        
        <span class="k">if</span> <span class="nb">isinstance</span><span class="p">(</span><span class="n">modeshape_func</span><span class="p">,</span><span class="n">scipy</span><span class="o">.</span><span class="n">interpolate</span><span class="o">.</span><span class="n">interpolate</span><span class="o">.</span><span class="n">interp1d</span><span class="p">):</span>
            
            <span class="c1"># Retrieve modeshape ordinates defining interpolation function</span>
            <span class="n">x</span> <span class="o">=</span> <span class="n">modeshape_func</span><span class="o">.</span><span class="n">x</span>
            <span class="n">m</span> <span class="o">=</span> <span class="n">modeshape_func</span><span class="o">.</span><span class="n">y</span>
            <span class="n">L</span> <span class="o">=</span> <span class="n">x</span><span class="p">[</span><span class="o">-</span><span class="mi">1</span><span class="p">]</span>
            
        <span class="k">else</span><span class="p">:</span>
            
            <span class="c1"># Use Ltrack instead of L passed, if attribute defined</span>
            <span class="n">attr</span><span class="o">=</span><span class="s2">&quot;Ltrack&quot;</span>
            <span class="n">obj</span><span class="o">=</span><span class="bp">self</span>
            <span class="k">if</span> <span class="nb">hasattr</span><span class="p">(</span><span class="n">obj</span><span class="p">,</span><span class="n">attr</span><span class="p">):</span>
                <span class="n">L</span><span class="o">=</span><span class="nb">getattr</span><span class="p">(</span><span class="n">obj</span><span class="p">,</span><span class="n">attr</span><span class="p">)</span>
                
            <span class="c1"># Use interpolation function to obtain modeshapes at</span>
            <span class="n">x</span> <span class="o">=</span> <span class="n">npy</span><span class="o">.</span><span class="n">linspace</span><span class="p">(</span><span class="mi">0</span><span class="p">,</span><span class="n">L</span><span class="p">,</span><span class="n">num</span><span class="p">,</span><span class="n">endpoint</span><span class="o">=</span><span class="bp">True</span><span class="p">)</span>
            <span class="n">m</span> <span class="o">=</span> <span class="bp">self</span><span class="o">.</span><span class="n">modeshapeFunc</span><span class="p">(</span><span class="n">x</span><span class="p">)</span>
            
        <span class="c1"># Get mode IDs to use as labels</span>
        <span class="k">if</span> <span class="nb">hasattr</span><span class="p">(</span><span class="bp">self</span><span class="p">,</span><span class="s2">&quot;mode_IDs&quot;</span><span class="p">):</span>
            <span class="n">modeNames</span> <span class="o">=</span> <span class="bp">self</span><span class="o">.</span><span class="n">mode_IDs</span>
        <span class="k">else</span><span class="p">:</span>
            <span class="n">modeNames</span> <span class="o">=</span> <span class="n">npy</span><span class="o">.</span><span class="n">arange</span><span class="p">(</span><span class="mi">1</span><span class="p">,</span><span class="n">m</span><span class="o">.</span><span class="n">shape</span><span class="p">[</span><span class="mi">1</span><span class="p">],</span><span class="mi">1</span><span class="p">)</span>
            
        <span class="c1"># Plot modeshapes vs chainage</span>
        <span class="n">ax</span><span class="o">.</span><span class="n">plot</span><span class="p">(</span><span class="n">x</span><span class="p">,</span><span class="n">m</span><span class="p">,</span><span class="n">label</span><span class="o">=</span><span class="n">modeNames</span><span class="p">)</span>
        <span class="n">ax</span><span class="o">.</span><span class="n">set_xlim</span><span class="p">([</span><span class="mi">0</span><span class="p">,</span><span class="n">L</span><span class="p">])</span>
        <span class="n">ax</span><span class="o">.</span><span class="n">set_xlabel</span><span class="p">(</span><span class="s2">&quot;Longitudinal chainage [m]&quot;</span><span class="p">)</span>
        <span class="n">ax</span><span class="o">.</span><span class="n">set_ylabel</span><span class="p">(</span><span class="s2">&quot;Modeshape ordinate&quot;</span><span class="p">)</span>
        <span class="n">ax</span><span class="o">.</span><span class="n">set_title</span><span class="p">(</span><span class="s2">&quot;Modeshapes along loading track&quot;</span><span class="p">)</span>
        
        <span class="c1"># Overlaid modeshape ordinates at attachment positions, if defined</span>
        <span class="k">if</span> <span class="n">plotAttached</span> <span class="ow">and</span> <span class="nb">len</span><span class="p">(</span><span class="bp">self</span><span class="o">.</span><span class="n">DynSys_list</span><span class="p">)</span><span class="o">&gt;</span><span class="mi">1</span><span class="p">:</span>
            
            <span class="n">attr1</span> <span class="o">=</span> <span class="s2">&quot;Xpos_attachedSystems&quot;</span>
            <span class="n">attr2</span> <span class="o">=</span> <span class="s2">&quot;modeshapes_attachedSystems&quot;</span>
            <span class="n">makePlot</span> <span class="o">=</span> <span class="bp">True</span>
            
            <span class="k">if</span> <span class="nb">hasattr</span><span class="p">(</span><span class="bp">self</span><span class="p">,</span><span class="n">attr1</span><span class="p">):</span>
                <span class="n">X_TMD</span> <span class="o">=</span> <span class="nb">getattr</span><span class="p">(</span><span class="bp">self</span><span class="p">,</span><span class="n">attr1</span><span class="p">)</span>
            <span class="k">else</span><span class="p">:</span>
                <span class="n">makePlot</span> <span class="o">=</span> <span class="bp">False</span>
                <span class="k">print</span><span class="p">(</span><span class="s2">&quot;Warning: {0} attribute not defined</span><span class="se">\n</span><span class="s2">&quot;</span><span class="o">.</span><span class="n">format</span><span class="p">(</span><span class="n">attr1</span><span class="p">)</span> <span class="o">+</span> 
                      <span class="s2">&quot;Modeshape ordinates at attached system locations &quot;</span> <span class="o">+</span> 
                      <span class="s2">&quot;cannot be plotted&quot;</span><span class="p">)</span>
                
            <span class="k">if</span> <span class="nb">hasattr</span><span class="p">(</span><span class="bp">self</span><span class="p">,</span><span class="n">attr2</span><span class="p">):</span>
                <span class="n">modeshape_TMD</span> <span class="o">=</span> <span class="nb">getattr</span><span class="p">(</span><span class="bp">self</span><span class="p">,</span><span class="n">attr2</span><span class="p">)</span>
            <span class="k">else</span><span class="p">:</span>
                <span class="n">makePlot</span> <span class="o">=</span> <span class="bp">False</span>
                <span class="k">print</span><span class="p">(</span><span class="s2">&quot;Warning: {0} attribute not defined</span><span class="se">\n</span><span class="s2">&quot;</span><span class="o">.</span><span class="n">format</span><span class="p">(</span><span class="n">attr2</span><span class="p">)</span> <span class="o">+</span> 
                      <span class="s2">&quot;Modeshape ordinates at attached system locations &quot;</span> <span class="o">+</span> 
                      <span class="s2">&quot;cannot be plotted&quot;</span><span class="p">)</span>
                    
            <span class="k">if</span> <span class="n">makePlot</span><span class="p">:</span>
                <span class="n">ax</span><span class="o">.</span><span class="n">plot</span><span class="p">(</span><span class="n">X_TMD</span><span class="p">,</span><span class="n">modeshape_TMD</span><span class="p">,</span><span class="s1">&#39;xr&#39;</span><span class="p">,</span><span class="n">label</span><span class="o">=</span><span class="s2">&quot;Attached systems&quot;</span><span class="p">)</span>
        
        <span class="c1"># Prepare legend</span>
        <span class="n">handles</span><span class="p">,</span> <span class="n">labels</span> <span class="o">=</span> <span class="n">ax</span><span class="o">.</span><span class="n">get_legend_handles_labels</span><span class="p">()</span>
        <span class="n">ax</span><span class="o">.</span><span class="n">legend</span><span class="p">(</span><span class="n">handles</span><span class="p">,</span> <span class="n">modeNames</span><span class="p">,</span> <span class="n">loc</span><span class="o">=</span><span class="s1">&#39;best&#39;</span><span class="p">,</span><span class="n">fontsize</span><span class="o">=</span><span class="s1">&#39;xx-small&#39;</span><span class="p">,</span><span class="n">ncol</span><span class="o">=</span><span class="mi">5</span><span class="p">)</span>
        
        <span class="c1"># Return objects</span>
        <span class="k">return</span> <span class="n">fig</span><span class="p">,</span> <span class="n">ax</span>
    
    
    <span class="k">def</span> <span class="nf">CalcModalForces</span><span class="p">(</span><span class="bp">self</span><span class="p">,</span><span class="n">loading_obj</span><span class="p">,</span>
                        <span class="n">loadVel</span><span class="p">:</span><span class="nb">float</span><span class="o">=</span><span class="mf">5.0</span><span class="p">,</span>
                        <span class="n">Ltrack</span><span class="p">:</span><span class="nb">float</span><span class="o">=</span><span class="bp">None</span><span class="p">,</span>
                        <span class="n">dt</span><span class="p">:</span><span class="nb">float</span><span class="o">=</span><span class="mf">0.01</span><span class="p">,</span>
                        <span class="n">use_abs_modeshape</span><span class="p">:</span><span class="nb">bool</span><span class="o">=</span><span class="bp">False</span><span class="p">):</span>
        <span class="sd">&quot;&quot;&quot;</span>
<span class="sd">        Calculates the mode-generalised forces due to series of point loads</span>
<span class="sd">        ***</span>
<span class="sd">        </span>
<span class="sd">        Practically this is done by evaluating the following summation:</span>
<span class="sd">            </span>
<span class="sd">        $$ Q_j = \sum_{k=1}^{N} \phi_j(x_k) F_k $$</span>
<span class="sd">        </span>
<span class="sd">        ***</span>
<span class="sd">        Required:</span>
<span class="sd">            </span>
<span class="sd">        * `loadtrain_obj`, instance of `LoadTrain` class, defines load pattern</span>
<span class="sd">        </span>
<span class="sd">        ***</span>
<span class="sd">        Optional:</span>
<span class="sd">        </span>
<span class="sd">        * `loadVel`, _float_, velocity of moving load along track</span>
<span class="sd">            </span>
<span class="sd">        * `Ltrack`, _float_, length of track along which load pattern is </span>
<span class="sd">          running. If _None_ then `Ltrack` will be sought from class attributes.</span>
<span class="sd">            </span>
<span class="sd">        * `dt`, _float_, time increment at which to evaluate mode-generalised </span>
<span class="sd">          forces at</span>
<span class="sd">          </span>
<span class="sd">        * `use_abs_modeshape`, _boolean_: if True then absolute values of </span>
<span class="sd">          modeshape vector will be used; required for some forms of analysis e.g. </span>
<span class="sd">          pedestrian moving load analysis. Default is &#39;False&#39;.</span>
<span class="sd">        </span>
<span class="sd">        ***</span>
<span class="sd">        Returns:</span>
<span class="sd">            </span>
<span class="sd">        Function f(t) as expected by `tstep.__init__()`</span>
<span class="sd">        </span>
<span class="sd">        &quot;&quot;&quot;</span>
        
        <span class="c1"># Get loading details</span>
        <span class="n">loadX</span> <span class="o">=</span> <span class="n">loading_obj</span><span class="o">.</span><span class="n">loadX</span>
        <span class="n">loadVals</span> <span class="o">=</span> <span class="n">loading_obj</span><span class="o">.</span><span class="n">evaluate_loads</span><span class="p">(</span><span class="n">t</span><span class="o">=</span><span class="mf">0.0</span><span class="p">)</span>
        
        <span class="c1"># Check shapes of loadX and loadVals agree</span>
        <span class="k">if</span> <span class="ow">not</span> <span class="n">npy</span><span class="o">.</span><span class="n">array_equal</span><span class="p">(</span><span class="n">loadX</span><span class="o">.</span><span class="n">shape</span><span class="p">,</span><span class="n">loadVals</span><span class="o">.</span><span class="n">shape</span><span class="p">):</span>
            <span class="k">raise</span> <span class="ne">ValueError</span><span class="p">(</span><span class="s2">&quot;Shapes of `loadX` and `loadVals` do not agree!&quot;</span><span class="p">)</span>
            
        <span class="c1"># Check modeshapes are defined</span>
        <span class="n">attr</span> <span class="o">=</span> <span class="s2">&quot;modeshapeFunc&quot;</span>
        <span class="k">if</span> <span class="ow">not</span> <span class="nb">hasattr</span><span class="p">(</span><span class="bp">self</span><span class="p">,</span><span class="n">attr</span><span class="p">):</span>
            <span class="k">raise</span> <span class="ne">ValueError</span><span class="p">(</span><span class="s2">&quot;Error: `modeshapeFunc` not defined! &quot;</span> <span class="o">+</span> 
                             <span class="s2">&quot;Cannot compute mode-generalised forces&quot;</span><span class="p">)</span>
        <span class="k">else</span><span class="p">:</span>
            <span class="n">modeshapeFunc</span> <span class="o">=</span> <span class="nb">getattr</span><span class="p">(</span><span class="bp">self</span><span class="p">,</span><span class="n">attr</span><span class="p">)</span>
            
        <span class="c1"># Define function in the form expected by tstep</span>
        <span class="k">def</span> <span class="nf">ModalForces</span><span class="p">(</span><span class="n">t</span><span class="p">):</span>
            
            <span class="n">leadX</span> <span class="o">=</span> <span class="n">loadVel</span><span class="o">*</span><span class="n">t</span>
            <span class="n">xPos</span> <span class="o">=</span> <span class="n">leadX</span> <span class="o">+</span> <span class="n">loadX</span>
            
            <span class="n">modeshapeVals</span> <span class="o">=</span> <span class="n">modeshapeFunc</span><span class="p">(</span><span class="n">xPos</span><span class="p">)</span>
            
            <span class="k">if</span> <span class="n">use_abs_modeshape</span><span class="p">:</span>
                <span class="n">modeshapeVals</span> <span class="o">=</span> <span class="n">npy</span><span class="o">.</span><span class="n">abs</span><span class="p">(</span><span class="n">modeshapeVals</span><span class="p">)</span>
            
            <span class="n">loads_arr</span> <span class="o">=</span> <span class="n">loading_obj</span><span class="o">.</span><span class="n">evaluate_loads</span><span class="p">(</span><span class="n">t</span><span class="o">=</span><span class="n">t</span><span class="p">)</span>
            <span class="n">QVals</span> <span class="o">=</span> <span class="n">npy</span><span class="o">.</span><span class="n">asmatrix</span><span class="p">(</span><span class="n">modeshapeVals</span><span class="o">.</span><span class="n">T</span><span class="p">)</span> <span class="err">@</span> <span class="n">loads_arr</span> 
            <span class="n">QVals</span> <span class="o">=</span> <span class="n">npy</span><span class="o">.</span><span class="n">ravel</span><span class="p">(</span><span class="n">QVals</span><span class="p">)</span>
            <span class="k">return</span> <span class="n">QVals</span>
        
        <span class="k">return</span> <span class="n">ModalForces</span>
            
    
    <span class="k">def</span> <span class="nf">AppendTMDs</span><span class="p">(</span><span class="bp">self</span><span class="p">,</span><span class="n">chainage_TMD</span><span class="p">,</span><span class="n">mass_TMD</span><span class="p">,</span><span class="n">freq_TMD</span><span class="p">,</span><span class="n">eta_TMD</span><span class="p">,</span>
                   <span class="n">modeshape_TMD</span><span class="o">=</span><span class="bp">None</span><span class="p">,</span>
                   <span class="n">defineRelDispOutputs</span><span class="o">=</span><span class="bp">True</span><span class="p">):</span>
        <span class="sd">&quot;&quot;&quot;</span>
<span class="sd">        Function appends a set of TMDs (a list of simple mass-spring-dashpot</span>
<span class="sd">        systems with 1DOF each) to the current DynSys object</span>
<span class="sd">        ***</span>
<span class="sd">        Note in contrast to class method `AppendSystem()` constraint equations</span>
<span class="sd">        are not used, but rather system matrices are edited to reflect the</span>
<span class="sd">        attachment of TMD freedoms</span>
<span class="sd">        </span>
<span class="sd">        ***This function is now marked as deprecated. Update still required to </span>
<span class="sd">        male class method `CalcEigenproperties()` usuable for systems with </span>
<span class="sd">        constraint equations. However functionality provided in updated </span>
<span class="sd">        `AppendSystem()` means that function should generally be use***</span>
<span class="sd">        </span>
<span class="sd">        For a full description of the method (and notation) adopted, refer</span>
<span class="sd">        *The Lateral Dynamic Stability of Stockton Infinity Footbridge</span>
<span class="sd">        Using Complex Modes*</span>
<span class="sd">        by Alan McRobie. </span>
<span class="sd">        [PDF](../references/The Lateral Dynamic Stablity of Stockton </span>
<span class="sd">        Infinity Footbridge using Complex Modes.pdf)</span>
<span class="sd">        </span>
<span class="sd">        ***</span>
<span class="sd">        Optional:</span>
<span class="sd">            </span>
<span class="sd">        * `defineRelDispOutputs`, option to create new rows in (enlarged) output</span>
<span class="sd">          matrix, to define relative displacement between TMD and structure at </span>
<span class="sd">          attachment point</span>
<span class="sd">        </span>
<span class="sd">        &quot;&quot;&quot;</span>
        
        <span class="c1"># Check no constraints define (method won&#39;t work in this case!)</span>
        <span class="k">if</span> <span class="bp">self</span><span class="o">.</span><span class="n">hasConstraints</span><span class="p">():</span>
            <span class="k">raise</span> <span class="ne">ValueError</span><span class="p">(</span><span class="s2">&quot;Error: cannot use function &#39;AppendTMS&#39; &quot;</span> <span class="o">+</span> 
                             <span class="s2">&quot;for systems with constraints&quot;</span><span class="p">)</span>
            
        <span class="c1"># Define modeshape interpolation function (if not done so already)</span>
        <span class="k">if</span> <span class="ow">not</span> <span class="nb">hasattr</span><span class="p">(</span><span class="bp">self</span><span class="p">,</span><span class="s2">&quot;modeshapeFunc&quot;</span><span class="p">)</span> <span class="ow">and</span> <span class="n">modeshape_TMD</span> <span class="ow">is</span> <span class="bp">None</span><span class="p">:</span>
            <span class="k">raise</span> <span class="ne">ValueError</span><span class="p">(</span><span class="s2">&quot;Error: you must run &#39;DefineModeshapes&#39; first!&quot;</span><span class="p">)</span>
            
        <span class="c1"># Define diagonal mass matrix for modes and TMDs</span>
        <span class="n">M_a</span> <span class="o">=</span> <span class="bp">self</span><span class="o">.</span><span class="n">_M_mtrx</span>
        <span class="n">C_a</span> <span class="o">=</span> <span class="bp">self</span><span class="o">.</span><span class="n">_C_mtrx</span>
        <span class="n">K_a</span> <span class="o">=</span> <span class="bp">self</span><span class="o">.</span><span class="n">_K_mtrx</span>
        <span class="n">Nm</span> <span class="o">=</span> <span class="n">M_a</span><span class="o">.</span><span class="n">shape</span><span class="p">[</span><span class="mi">0</span><span class="p">]</span>
        
        <span class="c1"># Define TMD matrices</span>
        <span class="n">omega_TMD</span> <span class="o">=</span> <span class="n">npy</span><span class="o">.</span><span class="n">asmatrix</span><span class="p">(</span><span class="n">npy</span><span class="o">.</span><span class="n">diagflat</span><span class="p">(</span><span class="n">angularFreq</span><span class="p">(</span><span class="n">freq_TMD</span><span class="p">)))</span>
        <span class="n">eta_TMD</span> <span class="o">=</span> <span class="n">npy</span><span class="o">.</span><span class="n">asmatrix</span><span class="p">(</span><span class="n">npy</span><span class="o">.</span><span class="n">diagflat</span><span class="p">(</span><span class="n">eta_TMD</span><span class="p">))</span>
        
        <span class="n">M_T</span> <span class="o">=</span> <span class="n">npy</span><span class="o">.</span><span class="n">asmatrix</span><span class="p">(</span><span class="n">npy</span><span class="o">.</span><span class="n">diagflat</span><span class="p">(</span><span class="n">mass_TMD</span><span class="p">))</span>
        <span class="n">K_T</span> <span class="o">=</span> <span class="n">omega_TMD</span> <span class="o">*</span> <span class="n">omega_TMD</span> <span class="o">*</span> <span class="n">M_T</span>
        <span class="n">C_T</span> <span class="o">=</span> <span class="mi">2</span> <span class="o">*</span> <span class="n">eta_TMD</span> <span class="o">*</span> <span class="n">omega_TMD</span> <span class="o">*</span> <span class="n">M_T</span>
        <span class="n">N_T</span> <span class="o">=</span> <span class="n">M_T</span><span class="o">.</span><span class="n">shape</span><span class="p">[</span><span class="mi">0</span><span class="p">]</span>

        <span class="c1"># Use modeshape function to obtain modeshape ordinates at TMD positions</span>
        <span class="k">if</span> <span class="n">modeshape_TMD</span> <span class="ow">is</span> <span class="bp">None</span><span class="p">:</span>
            
            <span class="c1"># Use interpolation function already defined to get TMD modeshapes</span>
            <span class="n">modeshape_TMD</span> <span class="o">=</span> <span class="bp">self</span><span class="o">.</span><span class="n">modeshapeFunc</span><span class="p">(</span><span class="n">chainage_TMD</span><span class="p">)</span>
            
        <span class="k">else</span><span class="p">:</span>
            
            <span class="c1"># Modeshape data to be provided directly via array</span>
            <span class="k">pass</span>
        
        <span class="c1"># Check dimesions ok</span>
        <span class="k">if</span> <span class="n">modeshape_TMD</span><span class="o">.</span><span class="n">shape</span><span class="o">!=</span><span class="p">(</span><span class="n">N_T</span><span class="p">,</span><span class="n">Nm</span><span class="p">):</span>
            <span class="k">raise</span> <span class="ne">ValueError</span><span class="p">(</span><span class="s2">&quot;Error: `modeshape_TMD` shape (N_T,Nm) required</span><span class="se">\n</span><span class="s2">&quot;</span><span class="o">+</span>
                             <span class="s2">&quot;Shape: {0}&quot;</span><span class="o">.</span><span class="n">format</span><span class="p">(</span><span class="n">modeshape_TMD</span><span class="o">.</span><span class="n">shape</span><span class="p">))</span>
        
        <span class="bp">self</span><span class="o">.</span><span class="n">chainage_TMD</span> <span class="o">=</span> <span class="n">chainage_TMD</span>
        <span class="bp">self</span><span class="o">.</span><span class="n">modeshape_TMD</span> <span class="o">=</span> <span class="n">modeshape_TMD</span>
        
        <span class="c1"># Determine mode-TMD mass matrix</span>
        <span class="n">m1</span> <span class="o">=</span> <span class="n">npy</span><span class="o">.</span><span class="n">hstack</span><span class="p">((</span><span class="n">M_a</span><span class="p">,</span><span class="n">npy</span><span class="o">.</span><span class="n">asmatrix</span><span class="p">(</span><span class="n">npy</span><span class="o">.</span><span class="n">zeros</span><span class="p">((</span><span class="n">Nm</span><span class="p">,</span><span class="n">N_T</span><span class="p">)))))</span>
        <span class="n">m2</span> <span class="o">=</span> <span class="n">npy</span><span class="o">.</span><span class="n">hstack</span><span class="p">((</span><span class="n">npy</span><span class="o">.</span><span class="n">asmatrix</span><span class="p">(</span><span class="n">npy</span><span class="o">.</span><span class="n">zeros</span><span class="p">((</span><span class="n">N_T</span><span class="p">,</span><span class="n">Nm</span><span class="p">))),</span><span class="n">M_T</span><span class="p">))</span>
        <span class="n">M_aT</span> <span class="o">=</span> <span class="n">npy</span><span class="o">.</span><span class="n">vstack</span><span class="p">((</span><span class="n">m1</span><span class="p">,</span><span class="n">m2</span><span class="p">))</span>
        
        <span class="c1"># Define B_aT matrix</span>
        <span class="n">B_aT</span> <span class="o">=</span> <span class="n">npy</span><span class="o">.</span><span class="n">hstack</span><span class="p">((</span><span class="n">modeshape_TMD</span><span class="p">,</span><span class="o">-</span><span class="n">npy</span><span class="o">.</span><span class="n">identity</span><span class="p">(</span><span class="n">N_T</span><span class="p">)))</span>
        
        <span class="c1"># Determine K_aT matrix</span>
        <span class="n">k1</span> <span class="o">=</span> <span class="n">npy</span><span class="o">.</span><span class="n">hstack</span><span class="p">((</span><span class="n">K_a</span><span class="p">,</span><span class="n">npy</span><span class="o">.</span><span class="n">asmatrix</span><span class="p">(</span><span class="n">npy</span><span class="o">.</span><span class="n">zeros</span><span class="p">((</span><span class="n">Nm</span><span class="p">,</span><span class="n">N_T</span><span class="p">)))))</span>
        <span class="n">k2</span> <span class="o">=</span> <span class="n">npy</span><span class="o">.</span><span class="n">asmatrix</span><span class="p">(</span><span class="n">npy</span><span class="o">.</span><span class="n">zeros</span><span class="p">((</span><span class="n">N_T</span><span class="p">,</span><span class="n">Nm</span><span class="o">+</span><span class="n">N_T</span><span class="p">)))</span> 
        <span class="n">K_aT1</span> <span class="o">=</span> <span class="n">npy</span><span class="o">.</span><span class="n">vstack</span><span class="p">((</span><span class="n">k1</span><span class="p">,</span><span class="n">k2</span><span class="p">))</span>
        
        <span class="n">K_aT2</span> <span class="o">=</span> <span class="n">B_aT</span><span class="o">.</span><span class="n">T</span> <span class="o">*</span> <span class="n">K_T</span> <span class="o">*</span> <span class="n">B_aT</span>
        
        <span class="n">K_aT</span> <span class="o">=</span> <span class="n">K_aT1</span> <span class="o">+</span> <span class="n">K_aT2</span>
        
        <span class="c1"># Determine C_aT matrix</span>
        <span class="n">c1</span> <span class="o">=</span> <span class="n">npy</span><span class="o">.</span><span class="n">hstack</span><span class="p">((</span><span class="n">C_a</span><span class="p">,</span><span class="n">npy</span><span class="o">.</span><span class="n">asmatrix</span><span class="p">(</span><span class="n">npy</span><span class="o">.</span><span class="n">zeros</span><span class="p">((</span><span class="n">Nm</span><span class="p">,</span><span class="n">N_T</span><span class="p">)))))</span>
        <span class="n">c2</span> <span class="o">=</span> <span class="n">npy</span><span class="o">.</span><span class="n">asmatrix</span><span class="p">(</span><span class="n">npy</span><span class="o">.</span><span class="n">zeros</span><span class="p">((</span><span class="n">N_T</span><span class="p">,</span><span class="n">Nm</span><span class="o">+</span><span class="n">N_T</span><span class="p">)))</span> 
        <span class="n">C_aT1</span> <span class="o">=</span> <span class="n">npy</span><span class="o">.</span><span class="n">vstack</span><span class="p">((</span><span class="n">c1</span><span class="p">,</span><span class="n">c2</span><span class="p">))</span>
        
        <span class="n">C_aT2</span> <span class="o">=</span> <span class="n">B_aT</span><span class="o">.</span><span class="n">T</span> <span class="o">*</span> <span class="n">C_T</span> <span class="o">*</span> <span class="n">B_aT</span>
        
        <span class="n">C_aT</span> <span class="o">=</span> <span class="n">C_aT1</span> <span class="o">+</span> <span class="n">C_aT2</span>
        
        <span class="c1"># Decompose system output matrix into blocks</span>
        <span class="n">output_mtrx</span> <span class="o">=</span> <span class="bp">self</span><span class="o">.</span><span class="n">output_mtrx</span>
        <span class="n">nOutputs</span> <span class="o">=</span> <span class="n">output_mtrx</span><span class="o">.</span><span class="n">shape</span><span class="p">[</span><span class="mi">0</span><span class="p">]</span>
        <span class="n">o1</span> <span class="o">=</span> <span class="n">output_mtrx</span><span class="p">[:,:</span><span class="n">Nm</span><span class="p">]</span>
        <span class="n">o2</span> <span class="o">=</span> <span class="n">output_mtrx</span><span class="p">[:,</span><span class="n">Nm</span><span class="p">:</span><span class="mi">2</span><span class="o">*</span><span class="n">Nm</span><span class="p">]</span>
        <span class="n">o3</span> <span class="o">=</span> <span class="n">output_mtrx</span><span class="p">[:,</span><span class="mi">2</span><span class="o">*</span><span class="n">Nm</span><span class="p">:]</span>
        
        <span class="c1"># Define null output matrix for TMDs</span>
        <span class="n">oNew</span> <span class="o">=</span> <span class="n">npy</span><span class="o">.</span><span class="n">asmatrix</span><span class="p">(</span><span class="n">npy</span><span class="o">.</span><span class="n">zeros</span><span class="p">((</span><span class="n">nOutputs</span><span class="p">,</span><span class="n">N_T</span><span class="p">)))</span>
        
        <span class="c1"># Re-assemble output matrix for enlargened system</span>
        <span class="n">output_mtrx</span> <span class="o">=</span> <span class="n">npy</span><span class="o">.</span><span class="n">hstack</span><span class="p">((</span><span class="n">o1</span><span class="p">,</span><span class="n">oNew</span><span class="p">,</span><span class="n">o2</span><span class="p">,</span><span class="n">oNew</span><span class="p">,</span><span class="n">o3</span><span class="p">,</span><span class="n">oNew</span><span class="p">))</span>
        <span class="n">output_names</span> <span class="o">=</span> <span class="bp">self</span><span class="o">.</span><span class="n">output_names</span>
        
        <span class="k">if</span> <span class="n">defineRelDispOutputs</span><span class="p">:</span>
            
            <span class="c1"># Define displacement block to give relative displacement at TMD locs</span>
            <span class="n">z</span> <span class="o">=</span> <span class="n">npy</span><span class="o">.</span><span class="n">zeros</span><span class="p">((</span><span class="n">N_T</span><span class="p">,</span><span class="n">output_mtrx</span><span class="o">.</span><span class="n">shape</span><span class="p">[</span><span class="mi">1</span><span class="p">]</span><span class="o">-</span><span class="n">Nm</span><span class="o">-</span><span class="n">N_T</span><span class="p">))</span>
            
            <span class="c1"># Define remainder blocks</span>
            <span class="n">new_outputs</span> <span class="o">=</span> <span class="n">npy</span><span class="o">.</span><span class="n">hstack</span><span class="p">((</span><span class="o">-</span><span class="n">modeshape_TMD</span><span class="p">,</span><span class="n">npy</span><span class="o">.</span><span class="n">identity</span><span class="p">(</span><span class="n">N_T</span><span class="p">),</span><span class="n">z</span><span class="p">))</span>
            
            <span class="c1"># Name new outputs</span>
            <span class="n">new_names</span> <span class="o">=</span> <span class="p">[]</span>
            <span class="k">for</span> <span class="n">i</span> <span class="ow">in</span> <span class="nb">range</span><span class="p">(</span><span class="n">N_T</span><span class="p">):</span>
                <span class="n">new_names</span><span class="o">.</span><span class="n">append</span><span class="p">(</span><span class="s2">&quot;Relative displacement (m), TMD{0}&quot;</span><span class="o">.</span><span class="n">format</span><span class="p">(</span><span class="n">i</span><span class="o">+</span><span class="mi">1</span><span class="p">))</span>

            <span class="c1"># Append as new rows</span>
            <span class="n">output_names</span> <span class="o">=</span> <span class="n">output_names</span> <span class="o">+</span> <span class="n">new_names</span>
            <span class="n">output_mtrx</span> <span class="o">=</span> <span class="n">npy</span><span class="o">.</span><span class="n">append</span><span class="p">(</span><span class="n">output_mtrx</span><span class="p">,</span><span class="n">new_outputs</span><span class="p">,</span><span class="n">axis</span><span class="o">=</span><span class="mi">0</span><span class="p">)</span>
        
        <span class="c1"># Overwrite system matrices</span>
        <span class="bp">self</span><span class="o">.</span><span class="n">_M_mtrx</span> <span class="o">=</span> <span class="n">M_aT</span>
        <span class="bp">self</span><span class="o">.</span><span class="n">_C_mtrx</span> <span class="o">=</span> <span class="n">C_aT</span>
        <span class="bp">self</span><span class="o">.</span><span class="n">_K_mtrx</span> <span class="o">=</span> <span class="n">K_aT</span>
        
        <span class="n">nDOF</span> <span class="o">=</span> <span class="n">M_aT</span><span class="o">.</span><span class="n">shape</span><span class="p">[</span><span class="mi">0</span><span class="p">]</span>
        <span class="bp">self</span><span class="o">.</span><span class="n">nDOF</span> <span class="o">=</span> <span class="n">nDOF</span>
        
        <span class="bp">self</span><span class="o">.</span><span class="n">J_mtrx</span> <span class="o">=</span> <span class="n">npy</span><span class="o">.</span><span class="n">asmatrix</span><span class="p">(</span><span class="n">npy</span><span class="o">.</span><span class="n">zeros</span><span class="p">((</span><span class="mi">0</span><span class="p">,</span><span class="n">nDOF</span><span class="p">)))</span>
        <span class="bp">self</span><span class="o">.</span><span class="n">output_mtrx</span> <span class="o">=</span> <span class="n">output_mtrx</span>
        <span class="bp">self</span><span class="o">.</span><span class="n">output_names</span> <span class="o">=</span> <span class="n">output_names</span>
        
        
    <span class="k">def</span> <span class="nf">CalcModeshapeIntegral</span><span class="p">(</span><span class="bp">self</span><span class="p">,</span><span class="n">weighting_func</span><span class="o">=</span><span class="bp">None</span><span class="p">,</span><span class="n">track_length</span><span class="o">=</span><span class="bp">None</span><span class="p">,</span><span class="n">num</span><span class="o">=</span><span class="mi">1000</span><span class="p">,</span><span class="n">power</span><span class="p">:</span><span class="nb">int</span><span class="o">=</span><span class="mi">1</span><span class="p">):</span>
        <span class="sd">&quot;&quot;&quot;</span>
<span class="sd">        Evaluates integral along modeshape</span>
<span class="sd">        </span>
<span class="sd">        Prior to integration, modeshape ordinates are raised to `power`. E.g. </span>
<span class="sd">        use `power=2` to evaluating integral of modeshape-squared (which is a </span>
<span class="sd">        common application for this method)</span>
<span class="sd">        &quot;&quot;&quot;</span>
        
        <span class="n">modeshape_func</span> <span class="o">=</span> <span class="bp">self</span><span class="o">.</span><span class="n">modeshapeFunc</span>
                    
        <span class="c1"># Evaluate modeshape ordinates</span>
        <span class="k">if</span> <span class="nb">isinstance</span><span class="p">(</span><span class="n">modeshape_func</span><span class="p">,</span><span class="n">scipy</span><span class="o">.</span><span class="n">interpolate</span><span class="o">.</span><span class="n">interpolate</span><span class="o">.</span><span class="n">interp1d</span><span class="p">):</span>
            
            <span class="c1"># Retrieve modeshape ordinates defining interpolation function</span>
            <span class="n">x</span> <span class="o">=</span> <span class="n">modeshape_func</span><span class="o">.</span><span class="n">x</span>
            <span class="n">vals</span> <span class="o">=</span> <span class="n">modeshape_func</span><span class="o">.</span><span class="n">y</span>
            
        <span class="k">else</span><span class="p">:</span>
            
            <span class="k">if</span> <span class="n">track_length</span> <span class="ow">is</span> <span class="bp">None</span><span class="p">:</span>
                <span class="k">raise</span> <span class="ne">ValueError</span><span class="p">(</span><span class="s2">&quot;`track_length` to be defined!&quot;</span><span class="p">)</span>
            
            <span class="n">x</span> <span class="o">=</span> <span class="n">npy</span><span class="o">.</span><span class="n">linspace</span><span class="p">(</span><span class="mi">0</span><span class="p">,</span><span class="n">track_length</span><span class="p">,</span><span class="n">num</span><span class="p">)</span>
            <span class="n">vals</span> <span class="o">=</span> <span class="n">modeshape_func</span><span class="p">(</span><span class="n">x</span><span class="p">)</span>
        
        <span class="c1"># Take square of modeshape</span>
        <span class="n">vals</span> <span class="o">=</span> <span class="n">vals</span><span class="o">**</span><span class="n">power</span>
        
        <span class="c1"># Evaluate and multiply by weighting function, if defined:</span>
        <span class="k">if</span> <span class="n">weighting_func</span> <span class="ow">is</span> <span class="ow">not</span> <span class="bp">None</span><span class="p">:</span>
            
            <span class="k">if</span> <span class="nb">isinstance</span><span class="p">(</span><span class="n">weighting_func</span><span class="p">,</span><span class="nb">float</span><span class="p">):</span>
                <span class="n">vals</span> <span class="o">=</span> <span class="n">vals</span> <span class="o">*</span> <span class="n">weighting_func</span>
            <span class="k">else</span><span class="p">:</span>
                <span class="n">weighting_vals</span> <span class="o">=</span> <span class="n">weighting_func</span><span class="p">(</span><span class="n">x</span><span class="p">)</span>
                <span class="n">vals</span> <span class="o">=</span> <span class="n">vals</span> <span class="o">*</span> <span class="n">weighting_vals</span>
        
        <span class="c1"># Integrate along track</span>
        <span class="n">integral</span> <span class="o">=</span> <span class="n">scipy</span><span class="o">.</span><span class="n">integrate</span><span class="o">.</span><span class="n">trapz</span><span class="p">(</span><span class="n">y</span><span class="o">=</span><span class="n">vals</span><span class="p">,</span> <span class="n">x</span><span class="o">=</span><span class="n">x</span><span class="p">,</span> <span class="n">axis</span><span class="o">=</span><span class="mi">0</span><span class="p">)</span>
        
        <span class="k">return</span> <span class="n">integral</span>
    
    
    <span class="k">def</span> <span class="nf">PlotSystem</span><span class="p">(</span><span class="bp">self</span><span class="p">,</span><span class="n">ax</span><span class="p">,</span><span class="n">v</span><span class="p">):</span>
        <span class="sd">&quot;&quot;&quot;</span>
<span class="sd">        Plot system in deformed configuration as given by `v`</span>
<span class="sd">        &quot;&quot;&quot;</span>
        
        <span class="bp">self</span><span class="o">.</span><span class="n">PlotSystem_init_plot</span><span class="p">(</span><span class="n">ax</span><span class="p">)</span>
        <span class="bp">self</span><span class="o">.</span><span class="n">PlotSystem_update_plot</span><span class="p">(</span><span class="n">v</span><span class="p">)</span>
        
    
    <span class="k">def</span> <span class="nf">PlotSystem_init_plot</span><span class="p">(</span><span class="bp">self</span><span class="p">,</span><span class="n">ax</span><span class="p">,</span><span class="n">plot_env</span><span class="o">=</span><span class="bp">True</span><span class="p">):</span>
        <span class="sd">&quot;&quot;&quot;</span>
<span class="sd">        Method for initialising system displacement plot</span>
<span class="sd">        &quot;&quot;&quot;</span>
                
        <span class="c1"># Get modeshape function and salient x coordinates to use</span>
        <span class="bp">self</span><span class="o">.</span><span class="n">x</span> <span class="o">=</span> <span class="bp">self</span><span class="o">.</span><span class="n">modeshapeFunc</span><span class="o">.</span><span class="n">x</span>

        <span class="c1"># Variables used to generate plot data</span>
        <span class="bp">self</span><span class="o">.</span><span class="n">y_env_max</span> <span class="o">=</span> <span class="mf">0.0</span> <span class="o">*</span> <span class="bp">self</span><span class="o">.</span><span class="n">x</span>
        <span class="bp">self</span><span class="o">.</span><span class="n">y_env_min</span> <span class="o">=</span> <span class="mf">0.0</span> <span class="o">*</span> <span class="bp">self</span><span class="o">.</span><span class="n">x</span>

        <span class="c1"># Define drawing artists</span>
        <span class="bp">self</span><span class="o">.</span><span class="n">lines</span> <span class="o">=</span> <span class="p">{}</span>
        
        <span class="bp">self</span><span class="o">.</span><span class="n">lines</span><span class="p">[</span><span class="s1">&#39;y_res&#39;</span><span class="p">]</span> <span class="o">=</span> <span class="n">ax</span><span class="o">.</span><span class="n">plot</span><span class="p">([],</span> <span class="p">[],</span><span class="s1">&#39;k-&#39;</span><span class="p">,</span><span class="n">label</span><span class="o">=</span><span class="s1">&#39;y(t)&#39;</span><span class="p">)[</span><span class="mi">0</span><span class="p">]</span>
        
        <span class="bp">self</span><span class="o">.</span><span class="n">plot_env</span> <span class="o">=</span> <span class="n">plot_env</span>
        <span class="k">if</span> <span class="n">plot_env</span><span class="p">:</span>        
            
            <span class="bp">self</span><span class="o">.</span><span class="n">lines</span><span class="p">[</span><span class="s1">&#39;y_env_max&#39;</span><span class="p">]</span> <span class="o">=</span> <span class="n">ax</span><span class="o">.</span><span class="n">plot</span><span class="p">(</span><span class="bp">self</span><span class="o">.</span><span class="n">x</span><span class="p">,</span>
                                              <span class="bp">self</span><span class="o">.</span><span class="n">y_env_max</span><span class="p">,</span>
                                              <span class="n">color</span><span class="o">=</span><span class="s1">&#39;r&#39;</span><span class="p">,</span><span class="n">alpha</span><span class="o">=</span><span class="mf">0.3</span><span class="p">,</span>
                                              <span class="n">label</span><span class="o">=</span><span class="s1">&#39;$y_{max}$&#39;</span><span class="p">)[</span><span class="mi">0</span><span class="p">]</span>
            
            <span class="bp">self</span><span class="o">.</span><span class="n">lines</span><span class="p">[</span><span class="s1">&#39;y_env_min&#39;</span><span class="p">]</span> <span class="o">=</span> <span class="n">ax</span><span class="o">.</span><span class="n">plot</span><span class="p">(</span><span class="bp">self</span><span class="o">.</span><span class="n">x</span><span class="p">,</span>
                                              <span class="bp">self</span><span class="o">.</span><span class="n">y_env_min</span><span class="p">,</span>
                                              <span class="n">color</span><span class="o">=</span><span class="s1">&#39;b&#39;</span><span class="p">,</span><span class="n">alpha</span><span class="o">=</span><span class="mf">0.3</span><span class="p">,</span>
                                              <span class="n">label</span><span class="o">=</span><span class="s1">&#39;$y_{min}$&#39;</span><span class="p">)[</span><span class="mi">0</span><span class="p">]</span>
        
        <span class="c1"># Set up plot parameters</span>
        <span class="n">ax</span><span class="o">.</span><span class="n">set_xlim</span><span class="p">(</span><span class="mi">0</span><span class="p">,</span> <span class="bp">self</span><span class="o">.</span><span class="n">Ltrack</span><span class="p">)</span>
        <span class="n">ax</span><span class="o">.</span><span class="n">set_xlabel</span><span class="p">(</span><span class="s2">&quot;Chainage (m)&quot;</span><span class="p">)</span>
        <span class="n">ax</span><span class="o">.</span><span class="n">set_ylabel</span><span class="p">(</span><span class="s2">&quot;Displacement (m)&quot;</span><span class="p">)</span>
        
    
    <span class="k">def</span> <span class="nf">PlotSystem_update_plot</span><span class="p">(</span><span class="bp">self</span><span class="p">,</span><span class="n">v</span><span class="p">):</span>
        <span class="sd">&quot;&quot;&quot;</span>
<span class="sd">        Method for updating system displacement plot given displacements `v`</span>
<span class="sd">        &quot;&quot;&quot;</span>
        
        <span class="c1"># Calculate displacements along structure at time t, given modal disp v</span>
        <span class="n">y</span> <span class="o">=</span> <span class="n">v</span><span class="o">.</span><span class="n">T</span> <span class="err">@</span> <span class="bp">self</span><span class="o">.</span><span class="n">modeshapeFunc</span><span class="p">(</span><span class="bp">self</span><span class="o">.</span><span class="n">x</span><span class="p">)</span><span class="o">.</span><span class="n">T</span>

        <span class="c1"># Update envelopes</span>
        <span class="bp">self</span><span class="o">.</span><span class="n">y_env_max</span> <span class="o">=</span> <span class="n">npy</span><span class="o">.</span><span class="n">maximum</span><span class="p">(</span><span class="n">y</span><span class="p">,</span><span class="bp">self</span><span class="o">.</span><span class="n">y_env_max</span><span class="p">)</span>
        <span class="bp">self</span><span class="o">.</span><span class="n">y_env_min</span> <span class="o">=</span> <span class="n">npy</span><span class="o">.</span><span class="n">minimum</span><span class="p">(</span><span class="n">y</span><span class="p">,</span><span class="bp">self</span><span class="o">.</span><span class="n">y_env_min</span><span class="p">)</span>       
        
        <span class="c1"># Update plot data</span>
        <span class="bp">self</span><span class="o">.</span><span class="n">lines</span><span class="p">[</span><span class="s1">&#39;y_res&#39;</span><span class="p">]</span><span class="o">.</span><span class="n">set_data</span><span class="p">(</span><span class="bp">self</span><span class="o">.</span><span class="n">x</span><span class="p">,</span><span class="n">y</span><span class="p">)</span>
        
        <span class="k">if</span> <span class="bp">self</span><span class="o">.</span><span class="n">plot_env</span><span class="p">:</span>
            <span class="bp">self</span><span class="o">.</span><span class="n">lines</span><span class="p">[</span><span class="s1">&#39;y_env_max&#39;</span><span class="p">]</span><span class="o">.</span><span class="n">set_data</span><span class="p">(</span><span class="bp">self</span><span class="o">.</span><span class="n">x</span><span class="p">,</span><span class="bp">self</span><span class="o">.</span><span class="n">y_env_max</span><span class="p">)</span>
            <span class="bp">self</span><span class="o">.</span><span class="n">lines</span><span class="p">[</span><span class="s1">&#39;y_env_min&#39;</span><span class="p">]</span><span class="o">.</span><span class="n">set_data</span><span class="p">(</span><span class="bp">self</span><span class="o">.</span><span class="n">x</span><span class="p">,</span><span class="bp">self</span><span class="o">.</span><span class="n">y_env_min</span><span class="p">)</span>
        
        <span class="k">return</span> <span class="bp">self</span><span class="o">.</span><span class="n">lines</span>
    
<span class="c1"># --------------- FUNCTIONS ------------------</span>
        
<span class="k">def</span> <span class="nf">MAC</span><span class="p">(</span><span class="n">x1</span><span class="p">,</span><span class="n">x2</span><span class="p">):</span>
    <span class="sd">&quot;&quot;&quot;</span>
<span class="sd">    Modal assurance criterion for comparing two complex-valued vectors </span>
<span class="sd">    `x1` and `x2`</span>
<span class="sd">    </span>
<span class="sd">    ***</span>
<span class="sd">    </span>
<span class="sd">    $$ </span>
<span class="sd">    MAC = (x_{2}^{H}.x_{1} + x_{1}^{H}.x_{2})/</span>
<span class="sd">    (x_{2}^{H}.x_{2} + x_{1}^{H}.x_{1}) </span>
<span class="sd">    $$</span>
<span class="sd">    </span>
<span class="sd">    MAC is a scalar _float_ in the range [0.0,1.0]:</span>
<span class="sd">        </span>
<span class="sd">    * MAC = 1.0 implies vectors are exactly the same</span>
<span class="sd">    </span>
<span class="sd">    * MAC = 0.0 implies vectors are othogonal i.e. have no shared component</span>
<span class="sd">    </span>
<span class="sd">    &quot;&quot;&quot;</span>
       
    <span class="n">x1</span> <span class="o">=</span> <span class="n">npy</span><span class="o">.</span><span class="n">asmatrix</span><span class="p">(</span><span class="n">x1</span><span class="p">)</span>
    <span class="n">x2</span> <span class="o">=</span> <span class="n">npy</span><span class="o">.</span><span class="n">asmatrix</span><span class="p">(</span><span class="n">x2</span><span class="p">)</span>
    
    <span class="c1"># Check dimensions are consistent</span>
    <span class="k">if</span> <span class="n">x1</span><span class="o">.</span><span class="n">shape</span><span class="o">!=</span><span class="n">x2</span><span class="o">.</span><span class="n">shape</span><span class="p">:</span>
        <span class="k">raise</span> <span class="ne">ValueError</span><span class="p">(</span><span class="s2">&quot;Error: x1 and x2 must be same shape!&quot;</span><span class="p">)</span>
    
    <span class="c1"># Calculate numerator and denominator of MAC function</span>
    <span class="n">num</span> <span class="o">=</span> <span class="n">x2</span><span class="o">.</span><span class="n">H</span> <span class="o">*</span> <span class="n">x1</span> <span class="o">*</span> <span class="n">x1</span><span class="o">.</span><span class="n">H</span> <span class="o">*</span> <span class="n">x2</span>
    <span class="n">den</span> <span class="o">=</span> <span class="n">x2</span><span class="o">.</span><span class="n">H</span> <span class="o">*</span> <span class="n">x2</span> <span class="o">*</span> <span class="n">x1</span><span class="o">.</span><span class="n">H</span> <span class="o">*</span> <span class="n">x1</span>
    <span class="n">MAC</span> <span class="o">=</span> <span class="n">num</span><span class="o">/</span><span class="n">den</span>
    <span class="n">MAC</span> <span class="o">=</span> <span class="n">npy</span><span class="o">.</span><span class="n">real</span><span class="p">(</span><span class="n">MAC</span><span class="p">)</span>    <span class="c1"># note should have negligible imag part anyway</span>
        
    <span class="k">return</span> <span class="n">MAC</span>
    
  
<span class="c1"># ********************** TEST ROUTINE ****************************************</span>
<span class="c1"># (Only execute when running as a script / top level)</span>
        
<span class="k">if</span> <span class="vm">__name__</span> <span class="o">==</span> <span class="s2">&quot;__main__&quot;</span><span class="p">:</span>
    
    <span class="k">pass</span>
    
    
    
    
</pre></div>

  </div>

  </header>

  <section id="section-items">
    <h2 class="section-title" id="header-variables">Module variables</h2>
      <div class="item">
      <p id="modalsys.currentVersion" class="name">var <span class="ident">currentVersion</span></p>
      
  
  <div class="source_cont">
</div>

      </div>

    <h2 class="section-title" id="header-functions">Functions</h2>
      
  <div class="item">
    <div class="name def" id="modalsys.MAC">
    <p>def <span class="ident">MAC</span>(</p><p>x1, x2)</p>
    </div>
    

    
  
    <div class="desc"><p>Modal assurance criterion for comparing two complex-valued vectors 
<code>x1</code> and <code>x2</code></p>
<hr />
<p>$$ 
MAC = (x_{2}^{H}.x_{1} + x_{1}^{H}.x_{2})/
(x_{2}^{H}.x_{2} + x_{1}^{H}.x_{1}) 
$$</p>
<p>MAC is a scalar <em>float</em> in the range [0.0,1.0]:</p>
<ul>
<li>
<p>MAC = 1.0 implies vectors are exactly the same</p>
</li>
<li>
<p>MAC = 0.0 implies vectors are othogonal i.e. have no shared component</p>
</li>
</ul></div>
  <div class="source_cont">
  <p class="source_link"><a href="javascript:void(0);" onclick="toggle('source-modalsys.MAC', this);">Show source &equiv;</a></p>
  <div id="source-modalsys.MAC" class="source">
    <div class="codehilite"><pre><span></span><span class="k">def</span> <span class="nf">MAC</span><span class="p">(</span><span class="n">x1</span><span class="p">,</span><span class="n">x2</span><span class="p">):</span>
    <span class="sd">&quot;&quot;&quot;</span>
<span class="sd">    Modal assurance criterion for comparing two complex-valued vectors </span>
<span class="sd">    `x1` and `x2`</span>
<span class="sd">    </span>
<span class="sd">    ***</span>
<span class="sd">    </span>
<span class="sd">    $$ </span>
<span class="sd">    MAC = (x_{2}^{H}.x_{1} + x_{1}^{H}.x_{2})/</span>
<span class="sd">    (x_{2}^{H}.x_{2} + x_{1}^{H}.x_{1}) </span>
<span class="sd">    $$</span>
<span class="sd">    </span>
<span class="sd">    MAC is a scalar _float_ in the range [0.0,1.0]:</span>
<span class="sd">        </span>
<span class="sd">    * MAC = 1.0 implies vectors are exactly the same</span>
<span class="sd">    </span>
<span class="sd">    * MAC = 0.0 implies vectors are othogonal i.e. have no shared component</span>
<span class="sd">    </span>
<span class="sd">    &quot;&quot;&quot;</span>
       
    <span class="n">x1</span> <span class="o">=</span> <span class="n">npy</span><span class="o">.</span><span class="n">asmatrix</span><span class="p">(</span><span class="n">x1</span><span class="p">)</span>
    <span class="n">x2</span> <span class="o">=</span> <span class="n">npy</span><span class="o">.</span><span class="n">asmatrix</span><span class="p">(</span><span class="n">x2</span><span class="p">)</span>
    
    <span class="c1"># Check dimensions are consistent</span>
    <span class="k">if</span> <span class="n">x1</span><span class="o">.</span><span class="n">shape</span><span class="o">!=</span><span class="n">x2</span><span class="o">.</span><span class="n">shape</span><span class="p">:</span>
        <span class="k">raise</span> <span class="ne">ValueError</span><span class="p">(</span><span class="s2">&quot;Error: x1 and x2 must be same shape!&quot;</span><span class="p">)</span>
    
    <span class="c1"># Calculate numerator and denominator of MAC function</span>
    <span class="n">num</span> <span class="o">=</span> <span class="n">x2</span><span class="o">.</span><span class="n">H</span> <span class="o">*</span> <span class="n">x1</span> <span class="o">*</span> <span class="n">x1</span><span class="o">.</span><span class="n">H</span> <span class="o">*</span> <span class="n">x2</span>
    <span class="n">den</span> <span class="o">=</span> <span class="n">x2</span><span class="o">.</span><span class="n">H</span> <span class="o">*</span> <span class="n">x2</span> <span class="o">*</span> <span class="n">x1</span><span class="o">.</span><span class="n">H</span> <span class="o">*</span> <span class="n">x1</span>
    <span class="n">MAC</span> <span class="o">=</span> <span class="n">num</span><span class="o">/</span><span class="n">den</span>
    <span class="n">MAC</span> <span class="o">=</span> <span class="n">npy</span><span class="o">.</span><span class="n">real</span><span class="p">(</span><span class="n">MAC</span><span class="p">)</span>    <span class="c1"># note should have negligible imag part anyway</span>
        
    <span class="k">return</span> <span class="n">MAC</span>
</pre></div>

  </div>
</div>

  </div>
  

    <h2 class="section-title" id="header-classes">Classes</h2>
      
      <div class="item">
      <p id="modalsys.ModalSys" class="name">class <span class="ident">ModalSys</span></p>
      
  
    <div class="desc"><p>Dynamic system represented by its (usually truncated) modal properties</p></div>
  <div class="source_cont">
  <p class="source_link"><a href="javascript:void(0);" onclick="toggle('source-modalsys.ModalSys', this);">Show source &equiv;</a></p>
  <div id="source-modalsys.ModalSys" class="source">
    <div class="codehilite"><pre><span></span><span class="k">class</span> <span class="nc">ModalSys</span><span class="p">(</span><span class="n">DynSys</span><span class="p">):</span>
    <span class="sd">&quot;&quot;&quot;</span>
<span class="sd">    Dynamic system represented by its (usually truncated) modal properties </span>
<span class="sd">    &quot;&quot;&quot;</span>
    
    <span class="n">description</span><span class="o">=</span><span class="s2">&quot;Modal dynamic system&quot;</span>
    
    <span class="k">def</span> <span class="fm">__init__</span><span class="p">(</span><span class="bp">self</span><span class="p">,</span>
                 <span class="n">name</span><span class="p">:</span><span class="nb">str</span><span class="o">=</span><span class="bp">None</span><span class="p">,</span>
                 <span class="n">isSparse</span><span class="p">:</span><span class="nb">bool</span><span class="o">=</span><span class="bp">False</span><span class="p">,</span>
                 <span class="n">fname_modalParams</span><span class="p">:</span><span class="nb">str</span><span class="o">=</span><span class="s2">&quot;modalParams.csv&quot;</span><span class="p">,</span>
                 <span class="n">fname_modeshapes</span><span class="p">:</span><span class="nb">str</span><span class="o">=</span><span class="s2">&quot;modeshapes.csv&quot;</span><span class="p">,</span>
                 <span class="n">modalParams_dict</span><span class="p">:</span><span class="nb">dict</span><span class="o">=</span><span class="bp">None</span><span class="p">,</span>
                 <span class="n">modeshapeFunc</span><span class="o">=</span><span class="bp">None</span><span class="p">,</span>
                 <span class="n">Ltrack</span><span class="p">:</span><span class="nb">float</span><span class="o">=</span><span class="bp">None</span><span class="p">,</span>
                 <span class="n">output_mtrx</span><span class="o">=</span><span class="bp">None</span><span class="p">,</span>
                 <span class="n">output_names</span><span class="p">:</span><span class="nb">list</span><span class="o">=</span><span class="bp">None</span><span class="p">,</span>
                 <span class="n">fLimit</span><span class="p">:</span><span class="nb">float</span><span class="o">=</span><span class="bp">None</span><span class="p">,</span>
                 <span class="o">**</span><span class="n">kwargs</span><span class="p">):</span>
        <span class="sd">&quot;&quot;&quot;</span>
<span class="sd">        Initialisation function used to define decoupled (diagonalised) system</span>
<span class="sd">        </span>
<span class="sd">        ***</span>
<span class="sd">        Optional:</span>
<span class="sd">        </span>
<span class="sd">        * `isSparse`, denotes whether sparse matrix representation should be </span>
<span class="sd">          used for system matrices and numerical operations.</span>
<span class="sd">                  </span>
<span class="sd">        * `fname_modalParams`, string, defines .csv file containing modal </span>
<span class="sd">          parameter definitions. Refer docs for `ReadModalParams()` method for </span>
<span class="sd">          expected file format</span>
<span class="sd">          </span>
<span class="sd">        * `fname_modeshapes`, string, defines .csv file containing modeshape </span>
<span class="sd">          data, describing how modeshape ordinates vary with chainage along </span>
<span class="sd">          loading track. Refer docs for `DefineModeshapes()` method for </span>
<span class="sd">          expected file format</span>
<span class="sd">          </span>
<span class="sd">        * `modeshapeFunc`, function, used to define how modeshape varies with </span>
<span class="sd">          chainage. Expected form is f(x), where x denotes chainage. `Ltrack` </span>
<span class="sd">          must be supplied also (see below)</span>
<span class="sd">          </span>
<span class="sd">        * `Ltrack`, float, defines overall chainage along `modeshapeFunc`</span>
<span class="sd">          </span>
<span class="sd">        * `output_mtrx`, matrix, used when calculating responses</span>
<span class="sd">        </span>
<span class="sd">        * `output_names`, list, defines names of responses defined by rows of</span>
<span class="sd">          `output_mtrx`</span>
<span class="sd">        </span>
<span class="sd">        * `fLimit`, maximum natural frequency for modes: modes with fn in </span>
<span class="sd">          excess of this value will not be included in analysis</span>
<span class="sd">          </span>
<span class="sd">        &quot;&quot;&quot;</span>
        
        <span class="k">if</span> <span class="n">modalParams_dict</span> <span class="ow">is</span> <span class="bp">None</span><span class="p">:</span>
            
            <span class="c1"># Import data from input files</span>
            <span class="n">modalParams_dict</span> <span class="o">=</span> <span class="bp">self</span><span class="o">.</span><span class="n">ReadModalParams</span><span class="p">(</span><span class="n">fName</span><span class="o">=</span><span class="n">fname_modalParams</span><span class="p">)</span>
            
        <span class="c1"># Define mode IDs, if not already provided</span>
        <span class="k">if</span> <span class="ow">not</span> <span class="s1">&#39;ModeIDs&#39;</span> <span class="ow">in</span> <span class="n">modalParams_dict</span><span class="o">.</span><span class="n">keys</span><span class="p">():</span>
            <span class="n">nModes</span> <span class="o">=</span> <span class="nb">len</span><span class="p">(</span><span class="n">modalParams_dict</span><span class="p">[</span><span class="s1">&#39;Mass&#39;</span><span class="p">])</span>
            <span class="n">mode_IDs</span> <span class="o">=</span> <span class="p">[</span><span class="s2">&quot;Mode </span><span class="si">%d</span><span class="s2">&quot;</span> <span class="o">%</span> <span class="p">(</span><span class="n">i</span><span class="o">+</span><span class="mi">1</span><span class="p">)</span> <span class="k">for</span> <span class="n">i</span> <span class="ow">in</span> <span class="nb">range</span><span class="p">(</span><span class="n">nModes</span><span class="p">)]</span>
            <span class="n">modalParams_dict</span><span class="p">[</span><span class="s1">&#39;ModeIDs&#39;</span><span class="p">]</span> <span class="o">=</span> <span class="n">mode_IDs</span>
            
        <span class="bp">self</span><span class="o">.</span><span class="n">modalParams_dict</span> <span class="o">=</span> <span class="n">modalParams_dict</span>
        <span class="sd">&quot;&quot;&quot;</span>
<span class="sd">        _Dict_ containing modal parameters used to define system</span>
<span class="sd">        &quot;&quot;&quot;</span>
        
        <span class="bp">self</span><span class="o">.</span><span class="n">mode_IDs</span> <span class="o">=</span> <span class="n">modalParams_dict</span><span class="p">[</span><span class="s1">&#39;ModeIDs&#39;</span><span class="p">]</span>
        <span class="sd">&quot;&quot;&quot;</span>
<span class="sd">        Labels to describe modal dofs</span>
<span class="sd">        &quot;&quot;&quot;</span>
            
        <span class="c1"># Filter according to frequency</span>
        <span class="k">if</span> <span class="n">fLimit</span> <span class="ow">is</span> <span class="ow">not</span> <span class="bp">None</span><span class="p">:</span>
            <span class="bp">self</span><span class="o">.</span><span class="n">_FilterByFreq</span><span class="p">(</span><span class="n">fLimit</span><span class="p">)</span>
        
        <span class="c1"># Calculate system matrices</span>
        <span class="n">d</span> <span class="o">=</span> <span class="bp">self</span><span class="o">.</span><span class="n">_CalcSystemMatrices</span><span class="p">()</span>
        <span class="n">M_mtrx</span> <span class="o">=</span> <span class="n">d</span><span class="p">[</span><span class="s2">&quot;M_mtrx&quot;</span><span class="p">]</span>
        <span class="n">C_mtrx</span> <span class="o">=</span> <span class="n">d</span><span class="p">[</span><span class="s2">&quot;C_mtrx&quot;</span><span class="p">]</span>
        <span class="n">K_mtrx</span> <span class="o">=</span> <span class="n">d</span><span class="p">[</span><span class="s2">&quot;K_mtrx&quot;</span><span class="p">]</span>
        <span class="n">J_dict</span> <span class="o">=</span> <span class="n">d</span><span class="p">[</span><span class="s2">&quot;J_dict&quot;</span><span class="p">]</span>
        
        <span class="c1"># Write details into object using parent init function</span>
        <span class="nb">super</span><span class="p">()</span><span class="o">.</span><span class="fm">__init__</span><span class="p">(</span><span class="n">M_mtrx</span><span class="p">,</span><span class="n">C_mtrx</span><span class="p">,</span><span class="n">K_mtrx</span><span class="p">,</span>
                         <span class="n">J_dict</span><span class="o">=</span><span class="n">J_dict</span><span class="p">,</span>
                         <span class="n">output_mtrx</span><span class="o">=</span><span class="n">output_mtrx</span><span class="p">,</span>
                         <span class="n">output_names</span><span class="o">=</span><span class="n">output_names</span><span class="p">,</span>
                         <span class="n">isLinear</span><span class="o">=</span><span class="bp">True</span><span class="p">,</span>
                         <span class="n">isModal</span><span class="o">=</span><span class="bp">True</span><span class="p">,</span>
                         <span class="n">isSparse</span><span class="o">=</span><span class="n">isSparse</span><span class="p">,</span>
                         <span class="n">name</span><span class="o">=</span><span class="n">name</span><span class="p">,</span>
                         <span class="o">**</span><span class="n">kwargs</span><span class="p">)</span>
    
        <span class="c1"># Define modeshapes</span>
        <span class="k">if</span> <span class="n">modeshapeFunc</span> <span class="ow">is</span> <span class="bp">None</span><span class="p">:</span>
            <span class="k">if</span> <span class="n">fname_modeshapes</span> <span class="ow">is</span> <span class="ow">not</span> <span class="bp">None</span><span class="p">:</span>
                
                <span class="c1"># Read data from file</span>
                <span class="n">modeshapeFunc</span><span class="p">,</span> <span class="n">Ltrack</span> <span class="o">=</span> <span class="bp">self</span><span class="o">.</span><span class="n">DefineModeshapes</span><span class="p">(</span><span class="n">fname_modeshapes</span><span class="p">)</span>
            
        <span class="k">else</span><span class="p">:</span>
            
            <span class="k">if</span> <span class="n">Ltrack</span> <span class="ow">is</span> <span class="bp">None</span><span class="p">:</span>
                <span class="k">raise</span> <span class="ne">ValueError</span><span class="p">(</span><span class="s2">&quot;As `modeshapeFunc` has been supplied &quot;</span><span class="o">+</span> 
                                 <span class="s2">&quot;`Ltrack` must be provided also&quot;</span><span class="p">)</span>
            
        <span class="bp">self</span><span class="o">.</span><span class="n">modeshapeFunc</span> <span class="o">=</span> <span class="n">modeshapeFunc</span>
        <span class="sd">&quot;&quot;&quot;</span>
<span class="sd">        Function defining how modeshapes vary with chainage</span>
<span class="sd">        &quot;&quot;&quot;</span>
        
        <span class="bp">self</span><span class="o">.</span><span class="n">Ltrack</span> <span class="o">=</span> <span class="n">Ltrack</span>
        <span class="sd">&quot;&quot;&quot;</span>
<span class="sd">        Defines overall chainage</span>
<span class="sd">        &quot;&quot;&quot;</span>
        
        
    <span class="k">def</span> <span class="nf">ReadModalParams</span><span class="p">(</span><span class="bp">self</span><span class="p">,</span><span class="n">fName</span><span class="o">=</span><span class="s1">&#39;modalParams.csv&#39;</span><span class="p">):</span>
        <span class="sd">&quot;&quot;&quot;</span>
<span class="sd">        It is often most convenient to define modal parameters by reading</span>
<span class="sd">        data in from .csv file. Comma-delimited data in the following table</span>
<span class="sd">        format is expected:</span>
<span class="sd">            | ModeID | Frequency | Mass | Damping ratio |</span>
<span class="sd">            | ---    | ---       | ---  | ---           |</span>
<span class="sd">            | Mode_1 | 1.25      | 2500 | 0.002         |</span>
<span class="sd">            | Mode_2 | 1.75      | 1600 | 0.015         |</span>
<span class="sd">            | ...    | ...       | ...  | ...           |</span>
<span class="sd">            | Mode_N | 8.2       | 7400 | 0.03          |</span>
<span class="sd">            </span>
<span class="sd">            Frequency:       Mode undamped natural frequency (in Hz)      </span>
<span class="sd">            Mass:            Mode-generalised mass (in kg)</span>
<span class="sd">            Damping ratio:   Modal damping ratio &#39;eta&#39;, as fraction of critical</span>
<span class="sd">        &quot;&quot;&quot;</span>
        
        <span class="c1"># Read data from csv</span>
        <span class="n">modalParams</span> <span class="o">=</span> <span class="n">pd</span><span class="o">.</span><span class="n">read_csv</span><span class="p">(</span><span class="n">fName</span><span class="p">,</span><span class="n">header</span><span class="o">=</span><span class="mi">0</span><span class="p">,</span><span class="n">index_col</span><span class="o">=</span><span class="mi">0</span><span class="p">)</span>
        <span class="n">mode_IDs</span>    <span class="o">=</span> <span class="n">modalParams</span><span class="o">.</span><span class="n">index</span><span class="o">.</span><span class="n">tolist</span><span class="p">()</span>
        <span class="n">f_vals</span>      <span class="o">=</span> <span class="n">npy</span><span class="o">.</span><span class="n">asarray</span><span class="p">(</span><span class="n">modalParams</span><span class="p">[</span><span class="s2">&quot;Frequency&quot;</span><span class="p">])</span>       
        <span class="n">M_vals</span>      <span class="o">=</span> <span class="n">npy</span><span class="o">.</span><span class="n">asarray</span><span class="p">(</span><span class="n">modalParams</span><span class="p">[</span><span class="s2">&quot;Mass&quot;</span><span class="p">])</span> 
        <span class="n">eta_vals</span>    <span class="o">=</span> <span class="n">npy</span><span class="o">.</span><span class="n">asarray</span><span class="p">(</span><span class="n">modalParams</span><span class="p">[</span><span class="s2">&quot;Damping ratio&quot;</span><span class="p">])</span> 
        
        <span class="c1"># Return as dict</span>
        <span class="n">d</span> <span class="o">=</span> <span class="p">{}</span>
        <span class="n">d</span><span class="p">[</span><span class="s1">&#39;Mass&#39;</span><span class="p">]</span> <span class="o">=</span> <span class="n">M_vals</span>
        <span class="n">d</span><span class="p">[</span><span class="s1">&#39;Freq&#39;</span><span class="p">]</span> <span class="o">=</span> <span class="n">f_vals</span>
        <span class="n">d</span><span class="p">[</span><span class="s1">&#39;DampingRatio&#39;</span><span class="p">]</span> <span class="o">=</span> <span class="n">eta_vals</span>
        <span class="n">d</span><span class="p">[</span><span class="s1">&#39;ModeIDs&#39;</span><span class="p">]</span> <span class="o">=</span> <span class="n">mode_IDs</span>
        <span class="k">return</span> <span class="n">d</span>
    
    
    <span class="k">def</span> <span class="nf">_CheckModalParams</span><span class="p">(</span><span class="bp">self</span><span class="p">,</span><span class="n">modalParams_dict</span><span class="o">=</span><span class="bp">None</span><span class="p">):</span>
        
        <span class="c1"># Bring modal parameters dict into function</span>
        <span class="k">if</span> <span class="n">modalParams_dict</span> <span class="ow">is</span> <span class="bp">None</span><span class="p">:</span>
            <span class="n">modalParams_dict</span> <span class="o">=</span> <span class="bp">self</span><span class="o">.</span><span class="n">modalParams_dict</span>
            
        <span class="n">M_vals</span> <span class="o">=</span> <span class="n">modalParams_dict</span><span class="p">[</span><span class="s1">&#39;Mass&#39;</span><span class="p">]</span>
        <span class="n">nDOF</span> <span class="o">=</span> <span class="n">M_vals</span><span class="o">.</span><span class="n">shape</span><span class="p">[</span><span class="mi">0</span><span class="p">]</span>
        
        <span class="k">if</span> <span class="n">modalParams_dict</span><span class="p">[</span><span class="s1">&#39;Freq&#39;</span><span class="p">]</span><span class="o">.</span><span class="n">shape</span><span class="p">[</span><span class="mi">0</span><span class="p">]</span><span class="o">!=</span><span class="n">nDOF</span><span class="p">:</span>
            <span class="k">raise</span> <span class="ne">ValueError</span><span class="p">(</span><span class="s2">&quot;Error: length of &#39;Freq&#39; list &quot;</span> <span class="o">+</span> 
                             <span class="s2">&quot;does not agree with expected nDOF!&quot;</span><span class="p">)</span>
            
        <span class="k">if</span> <span class="n">modalParams_dict</span><span class="p">[</span><span class="s1">&#39;DampingRatio&#39;</span><span class="p">]</span><span class="o">.</span><span class="n">shape</span><span class="p">[</span><span class="mi">0</span><span class="p">]</span><span class="o">!=</span><span class="n">nDOF</span><span class="p">:</span>
            <span class="k">raise</span> <span class="ne">ValueError</span><span class="p">(</span><span class="s2">&quot;Error: length of &#39;DampingRatio&#39; list &quot;</span> <span class="o">+</span> 
                             <span class="s2">&quot;does not agree with expected nDOF!&quot;</span><span class="p">)</span>
                
    
    <span class="k">def</span> <span class="nf">_FilterByFreq</span><span class="p">(</span><span class="n">fLimit</span><span class="p">,</span><span class="n">modalParams_dict</span><span class="o">=</span><span class="bp">None</span><span class="p">):</span>
        <span class="sd">&quot;&quot;&quot;</span>
<span class="sd">        Use to filter modalParams dict for only those modes with f &lt; fLimit</span>
<span class="sd">        &quot;&quot;&quot;</span>
        
        <span class="c1"># Bring modal parameters dict into function</span>
        <span class="k">if</span> <span class="n">modalParams_dict</span> <span class="ow">is</span> <span class="bp">None</span><span class="p">:</span>
            <span class="n">modalParams_dict</span> <span class="o">=</span> <span class="bp">self</span><span class="o">.</span><span class="n">modalParams_dict</span>
            
        <span class="c1"># Check how many modes included prior to filtering</span>
        <span class="n">nModes_before</span> <span class="o">=</span> <span class="nb">len</span><span class="p">(</span><span class="n">modalParams_dict</span><span class="p">[</span><span class="s1">&#39;Mass&#39;</span><span class="p">])</span>
<<<<<<< HEAD
            
        <span class="c1"># Convert dict to pandas dataframe and filter</span>
        <span class="n">df</span> <span class="o">=</span> <span class="n">pd</span><span class="o">.</span><span class="n">DataFrame</span><span class="p">(</span><span class="n">modalParams_dict</span><span class="p">)</span>
        <span class="n">df</span> <span class="o">=</span> <span class="n">df</span><span class="o">.</span><span class="n">loc</span><span class="p">[(</span><span class="n">df</span><span class="p">[</span><span class="s1">&#39;Freq&#39;</span><span class="p">]</span> <span class="o">&lt;=</span> <span class="n">fLimit</span><span class="p">)]</span>
        <span class="n">modalParams_dict</span> <span class="o">=</span> <span class="n">df</span><span class="o">.</span><span class="n">to_dict</span><span class="p">(</span><span class="n">orient</span><span class="o">=</span><span class="s1">&#39;list&#39;</span><span class="p">)</span>
        <span class="bp">self</span><span class="o">.</span><span class="n">modalParams_dict</span>
        
        <span class="c1"># Check how many modes included after filtering</span>
        <span class="n">nModes</span> <span class="o">=</span> <span class="nb">len</span><span class="p">(</span><span class="n">modalParams_dict</span><span class="p">[</span><span class="s1">&#39;Mass&#39;</span><span class="p">])</span>
            
        <span class="k">print</span><span class="p">(</span><span class="s2">&quot;fLimit = </span><span class="si">%.2f</span><span class="s2"> specified. &quot;</span> <span class="o">%</span> <span class="n">fLimit</span> <span class="o">+</span> 
              <span class="s2">&quot;Only #</span><span class="si">%d</span><span class="s2"> of #</span><span class="si">%d</span><span class="s2"> modes defined&quot;</span> <span class="o">%</span> <span class="p">(</span><span class="n">nModes</span><span class="p">,</span><span class="n">nModes_before</span><span class="p">)</span> <span class="o">+</span> 
              <span class="s2">&quot;will be included.&quot;</span><span class="p">)</span>
    
        <span class="k">return</span> <span class="n">modalParams_dict</span>
    
    
    <span class="k">def</span> <span class="nf">_CalcSystemMatrices</span><span class="p">(</span><span class="bp">self</span><span class="p">,</span><span class="n">modalParams_dict</span><span class="o">=</span><span class="bp">None</span><span class="p">):</span>
        <span class="sd">&quot;&quot;&quot;</span>
<span class="sd">        Calculates diagonal system matrices from modal parameters</span>
<span class="sd">        &quot;&quot;&quot;</span>
        
        <span class="c1"># Bring modal parameters dict into function</span>
        <span class="k">if</span> <span class="n">modalParams_dict</span> <span class="ow">is</span> <span class="bp">None</span><span class="p">:</span>
            <span class="n">modalParams_dict</span> <span class="o">=</span> <span class="bp">self</span><span class="o">.</span><span class="n">modalParams_dict</span>
            
=======
            
        <span class="c1"># Convert dict to pandas dataframe and filter</span>
        <span class="n">df</span> <span class="o">=</span> <span class="n">pd</span><span class="o">.</span><span class="n">DataFrame</span><span class="p">(</span><span class="n">modalParams_dict</span><span class="p">)</span>
        <span class="n">df</span> <span class="o">=</span> <span class="n">df</span><span class="o">.</span><span class="n">loc</span><span class="p">[(</span><span class="n">df</span><span class="p">[</span><span class="s1">&#39;Freq&#39;</span><span class="p">]</span> <span class="o">&lt;=</span> <span class="n">fLimit</span><span class="p">)]</span>
        <span class="n">modalParams_dict</span> <span class="o">=</span> <span class="n">df</span><span class="o">.</span><span class="n">to_dict</span><span class="p">(</span><span class="n">orient</span><span class="o">=</span><span class="s1">&#39;list&#39;</span><span class="p">)</span>
        <span class="bp">self</span><span class="o">.</span><span class="n">modalParams_dict</span>
        
        <span class="c1"># Check how many modes included after filtering</span>
        <span class="n">nModes</span> <span class="o">=</span> <span class="nb">len</span><span class="p">(</span><span class="n">modalParams_dict</span><span class="p">[</span><span class="s1">&#39;Mass&#39;</span><span class="p">])</span>
            
        <span class="k">print</span><span class="p">(</span><span class="s2">&quot;fLimit = </span><span class="si">%.2f</span><span class="s2"> specified. &quot;</span> <span class="o">%</span> <span class="n">fLimit</span> <span class="o">+</span> 
              <span class="s2">&quot;Only #</span><span class="si">%d</span><span class="s2"> of #</span><span class="si">%d</span><span class="s2"> modes defined&quot;</span> <span class="o">%</span> <span class="p">(</span><span class="n">nModes</span><span class="p">,</span><span class="n">nModes_before</span><span class="p">)</span> <span class="o">+</span> 
              <span class="s2">&quot;will be included.&quot;</span><span class="p">)</span>
    
        <span class="k">return</span> <span class="n">modalParams_dict</span>
    
    
    <span class="k">def</span> <span class="nf">_CalcSystemMatrices</span><span class="p">(</span><span class="bp">self</span><span class="p">,</span><span class="n">modalParams_dict</span><span class="o">=</span><span class="bp">None</span><span class="p">):</span>
        <span class="sd">&quot;&quot;&quot;</span>
<span class="sd">        Calculates diagonal system matrices from modal parameters</span>
<span class="sd">        &quot;&quot;&quot;</span>
        
        <span class="c1"># Bring modal parameters dict into function</span>
        <span class="k">if</span> <span class="n">modalParams_dict</span> <span class="ow">is</span> <span class="bp">None</span><span class="p">:</span>
            <span class="n">modalParams_dict</span> <span class="o">=</span> <span class="bp">self</span><span class="o">.</span><span class="n">modalParams_dict</span>
            
>>>>>>> 535d632d
        <span class="n">M_vals</span> <span class="o">=</span> <span class="n">modalParams_dict</span><span class="p">[</span><span class="s1">&#39;Mass&#39;</span><span class="p">]</span>
        <span class="n">f_vals</span> <span class="o">=</span> <span class="n">modalParams_dict</span><span class="p">[</span><span class="s1">&#39;Freq&#39;</span><span class="p">]</span>
        <span class="n">eta_vals</span> <span class="o">=</span> <span class="n">modalParams_dict</span><span class="p">[</span><span class="s1">&#39;DampingRatio&#39;</span><span class="p">]</span>
        
        <span class="c1"># Calculate circular natural freqs</span>
        <span class="n">omega_vals</span> <span class="o">=</span> <span class="n">angularFreq</span><span class="p">(</span><span class="n">f_vals</span><span class="p">)</span>
        
        <span class="c1"># Calculate SDOF stiffnesses and dashpot constants</span>
        <span class="n">K_vals</span> <span class="o">=</span> <span class="n">SDOF_stiffness</span><span class="p">(</span><span class="n">M_vals</span><span class="p">,</span><span class="n">omega</span><span class="o">=</span><span class="n">omega_vals</span><span class="p">)</span>
        <span class="n">C_vals</span> <span class="o">=</span> <span class="n">SDOF_dashpot</span><span class="p">(</span><span class="n">M_vals</span><span class="p">,</span><span class="n">K_vals</span><span class="p">,</span><span class="n">eta_vals</span><span class="p">)</span>
        
        <span class="c1"># Assemble system matrices, which are diagonal due to modal decomposition</span>
        <span class="n">M_mtrx</span> <span class="o">=</span> <span class="n">npy</span><span class="o">.</span><span class="n">asmatrix</span><span class="p">(</span><span class="n">npy</span><span class="o">.</span><span class="n">diag</span><span class="p">(</span><span class="n">M_vals</span><span class="p">))</span>
        <span class="n">C_mtrx</span> <span class="o">=</span> <span class="n">npy</span><span class="o">.</span><span class="n">asmatrix</span><span class="p">(</span><span class="n">npy</span><span class="o">.</span><span class="n">diag</span><span class="p">(</span><span class="n">C_vals</span><span class="p">))</span>
        <span class="n">K_mtrx</span> <span class="o">=</span> <span class="n">npy</span><span class="o">.</span><span class="n">asmatrix</span><span class="p">(</span><span class="n">npy</span><span class="o">.</span><span class="n">diag</span><span class="p">(</span><span class="n">K_vals</span><span class="p">))</span>
        
        <span class="c1"># Return matrices and other properties using dict</span>
        <span class="n">d</span> <span class="o">=</span> <span class="p">{}</span>
        <span class="n">d</span><span class="p">[</span><span class="s2">&quot;M_mtrx&quot;</span><span class="p">]</span><span class="o">=</span><span class="n">M_mtrx</span>
        <span class="n">d</span><span class="p">[</span><span class="s2">&quot;C_mtrx&quot;</span><span class="p">]</span><span class="o">=</span><span class="n">C_mtrx</span>
        <span class="n">d</span><span class="p">[</span><span class="s2">&quot;K_mtrx&quot;</span><span class="p">]</span><span class="o">=</span><span class="n">K_mtrx</span>
        <span class="n">d</span><span class="p">[</span><span class="s2">&quot;J_dict&quot;</span><span class="p">]</span><span class="o">=</span><span class="p">{}</span> <span class="c1"># no constraints</span>
        <span class="k">return</span> <span class="n">d</span>
        
        
    <span class="k">def</span> <span class="nf">DefineModeshapes</span><span class="p">(</span><span class="bp">self</span><span class="p">,</span><span class="n">fName</span><span class="o">=</span><span class="s1">&#39;modeshapes.csv&#39;</span><span class="p">):</span>
        <span class="sd">&quot;&quot;&quot;</span>
<span class="sd">        Function to allow 1-dimensional line-like modeshapes to be defined</span>
<span class="sd">        e.g. for use in calculating mode-generalised forces</span>
<span class="sd">        </span>
<span class="sd">        It is generally most convenient to define such systems by reading</span>
<span class="sd">        data in from .csv file. Comma-delimited data in the following table</span>
<span class="sd">        format is expected:</span>
<span class="sd">            </span>
<span class="sd">            | Chainage | Mode_1 | Mode_2 | Mode_3 | ... | Mode_N |</span>
<span class="sd">            | ---      | ---    | ---    | ---    | --- | ---    |</span>
<span class="sd">            | ...      | ...    | ...    | ...    | --- | ...    |</span>
<span class="sd">            </span>
<span class="sd">            Chainage:   Column defining common chainage for modeshape ordinates</span>
<span class="sd">            Mode_i:     Modeshape ordinates for given ModeID</span>
<span class="sd">        </span>
<span class="sd">        &quot;&quot;&quot;</span>
        
        <span class="c1"># Read in data from .csv file</span>
        <span class="n">df</span> <span class="o">=</span> <span class="n">pd</span><span class="o">.</span><span class="n">read_csv</span><span class="p">(</span><span class="n">fName</span><span class="p">,</span><span class="n">delimiter</span><span class="o">=</span><span class="s1">&#39;,&#39;</span><span class="p">,</span><span class="n">header</span><span class="o">=</span><span class="mi">0</span><span class="p">,</span><span class="n">index_col</span><span class="o">=</span><span class="mi">0</span><span class="p">)</span>
        
        <span class="n">chainageVals</span> <span class="o">=</span> <span class="n">df</span><span class="o">.</span><span class="n">index</span>
        <span class="n">modeshapeVals</span> <span class="o">=</span> <span class="n">npy</span><span class="o">.</span><span class="n">asarray</span><span class="p">(</span><span class="n">df</span><span class="p">)</span>
        <span class="n">mode_IDs</span> <span class="o">=</span> <span class="n">df</span><span class="o">.</span><span class="n">columns</span><span class="o">.</span><span class="n">values</span><span class="o">.</span><span class="n">tolist</span><span class="p">()</span>
        
        <span class="c1"># Adjust chainage values to start from zero</span>
        <span class="n">chainageVals</span> <span class="o">=</span> <span class="n">chainageVals</span> <span class="o">-</span> <span class="nb">min</span><span class="p">(</span><span class="n">chainageVals</span><span class="p">)</span>
        
        <span class="c1"># Get length of track along dynamic system as defined by modeshapes</span>
        <span class="n">Ltrack</span> <span class="o">=</span> <span class="nb">max</span><span class="p">(</span><span class="n">chainageVals</span><span class="p">)</span><span class="o">-</span><span class="nb">min</span><span class="p">(</span><span class="n">chainageVals</span><span class="p">)</span>
            
        <span class="c1"># Set up interpolation function: linear interpolation between modeshape ordinates provided</span>
        <span class="n">modeshapeFunc</span> <span class="o">=</span> <span class="n">scipy</span><span class="o">.</span><span class="n">interpolate</span><span class="o">.</span><span class="n">interp1d</span><span class="p">(</span><span class="n">chainageVals</span><span class="p">,</span>
                                                   <span class="n">modeshapeVals</span><span class="p">,</span>
                                                   <span class="n">axis</span><span class="o">=</span><span class="mi">0</span><span class="p">,</span>
                                                   <span class="n">bounds_error</span><span class="o">=</span><span class="bp">False</span><span class="p">,</span>
                                                   <span class="n">fill_value</span><span class="o">=</span><span class="mi">0</span><span class="p">)</span>
        
        <span class="c1"># Check modeNames agree with modalParams input</span>
        <span class="k">if</span> <span class="ow">not</span> <span class="n">npy</span><span class="o">.</span><span class="n">array_equal</span><span class="p">(</span><span class="n">mode_IDs</span><span class="p">,</span> <span class="bp">self</span><span class="o">.</span><span class="n">mode_IDs</span><span class="p">):</span>
            <span class="n">warnings</span><span class="o">.</span><span class="n">warn</span><span class="p">(</span><span class="s2">&quot;Unexpected mode_IDs in {0}</span><span class="se">\n</span><span class="s2">&quot;</span><span class="o">.</span><span class="n">format</span><span class="p">(</span><span class="n">fName</span><span class="p">)</span> <span class="o">+</span> 
                          <span class="s2">&quot;mode_IDs: {0}</span><span class="se">\n</span><span class="s2">&quot;</span><span class="o">.</span><span class="n">format</span><span class="p">(</span><span class="n">mode_IDs</span><span class="p">)</span> <span class="o">+</span> 
                          <span class="s2">&quot;self.mode_IDs: {0}</span><span class="se">\n</span><span class="s2">&quot;</span><span class="o">.</span><span class="n">format</span><span class="p">(</span><span class="bp">self</span><span class="o">.</span><span class="n">mode_IDs</span><span class="p">))</span>
            
        <span class="k">return</span> <span class="n">modeshapeFunc</span><span class="p">,</span> <span class="n">Ltrack</span>
    
    
    <span class="k">def</span> <span class="nf">PlotModeshapes</span><span class="p">(</span><span class="bp">self</span><span class="p">,</span>
                       <span class="n">num</span><span class="p">:</span><span class="nb">int</span> <span class="o">=</span> <span class="mi">50</span><span class="p">,</span>
                       <span class="n">L</span><span class="p">:</span><span class="nb">float</span> <span class="o">=</span> <span class="mf">100.0</span><span class="p">,</span>
                       <span class="n">ax</span><span class="o">=</span><span class="bp">None</span><span class="p">,</span>
                       <span class="n">plotAttached</span><span class="o">=</span><span class="bp">True</span><span class="p">):</span>
        <span class="sd">&quot;&quot;&quot;</span>
<span class="sd">        Plot modeshapes vs chainage using &#39;modeshapeFunc&#39;</span>
<span class="sd">        </span>
<span class="sd">        </span>
<span class="sd">        Optional:</span>
<span class="sd">            </span>
<span class="sd">        * `ax`: axes object onto which plot should be produced. If `None` then </span>
<span class="sd">          new figure will be produced.</span>
<span class="sd">          </span>
<span class="sd">        * `L`: chainage is defined in the range [0,L]. L=100.0m is default.</span>
<span class="sd">          If `Ltrack` attribute is defined, this value will be used instead.</span>
<span class="sd">        </span>
<span class="sd">        * `num`: number of intermediate chainages to interpolate modeshapes at</span>
<span class="sd">        </span>
<span class="sd">        * `plotAttached`: if `modeshape_attachedSystems` and </span>
<span class="sd">          `Xpos_attachedSystems` attributes exist, modeshape ordinates at </span>
<span class="sd">          attachment positions will be overlaid as red dots (usually attached </span>
<span class="sd">          systems will represent damper systems)</span>
<span class="sd">        </span>
<span class="sd">        &quot;&quot;&quot;</span>
        
        <span class="c1"># Configure plot</span>
        <span class="k">if</span> <span class="n">ax</span> <span class="ow">is</span> <span class="bp">None</span><span class="p">:</span>
            <span class="n">fig</span> <span class="o">=</span> <span class="n">plt</span><span class="o">.</span><span class="n">figure</span><span class="p">()</span>
            <span class="n">fig</span><span class="o">.</span><span class="n">set_size_inches</span><span class="p">(</span><span class="mi">16</span><span class="p">,</span><span class="mi">4</span><span class="p">)</span>
            <span class="n">ax</span> <span class="o">=</span> <span class="n">fig</span><span class="o">.</span><span class="n">add_subplot</span><span class="p">(</span><span class="mi">1</span><span class="p">,</span> <span class="mi">1</span><span class="p">,</span> <span class="mi">1</span><span class="p">)</span>
        <span class="k">else</span><span class="p">:</span>
            <span class="n">fig</span> <span class="o">=</span> <span class="n">ax</span><span class="o">.</span><span class="n">gcf</span><span class="p">()</span>
            
        <span class="c1"># Get ordinates to plot</span>
        <span class="n">modeshape_func</span> <span class="o">=</span> <span class="bp">self</span><span class="o">.</span><span class="n">modeshapeFunc</span>
        
        <span class="k">if</span> <span class="nb">isinstance</span><span class="p">(</span><span class="n">modeshape_func</span><span class="p">,</span><span class="n">scipy</span><span class="o">.</span><span class="n">interpolate</span><span class="o">.</span><span class="n">interpolate</span><span class="o">.</span><span class="n">interp1d</span><span class="p">):</span>
            
            <span class="c1"># Retrieve modeshape ordinates defining interpolation function</span>
            <span class="n">x</span> <span class="o">=</span> <span class="n">modeshape_func</span><span class="o">.</span><span class="n">x</span>
            <span class="n">m</span> <span class="o">=</span> <span class="n">modeshape_func</span><span class="o">.</span><span class="n">y</span>
            <span class="n">L</span> <span class="o">=</span> <span class="n">x</span><span class="p">[</span><span class="o">-</span><span class="mi">1</span><span class="p">]</span>
            
        <span class="k">else</span><span class="p">:</span>
            
            <span class="c1"># Use Ltrack instead of L passed, if attribute defined</span>
            <span class="n">attr</span><span class="o">=</span><span class="s2">&quot;Ltrack&quot;</span>
            <span class="n">obj</span><span class="o">=</span><span class="bp">self</span>
            <span class="k">if</span> <span class="nb">hasattr</span><span class="p">(</span><span class="n">obj</span><span class="p">,</span><span class="n">attr</span><span class="p">):</span>
                <span class="n">L</span><span class="o">=</span><span class="nb">getattr</span><span class="p">(</span><span class="n">obj</span><span class="p">,</span><span class="n">attr</span><span class="p">)</span>
                
            <span class="c1"># Use interpolation function to obtain modeshapes at</span>
            <span class="n">x</span> <span class="o">=</span> <span class="n">npy</span><span class="o">.</span><span class="n">linspace</span><span class="p">(</span><span class="mi">0</span><span class="p">,</span><span class="n">L</span><span class="p">,</span><span class="n">num</span><span class="p">,</span><span class="n">endpoint</span><span class="o">=</span><span class="bp">True</span><span class="p">)</span>
            <span class="n">m</span> <span class="o">=</span> <span class="bp">self</span><span class="o">.</span><span class="n">modeshapeFunc</span><span class="p">(</span><span class="n">x</span><span class="p">)</span>
            
        <span class="c1"># Get mode IDs to use as labels</span>
        <span class="k">if</span> <span class="nb">hasattr</span><span class="p">(</span><span class="bp">self</span><span class="p">,</span><span class="s2">&quot;mode_IDs&quot;</span><span class="p">):</span>
            <span class="n">modeNames</span> <span class="o">=</span> <span class="bp">self</span><span class="o">.</span><span class="n">mode_IDs</span>
        <span class="k">else</span><span class="p">:</span>
            <span class="n">modeNames</span> <span class="o">=</span> <span class="n">npy</span><span class="o">.</span><span class="n">arange</span><span class="p">(</span><span class="mi">1</span><span class="p">,</span><span class="n">m</span><span class="o">.</span><span class="n">shape</span><span class="p">[</span><span class="mi">1</span><span class="p">],</span><span class="mi">1</span><span class="p">)</span>
            
        <span class="c1"># Plot modeshapes vs chainage</span>
        <span class="n">ax</span><span class="o">.</span><span class="n">plot</span><span class="p">(</span><span class="n">x</span><span class="p">,</span><span class="n">m</span><span class="p">,</span><span class="n">label</span><span class="o">=</span><span class="n">modeNames</span><span class="p">)</span>
        <span class="n">ax</span><span class="o">.</span><span class="n">set_xlim</span><span class="p">([</span><span class="mi">0</span><span class="p">,</span><span class="n">L</span><span class="p">])</span>
        <span class="n">ax</span><span class="o">.</span><span class="n">set_xlabel</span><span class="p">(</span><span class="s2">&quot;Longitudinal chainage [m]&quot;</span><span class="p">)</span>
        <span class="n">ax</span><span class="o">.</span><span class="n">set_ylabel</span><span class="p">(</span><span class="s2">&quot;Modeshape ordinate&quot;</span><span class="p">)</span>
        <span class="n">ax</span><span class="o">.</span><span class="n">set_title</span><span class="p">(</span><span class="s2">&quot;Modeshapes along loading track&quot;</span><span class="p">)</span>
        
        <span class="c1"># Overlaid modeshape ordinates at attachment positions, if defined</span>
        <span class="k">if</span> <span class="n">plotAttached</span> <span class="ow">and</span> <span class="nb">len</span><span class="p">(</span><span class="bp">self</span><span class="o">.</span><span class="n">DynSys_list</span><span class="p">)</span><span class="o">&gt;</span><span class="mi">1</span><span class="p">:</span>
            
            <span class="n">attr1</span> <span class="o">=</span> <span class="s2">&quot;Xpos_attachedSystems&quot;</span>
            <span class="n">attr2</span> <span class="o">=</span> <span class="s2">&quot;modeshapes_attachedSystems&quot;</span>
            <span class="n">makePlot</span> <span class="o">=</span> <span class="bp">True</span>
            
            <span class="k">if</span> <span class="nb">hasattr</span><span class="p">(</span><span class="bp">self</span><span class="p">,</span><span class="n">attr1</span><span class="p">):</span>
                <span class="n">X_TMD</span> <span class="o">=</span> <span class="nb">getattr</span><span class="p">(</span><span class="bp">self</span><span class="p">,</span><span class="n">attr1</span><span class="p">)</span>
            <span class="k">else</span><span class="p">:</span>
                <span class="n">makePlot</span> <span class="o">=</span> <span class="bp">False</span>
                <span class="k">print</span><span class="p">(</span><span class="s2">&quot;Warning: {0} attribute not defined</span><span class="se">\n</span><span class="s2">&quot;</span><span class="o">.</span><span class="n">format</span><span class="p">(</span><span class="n">attr1</span><span class="p">)</span> <span class="o">+</span> 
                      <span class="s2">&quot;Modeshape ordinates at attached system locations &quot;</span> <span class="o">+</span> 
                      <span class="s2">&quot;cannot be plotted&quot;</span><span class="p">)</span>
                
            <span class="k">if</span> <span class="nb">hasattr</span><span class="p">(</span><span class="bp">self</span><span class="p">,</span><span class="n">attr2</span><span class="p">):</span>
                <span class="n">modeshape_TMD</span> <span class="o">=</span> <span class="nb">getattr</span><span class="p">(</span><span class="bp">self</span><span class="p">,</span><span class="n">attr2</span><span class="p">)</span>
            <span class="k">else</span><span class="p">:</span>
                <span class="n">makePlot</span> <span class="o">=</span> <span class="bp">False</span>
                <span class="k">print</span><span class="p">(</span><span class="s2">&quot;Warning: {0} attribute not defined</span><span class="se">\n</span><span class="s2">&quot;</span><span class="o">.</span><span class="n">format</span><span class="p">(</span><span class="n">attr2</span><span class="p">)</span> <span class="o">+</span> 
                      <span class="s2">&quot;Modeshape ordinates at attached system locations &quot;</span> <span class="o">+</span> 
                      <span class="s2">&quot;cannot be plotted&quot;</span><span class="p">)</span>
                    
            <span class="k">if</span> <span class="n">makePlot</span><span class="p">:</span>
                <span class="n">ax</span><span class="o">.</span><span class="n">plot</span><span class="p">(</span><span class="n">X_TMD</span><span class="p">,</span><span class="n">modeshape_TMD</span><span class="p">,</span><span class="s1">&#39;xr&#39;</span><span class="p">,</span><span class="n">label</span><span class="o">=</span><span class="s2">&quot;Attached systems&quot;</span><span class="p">)</span>
        
        <span class="c1"># Prepare legend</span>
        <span class="n">handles</span><span class="p">,</span> <span class="n">labels</span> <span class="o">=</span> <span class="n">ax</span><span class="o">.</span><span class="n">get_legend_handles_labels</span><span class="p">()</span>
        <span class="n">ax</span><span class="o">.</span><span class="n">legend</span><span class="p">(</span><span class="n">handles</span><span class="p">,</span> <span class="n">modeNames</span><span class="p">,</span> <span class="n">loc</span><span class="o">=</span><span class="s1">&#39;best&#39;</span><span class="p">,</span><span class="n">fontsize</span><span class="o">=</span><span class="s1">&#39;xx-small&#39;</span><span class="p">,</span><span class="n">ncol</span><span class="o">=</span><span class="mi">5</span><span class="p">)</span>
        
        <span class="c1"># Return objects</span>
        <span class="k">return</span> <span class="n">fig</span><span class="p">,</span> <span class="n">ax</span>
    
    
    <span class="k">def</span> <span class="nf">CalcModalForces</span><span class="p">(</span><span class="bp">self</span><span class="p">,</span><span class="n">loading_obj</span><span class="p">,</span>
                        <span class="n">loadVel</span><span class="p">:</span><span class="nb">float</span><span class="o">=</span><span class="mf">5.0</span><span class="p">,</span>
                        <span class="n">Ltrack</span><span class="p">:</span><span class="nb">float</span><span class="o">=</span><span class="bp">None</span><span class="p">,</span>
                        <span class="n">dt</span><span class="p">:</span><span class="nb">float</span><span class="o">=</span><span class="mf">0.01</span><span class="p">,</span>
                        <span class="n">use_abs_modeshape</span><span class="p">:</span><span class="nb">bool</span><span class="o">=</span><span class="bp">False</span><span class="p">):</span>
        <span class="sd">&quot;&quot;&quot;</span>
<span class="sd">        Calculates the mode-generalised forces due to series of point loads</span>
<span class="sd">        ***</span>
<span class="sd">        </span>
<span class="sd">        Practically this is done by evaluating the following summation:</span>
<span class="sd">            </span>
<span class="sd">        $$ Q_j = \sum_{k=1}^{N} \phi_j(x_k) F_k $$</span>
<span class="sd">        </span>
<span class="sd">        ***</span>
<span class="sd">        Required:</span>
<span class="sd">            </span>
<span class="sd">        * `loadtrain_obj`, instance of `LoadTrain` class, defines load pattern</span>
<span class="sd">        </span>
<span class="sd">        ***</span>
<span class="sd">        Optional:</span>
<span class="sd">        </span>
<span class="sd">        * `loadVel`, _float_, velocity of moving load along track</span>
<span class="sd">            </span>
<span class="sd">        * `Ltrack`, _float_, length of track along which load pattern is </span>
<span class="sd">          running. If _None_ then `Ltrack` will be sought from class attributes.</span>
<span class="sd">            </span>
<span class="sd">        * `dt`, _float_, time increment at which to evaluate mode-generalised </span>
<span class="sd">          forces at</span>
<span class="sd">          </span>
<span class="sd">        * `use_abs_modeshape`, _boolean_: if True then absolute values of </span>
<span class="sd">          modeshape vector will be used; required for some forms of analysis e.g. </span>
<span class="sd">          pedestrian moving load analysis. Default is &#39;False&#39;.</span>
<span class="sd">        </span>
<span class="sd">        ***</span>
<span class="sd">        Returns:</span>
<span class="sd">            </span>
<span class="sd">        Function f(t) as expected by `tstep.__init__()`</span>
<span class="sd">        </span>
<span class="sd">        &quot;&quot;&quot;</span>
        
        <span class="c1"># Get loading details</span>
        <span class="n">loadX</span> <span class="o">=</span> <span class="n">loading_obj</span><span class="o">.</span><span class="n">loadX</span>
        <span class="n">loadVals</span> <span class="o">=</span> <span class="n">loading_obj</span><span class="o">.</span><span class="n">evaluate_loads</span><span class="p">(</span><span class="n">t</span><span class="o">=</span><span class="mf">0.0</span><span class="p">)</span>
        
        <span class="c1"># Check shapes of loadX and loadVals agree</span>
        <span class="k">if</span> <span class="ow">not</span> <span class="n">npy</span><span class="o">.</span><span class="n">array_equal</span><span class="p">(</span><span class="n">loadX</span><span class="o">.</span><span class="n">shape</span><span class="p">,</span><span class="n">loadVals</span><span class="o">.</span><span class="n">shape</span><span class="p">):</span>
            <span class="k">raise</span> <span class="ne">ValueError</span><span class="p">(</span><span class="s2">&quot;Shapes of `loadX` and `loadVals` do not agree!&quot;</span><span class="p">)</span>
            
        <span class="c1"># Check modeshapes are defined</span>
        <span class="n">attr</span> <span class="o">=</span> <span class="s2">&quot;modeshapeFunc&quot;</span>
        <span class="k">if</span> <span class="ow">not</span> <span class="nb">hasattr</span><span class="p">(</span><span class="bp">self</span><span class="p">,</span><span class="n">attr</span><span class="p">):</span>
            <span class="k">raise</span> <span class="ne">ValueError</span><span class="p">(</span><span class="s2">&quot;Error: `modeshapeFunc` not defined! &quot;</span> <span class="o">+</span> 
                             <span class="s2">&quot;Cannot compute mode-generalised forces&quot;</span><span class="p">)</span>
        <span class="k">else</span><span class="p">:</span>
            <span class="n">modeshapeFunc</span> <span class="o">=</span> <span class="nb">getattr</span><span class="p">(</span><span class="bp">self</span><span class="p">,</span><span class="n">attr</span><span class="p">)</span>
            
        <span class="c1"># Define function in the form expected by tstep</span>
        <span class="k">def</span> <span class="nf">ModalForces</span><span class="p">(</span><span class="n">t</span><span class="p">):</span>
            
            <span class="n">leadX</span> <span class="o">=</span> <span class="n">loadVel</span><span class="o">*</span><span class="n">t</span>
            <span class="n">xPos</span> <span class="o">=</span> <span class="n">leadX</span> <span class="o">+</span> <span class="n">loadX</span>
            
            <span class="n">modeshapeVals</span> <span class="o">=</span> <span class="n">modeshapeFunc</span><span class="p">(</span><span class="n">xPos</span><span class="p">)</span>
            
            <span class="k">if</span> <span class="n">use_abs_modeshape</span><span class="p">:</span>
                <span class="n">modeshapeVals</span> <span class="o">=</span> <span class="n">npy</span><span class="o">.</span><span class="n">abs</span><span class="p">(</span><span class="n">modeshapeVals</span><span class="p">)</span>
            
            <span class="n">loads_arr</span> <span class="o">=</span> <span class="n">loading_obj</span><span class="o">.</span><span class="n">evaluate_loads</span><span class="p">(</span><span class="n">t</span><span class="o">=</span><span class="n">t</span><span class="p">)</span>
            <span class="n">QVals</span> <span class="o">=</span> <span class="n">npy</span><span class="o">.</span><span class="n">asmatrix</span><span class="p">(</span><span class="n">modeshapeVals</span><span class="o">.</span><span class="n">T</span><span class="p">)</span> <span class="err">@</span> <span class="n">loads_arr</span> 
            <span class="n">QVals</span> <span class="o">=</span> <span class="n">npy</span><span class="o">.</span><span class="n">ravel</span><span class="p">(</span><span class="n">QVals</span><span class="p">)</span>
            <span class="k">return</span> <span class="n">QVals</span>
        
        <span class="k">return</span> <span class="n">ModalForces</span>
            
    
    <span class="k">def</span> <span class="nf">AppendTMDs</span><span class="p">(</span><span class="bp">self</span><span class="p">,</span><span class="n">chainage_TMD</span><span class="p">,</span><span class="n">mass_TMD</span><span class="p">,</span><span class="n">freq_TMD</span><span class="p">,</span><span class="n">eta_TMD</span><span class="p">,</span>
                   <span class="n">modeshape_TMD</span><span class="o">=</span><span class="bp">None</span><span class="p">,</span>
                   <span class="n">defineRelDispOutputs</span><span class="o">=</span><span class="bp">True</span><span class="p">):</span>
        <span class="sd">&quot;&quot;&quot;</span>
<span class="sd">        Function appends a set of TMDs (a list of simple mass-spring-dashpot</span>
<span class="sd">        systems with 1DOF each) to the current DynSys object</span>
<span class="sd">        ***</span>
<span class="sd">        Note in contrast to class method `AppendSystem()` constraint equations</span>
<span class="sd">        are not used, but rather system matrices are edited to reflect the</span>
<span class="sd">        attachment of TMD freedoms</span>
<span class="sd">        </span>
<span class="sd">        ***This function is now marked as deprecated. Update still required to </span>
<span class="sd">        male class method `CalcEigenproperties()` usuable for systems with </span>
<span class="sd">        constraint equations. However functionality provided in updated </span>
<span class="sd">        `AppendSystem()` means that function should generally be use***</span>
<span class="sd">        </span>
<span class="sd">        For a full description of the method (and notation) adopted, refer</span>
<span class="sd">        *The Lateral Dynamic Stability of Stockton Infinity Footbridge</span>
<span class="sd">        Using Complex Modes*</span>
<span class="sd">        by Alan McRobie. </span>
<span class="sd">        [PDF](../references/The Lateral Dynamic Stablity of Stockton </span>
<span class="sd">        Infinity Footbridge using Complex Modes.pdf)</span>
<span class="sd">        </span>
<span class="sd">        ***</span>
<span class="sd">        Optional:</span>
<span class="sd">            </span>
<span class="sd">        * `defineRelDispOutputs`, option to create new rows in (enlarged) output</span>
<span class="sd">          matrix, to define relative displacement between TMD and structure at </span>
<span class="sd">          attachment point</span>
<span class="sd">        </span>
<span class="sd">        &quot;&quot;&quot;</span>
        
        <span class="c1"># Check no constraints define (method won&#39;t work in this case!)</span>
        <span class="k">if</span> <span class="bp">self</span><span class="o">.</span><span class="n">hasConstraints</span><span class="p">():</span>
            <span class="k">raise</span> <span class="ne">ValueError</span><span class="p">(</span><span class="s2">&quot;Error: cannot use function &#39;AppendTMS&#39; &quot;</span> <span class="o">+</span> 
                             <span class="s2">&quot;for systems with constraints&quot;</span><span class="p">)</span>
            
        <span class="c1"># Define modeshape interpolation function (if not done so already)</span>
        <span class="k">if</span> <span class="ow">not</span> <span class="nb">hasattr</span><span class="p">(</span><span class="bp">self</span><span class="p">,</span><span class="s2">&quot;modeshapeFunc&quot;</span><span class="p">)</span> <span class="ow">and</span> <span class="n">modeshape_TMD</span> <span class="ow">is</span> <span class="bp">None</span><span class="p">:</span>
            <span class="k">raise</span> <span class="ne">ValueError</span><span class="p">(</span><span class="s2">&quot;Error: you must run &#39;DefineModeshapes&#39; first!&quot;</span><span class="p">)</span>
            
        <span class="c1"># Define diagonal mass matrix for modes and TMDs</span>
        <span class="n">M_a</span> <span class="o">=</span> <span class="bp">self</span><span class="o">.</span><span class="n">_M_mtrx</span>
        <span class="n">C_a</span> <span class="o">=</span> <span class="bp">self</span><span class="o">.</span><span class="n">_C_mtrx</span>
        <span class="n">K_a</span> <span class="o">=</span> <span class="bp">self</span><span class="o">.</span><span class="n">_K_mtrx</span>
        <span class="n">Nm</span> <span class="o">=</span> <span class="n">M_a</span><span class="o">.</span><span class="n">shape</span><span class="p">[</span><span class="mi">0</span><span class="p">]</span>
        
        <span class="c1"># Define TMD matrices</span>
        <span class="n">omega_TMD</span> <span class="o">=</span> <span class="n">npy</span><span class="o">.</span><span class="n">asmatrix</span><span class="p">(</span><span class="n">npy</span><span class="o">.</span><span class="n">diagflat</span><span class="p">(</span><span class="n">angularFreq</span><span class="p">(</span><span class="n">freq_TMD</span><span class="p">)))</span>
        <span class="n">eta_TMD</span> <span class="o">=</span> <span class="n">npy</span><span class="o">.</span><span class="n">asmatrix</span><span class="p">(</span><span class="n">npy</span><span class="o">.</span><span class="n">diagflat</span><span class="p">(</span><span class="n">eta_TMD</span><span class="p">))</span>
        
        <span class="n">M_T</span> <span class="o">=</span> <span class="n">npy</span><span class="o">.</span><span class="n">asmatrix</span><span class="p">(</span><span class="n">npy</span><span class="o">.</span><span class="n">diagflat</span><span class="p">(</span><span class="n">mass_TMD</span><span class="p">))</span>
        <span class="n">K_T</span> <span class="o">=</span> <span class="n">omega_TMD</span> <span class="o">*</span> <span class="n">omega_TMD</span> <span class="o">*</span> <span class="n">M_T</span>
        <span class="n">C_T</span> <span class="o">=</span> <span class="mi">2</span> <span class="o">*</span> <span class="n">eta_TMD</span> <span class="o">*</span> <span class="n">omega_TMD</span> <span class="o">*</span> <span class="n">M_T</span>
        <span class="n">N_T</span> <span class="o">=</span> <span class="n">M_T</span><span class="o">.</span><span class="n">shape</span><span class="p">[</span><span class="mi">0</span><span class="p">]</span>

        <span class="c1"># Use modeshape function to obtain modeshape ordinates at TMD positions</span>
        <span class="k">if</span> <span class="n">modeshape_TMD</span> <span class="ow">is</span> <span class="bp">None</span><span class="p">:</span>
            
            <span class="c1"># Use interpolation function already defined to get TMD modeshapes</span>
            <span class="n">modeshape_TMD</span> <span class="o">=</span> <span class="bp">self</span><span class="o">.</span><span class="n">modeshapeFunc</span><span class="p">(</span><span class="n">chainage_TMD</span><span class="p">)</span>
            
        <span class="k">else</span><span class="p">:</span>
            
            <span class="c1"># Modeshape data to be provided directly via array</span>
            <span class="k">pass</span>
        
        <span class="c1"># Check dimesions ok</span>
        <span class="k">if</span> <span class="n">modeshape_TMD</span><span class="o">.</span><span class="n">shape</span><span class="o">!=</span><span class="p">(</span><span class="n">N_T</span><span class="p">,</span><span class="n">Nm</span><span class="p">):</span>
            <span class="k">raise</span> <span class="ne">ValueError</span><span class="p">(</span><span class="s2">&quot;Error: `modeshape_TMD` shape (N_T,Nm) required</span><span class="se">\n</span><span class="s2">&quot;</span><span class="o">+</span>
                             <span class="s2">&quot;Shape: {0}&quot;</span><span class="o">.</span><span class="n">format</span><span class="p">(</span><span class="n">modeshape_TMD</span><span class="o">.</span><span class="n">shape</span><span class="p">))</span>
        
        <span class="bp">self</span><span class="o">.</span><span class="n">chainage_TMD</span> <span class="o">=</span> <span class="n">chainage_TMD</span>
        <span class="bp">self</span><span class="o">.</span><span class="n">modeshape_TMD</span> <span class="o">=</span> <span class="n">modeshape_TMD</span>
        
        <span class="c1"># Determine mode-TMD mass matrix</span>
        <span class="n">m1</span> <span class="o">=</span> <span class="n">npy</span><span class="o">.</span><span class="n">hstack</span><span class="p">((</span><span class="n">M_a</span><span class="p">,</span><span class="n">npy</span><span class="o">.</span><span class="n">asmatrix</span><span class="p">(</span><span class="n">npy</span><span class="o">.</span><span class="n">zeros</span><span class="p">((</span><span class="n">Nm</span><span class="p">,</span><span class="n">N_T</span><span class="p">)))))</span>
        <span class="n">m2</span> <span class="o">=</span> <span class="n">npy</span><span class="o">.</span><span class="n">hstack</span><span class="p">((</span><span class="n">npy</span><span class="o">.</span><span class="n">asmatrix</span><span class="p">(</span><span class="n">npy</span><span class="o">.</span><span class="n">zeros</span><span class="p">((</span><span class="n">N_T</span><span class="p">,</span><span class="n">Nm</span><span class="p">))),</span><span class="n">M_T</span><span class="p">))</span>
        <span class="n">M_aT</span> <span class="o">=</span> <span class="n">npy</span><span class="o">.</span><span class="n">vstack</span><span class="p">((</span><span class="n">m1</span><span class="p">,</span><span class="n">m2</span><span class="p">))</span>
        
        <span class="c1"># Define B_aT matrix</span>
        <span class="n">B_aT</span> <span class="o">=</span> <span class="n">npy</span><span class="o">.</span><span class="n">hstack</span><span class="p">((</span><span class="n">modeshape_TMD</span><span class="p">,</span><span class="o">-</span><span class="n">npy</span><span class="o">.</span><span class="n">identity</span><span class="p">(</span><span class="n">N_T</span><span class="p">)))</span>
        
        <span class="c1"># Determine K_aT matrix</span>
        <span class="n">k1</span> <span class="o">=</span> <span class="n">npy</span><span class="o">.</span><span class="n">hstack</span><span class="p">((</span><span class="n">K_a</span><span class="p">,</span><span class="n">npy</span><span class="o">.</span><span class="n">asmatrix</span><span class="p">(</span><span class="n">npy</span><span class="o">.</span><span class="n">zeros</span><span class="p">((</span><span class="n">Nm</span><span class="p">,</span><span class="n">N_T</span><span class="p">)))))</span>
        <span class="n">k2</span> <span class="o">=</span> <span class="n">npy</span><span class="o">.</span><span class="n">asmatrix</span><span class="p">(</span><span class="n">npy</span><span class="o">.</span><span class="n">zeros</span><span class="p">((</span><span class="n">N_T</span><span class="p">,</span><span class="n">Nm</span><span class="o">+</span><span class="n">N_T</span><span class="p">)))</span> 
        <span class="n">K_aT1</span> <span class="o">=</span> <span class="n">npy</span><span class="o">.</span><span class="n">vstack</span><span class="p">((</span><span class="n">k1</span><span class="p">,</span><span class="n">k2</span><span class="p">))</span>
        
        <span class="n">K_aT2</span> <span class="o">=</span> <span class="n">B_aT</span><span class="o">.</span><span class="n">T</span> <span class="o">*</span> <span class="n">K_T</span> <span class="o">*</span> <span class="n">B_aT</span>
        
        <span class="n">K_aT</span> <span class="o">=</span> <span class="n">K_aT1</span> <span class="o">+</span> <span class="n">K_aT2</span>
        
        <span class="c1"># Determine C_aT matrix</span>
        <span class="n">c1</span> <span class="o">=</span> <span class="n">npy</span><span class="o">.</span><span class="n">hstack</span><span class="p">((</span><span class="n">C_a</span><span class="p">,</span><span class="n">npy</span><span class="o">.</span><span class="n">asmatrix</span><span class="p">(</span><span class="n">npy</span><span class="o">.</span><span class="n">zeros</span><span class="p">((</span><span class="n">Nm</span><span class="p">,</span><span class="n">N_T</span><span class="p">)))))</span>
        <span class="n">c2</span> <span class="o">=</span> <span class="n">npy</span><span class="o">.</span><span class="n">asmatrix</span><span class="p">(</span><span class="n">npy</span><span class="o">.</span><span class="n">zeros</span><span class="p">((</span><span class="n">N_T</span><span class="p">,</span><span class="n">Nm</span><span class="o">+</span><span class="n">N_T</span><span class="p">)))</span> 
        <span class="n">C_aT1</span> <span class="o">=</span> <span class="n">npy</span><span class="o">.</span><span class="n">vstack</span><span class="p">((</span><span class="n">c1</span><span class="p">,</span><span class="n">c2</span><span class="p">))</span>
        
        <span class="n">C_aT2</span> <span class="o">=</span> <span class="n">B_aT</span><span class="o">.</span><span class="n">T</span> <span class="o">*</span> <span class="n">C_T</span> <span class="o">*</span> <span class="n">B_aT</span>
        
        <span class="n">C_aT</span> <span class="o">=</span> <span class="n">C_aT1</span> <span class="o">+</span> <span class="n">C_aT2</span>
        
        <span class="c1"># Decompose system output matrix into blocks</span>
        <span class="n">output_mtrx</span> <span class="o">=</span> <span class="bp">self</span><span class="o">.</span><span class="n">output_mtrx</span>
        <span class="n">nOutputs</span> <span class="o">=</span> <span class="n">output_mtrx</span><span class="o">.</span><span class="n">shape</span><span class="p">[</span><span class="mi">0</span><span class="p">]</span>
        <span class="n">o1</span> <span class="o">=</span> <span class="n">output_mtrx</span><span class="p">[:,:</span><span class="n">Nm</span><span class="p">]</span>
        <span class="n">o2</span> <span class="o">=</span> <span class="n">output_mtrx</span><span class="p">[:,</span><span class="n">Nm</span><span class="p">:</span><span class="mi">2</span><span class="o">*</span><span class="n">Nm</span><span class="p">]</span>
        <span class="n">o3</span> <span class="o">=</span> <span class="n">output_mtrx</span><span class="p">[:,</span><span class="mi">2</span><span class="o">*</span><span class="n">Nm</span><span class="p">:]</span>
        
        <span class="c1"># Define null output matrix for TMDs</span>
        <span class="n">oNew</span> <span class="o">=</span> <span class="n">npy</span><span class="o">.</span><span class="n">asmatrix</span><span class="p">(</span><span class="n">npy</span><span class="o">.</span><span class="n">zeros</span><span class="p">((</span><span class="n">nOutputs</span><span class="p">,</span><span class="n">N_T</span><span class="p">)))</span>
        
        <span class="c1"># Re-assemble output matrix for enlargened system</span>
        <span class="n">output_mtrx</span> <span class="o">=</span> <span class="n">npy</span><span class="o">.</span><span class="n">hstack</span><span class="p">((</span><span class="n">o1</span><span class="p">,</span><span class="n">oNew</span><span class="p">,</span><span class="n">o2</span><span class="p">,</span><span class="n">oNew</span><span class="p">,</span><span class="n">o3</span><span class="p">,</span><span class="n">oNew</span><span class="p">))</span>
        <span class="n">output_names</span> <span class="o">=</span> <span class="bp">self</span><span class="o">.</span><span class="n">output_names</span>
        
        <span class="k">if</span> <span class="n">defineRelDispOutputs</span><span class="p">:</span>
            
            <span class="c1"># Define displacement block to give relative displacement at TMD locs</span>
            <span class="n">z</span> <span class="o">=</span> <span class="n">npy</span><span class="o">.</span><span class="n">zeros</span><span class="p">((</span><span class="n">N_T</span><span class="p">,</span><span class="n">output_mtrx</span><span class="o">.</span><span class="n">shape</span><span class="p">[</span><span class="mi">1</span><span class="p">]</span><span class="o">-</span><span class="n">Nm</span><span class="o">-</span><span class="n">N_T</span><span class="p">))</span>
            
            <span class="c1"># Define remainder blocks</span>
            <span class="n">new_outputs</span> <span class="o">=</span> <span class="n">npy</span><span class="o">.</span><span class="n">hstack</span><span class="p">((</span><span class="o">-</span><span class="n">modeshape_TMD</span><span class="p">,</span><span class="n">npy</span><span class="o">.</span><span class="n">identity</span><span class="p">(</span><span class="n">N_T</span><span class="p">),</span><span class="n">z</span><span class="p">))</span>
            
            <span class="c1"># Name new outputs</span>
            <span class="n">new_names</span> <span class="o">=</span> <span class="p">[]</span>
            <span class="k">for</span> <span class="n">i</span> <span class="ow">in</span> <span class="nb">range</span><span class="p">(</span><span class="n">N_T</span><span class="p">):</span>
                <span class="n">new_names</span><span class="o">.</span><span class="n">append</span><span class="p">(</span><span class="s2">&quot;Relative displacement (m), TMD{0}&quot;</span><span class="o">.</span><span class="n">format</span><span class="p">(</span><span class="n">i</span><span class="o">+</span><span class="mi">1</span><span class="p">))</span>

            <span class="c1"># Append as new rows</span>
            <span class="n">output_names</span> <span class="o">=</span> <span class="n">output_names</span> <span class="o">+</span> <span class="n">new_names</span>
            <span class="n">output_mtrx</span> <span class="o">=</span> <span class="n">npy</span><span class="o">.</span><span class="n">append</span><span class="p">(</span><span class="n">output_mtrx</span><span class="p">,</span><span class="n">new_outputs</span><span class="p">,</span><span class="n">axis</span><span class="o">=</span><span class="mi">0</span><span class="p">)</span>
        
        <span class="c1"># Overwrite system matrices</span>
        <span class="bp">self</span><span class="o">.</span><span class="n">_M_mtrx</span> <span class="o">=</span> <span class="n">M_aT</span>
        <span class="bp">self</span><span class="o">.</span><span class="n">_C_mtrx</span> <span class="o">=</span> <span class="n">C_aT</span>
        <span class="bp">self</span><span class="o">.</span><span class="n">_K_mtrx</span> <span class="o">=</span> <span class="n">K_aT</span>
        
        <span class="n">nDOF</span> <span class="o">=</span> <span class="n">M_aT</span><span class="o">.</span><span class="n">shape</span><span class="p">[</span><span class="mi">0</span><span class="p">]</span>
        <span class="bp">self</span><span class="o">.</span><span class="n">nDOF</span> <span class="o">=</span> <span class="n">nDOF</span>
        
        <span class="bp">self</span><span class="o">.</span><span class="n">J_mtrx</span> <span class="o">=</span> <span class="n">npy</span><span class="o">.</span><span class="n">asmatrix</span><span class="p">(</span><span class="n">npy</span><span class="o">.</span><span class="n">zeros</span><span class="p">((</span><span class="mi">0</span><span class="p">,</span><span class="n">nDOF</span><span class="p">)))</span>
        <span class="bp">self</span><span class="o">.</span><span class="n">output_mtrx</span> <span class="o">=</span> <span class="n">output_mtrx</span>
        <span class="bp">self</span><span class="o">.</span><span class="n">output_names</span> <span class="o">=</span> <span class="n">output_names</span>
        
        
    <span class="k">def</span> <span class="nf">CalcModeshapeIntegral</span><span class="p">(</span><span class="bp">self</span><span class="p">,</span><span class="n">weighting_func</span><span class="o">=</span><span class="bp">None</span><span class="p">,</span><span class="n">track_length</span><span class="o">=</span><span class="bp">None</span><span class="p">,</span><span class="n">num</span><span class="o">=</span><span class="mi">1000</span><span class="p">,</span><span class="n">power</span><span class="p">:</span><span class="nb">int</span><span class="o">=</span><span class="mi">1</span><span class="p">):</span>
        <span class="sd">&quot;&quot;&quot;</span>
<span class="sd">        Evaluates integral along modeshape</span>
<span class="sd">        </span>
<span class="sd">        Prior to integration, modeshape ordinates are raised to `power`. E.g. </span>
<span class="sd">        use `power=2` to evaluating integral of modeshape-squared (which is a </span>
<span class="sd">        common application for this method)</span>
<span class="sd">        &quot;&quot;&quot;</span>
        
        <span class="n">modeshape_func</span> <span class="o">=</span> <span class="bp">self</span><span class="o">.</span><span class="n">modeshapeFunc</span>
                    
        <span class="c1"># Evaluate modeshape ordinates</span>
        <span class="k">if</span> <span class="nb">isinstance</span><span class="p">(</span><span class="n">modeshape_func</span><span class="p">,</span><span class="n">scipy</span><span class="o">.</span><span class="n">interpolate</span><span class="o">.</span><span class="n">interpolate</span><span class="o">.</span><span class="n">interp1d</span><span class="p">):</span>
            
            <span class="c1"># Retrieve modeshape ordinates defining interpolation function</span>
            <span class="n">x</span> <span class="o">=</span> <span class="n">modeshape_func</span><span class="o">.</span><span class="n">x</span>
            <span class="n">vals</span> <span class="o">=</span> <span class="n">modeshape_func</span><span class="o">.</span><span class="n">y</span>
            
        <span class="k">else</span><span class="p">:</span>
            
            <span class="k">if</span> <span class="n">track_length</span> <span class="ow">is</span> <span class="bp">None</span><span class="p">:</span>
                <span class="k">raise</span> <span class="ne">ValueError</span><span class="p">(</span><span class="s2">&quot;`track_length` to be defined!&quot;</span><span class="p">)</span>
            
            <span class="n">x</span> <span class="o">=</span> <span class="n">npy</span><span class="o">.</span><span class="n">linspace</span><span class="p">(</span><span class="mi">0</span><span class="p">,</span><span class="n">track_length</span><span class="p">,</span><span class="n">num</span><span class="p">)</span>
            <span class="n">vals</span> <span class="o">=</span> <span class="n">modeshape_func</span><span class="p">(</span><span class="n">x</span><span class="p">)</span>
        
        <span class="c1"># Take square of modeshape</span>
        <span class="n">vals</span> <span class="o">=</span> <span class="n">vals</span><span class="o">**</span><span class="n">power</span>
        
        <span class="c1"># Evaluate and multiply by weighting function, if defined:</span>
        <span class="k">if</span> <span class="n">weighting_func</span> <span class="ow">is</span> <span class="ow">not</span> <span class="bp">None</span><span class="p">:</span>
            
            <span class="k">if</span> <span class="nb">isinstance</span><span class="p">(</span><span class="n">weighting_func</span><span class="p">,</span><span class="nb">float</span><span class="p">):</span>
                <span class="n">vals</span> <span class="o">=</span> <span class="n">vals</span> <span class="o">*</span> <span class="n">weighting_func</span>
            <span class="k">else</span><span class="p">:</span>
                <span class="n">weighting_vals</span> <span class="o">=</span> <span class="n">weighting_func</span><span class="p">(</span><span class="n">x</span><span class="p">)</span>
                <span class="n">vals</span> <span class="o">=</span> <span class="n">vals</span> <span class="o">*</span> <span class="n">weighting_vals</span>
        
        <span class="c1"># Integrate along track</span>
        <span class="n">integral</span> <span class="o">=</span> <span class="n">scipy</span><span class="o">.</span><span class="n">integrate</span><span class="o">.</span><span class="n">trapz</span><span class="p">(</span><span class="n">y</span><span class="o">=</span><span class="n">vals</span><span class="p">,</span> <span class="n">x</span><span class="o">=</span><span class="n">x</span><span class="p">,</span> <span class="n">axis</span><span class="o">=</span><span class="mi">0</span><span class="p">)</span>
        
        <span class="k">return</span> <span class="n">integral</span>
    
    
    <span class="k">def</span> <span class="nf">PlotSystem</span><span class="p">(</span><span class="bp">self</span><span class="p">,</span><span class="n">ax</span><span class="p">,</span><span class="n">v</span><span class="p">):</span>
        <span class="sd">&quot;&quot;&quot;</span>
<span class="sd">        Plot system in deformed configuration as given by `v`</span>
<span class="sd">        &quot;&quot;&quot;</span>
        
        <span class="bp">self</span><span class="o">.</span><span class="n">PlotSystem_init_plot</span><span class="p">(</span><span class="n">ax</span><span class="p">)</span>
        <span class="bp">self</span><span class="o">.</span><span class="n">PlotSystem_update_plot</span><span class="p">(</span><span class="n">v</span><span class="p">)</span>
        
    
    <span class="k">def</span> <span class="nf">PlotSystem_init_plot</span><span class="p">(</span><span class="bp">self</span><span class="p">,</span><span class="n">ax</span><span class="p">,</span><span class="n">plot_env</span><span class="o">=</span><span class="bp">True</span><span class="p">):</span>
        <span class="sd">&quot;&quot;&quot;</span>
<span class="sd">        Method for initialising system displacement plot</span>
<span class="sd">        &quot;&quot;&quot;</span>
                
        <span class="c1"># Get modeshape function and salient x coordinates to use</span>
        <span class="bp">self</span><span class="o">.</span><span class="n">x</span> <span class="o">=</span> <span class="bp">self</span><span class="o">.</span><span class="n">modeshapeFunc</span><span class="o">.</span><span class="n">x</span>

        <span class="c1"># Variables used to generate plot data</span>
        <span class="bp">self</span><span class="o">.</span><span class="n">y_env_max</span> <span class="o">=</span> <span class="mf">0.0</span> <span class="o">*</span> <span class="bp">self</span><span class="o">.</span><span class="n">x</span>
        <span class="bp">self</span><span class="o">.</span><span class="n">y_env_min</span> <span class="o">=</span> <span class="mf">0.0</span> <span class="o">*</span> <span class="bp">self</span><span class="o">.</span><span class="n">x</span>

        <span class="c1"># Define drawing artists</span>
        <span class="bp">self</span><span class="o">.</span><span class="n">lines</span> <span class="o">=</span> <span class="p">{}</span>
        
        <span class="bp">self</span><span class="o">.</span><span class="n">lines</span><span class="p">[</span><span class="s1">&#39;y_res&#39;</span><span class="p">]</span> <span class="o">=</span> <span class="n">ax</span><span class="o">.</span><span class="n">plot</span><span class="p">([],</span> <span class="p">[],</span><span class="s1">&#39;k-&#39;</span><span class="p">,</span><span class="n">label</span><span class="o">=</span><span class="s1">&#39;y(t)&#39;</span><span class="p">)[</span><span class="mi">0</span><span class="p">]</span>
        
        <span class="bp">self</span><span class="o">.</span><span class="n">plot_env</span> <span class="o">=</span> <span class="n">plot_env</span>
        <span class="k">if</span> <span class="n">plot_env</span><span class="p">:</span>        
            
            <span class="bp">self</span><span class="o">.</span><span class="n">lines</span><span class="p">[</span><span class="s1">&#39;y_env_max&#39;</span><span class="p">]</span> <span class="o">=</span> <span class="n">ax</span><span class="o">.</span><span class="n">plot</span><span class="p">(</span><span class="bp">self</span><span class="o">.</span><span class="n">x</span><span class="p">,</span>
                                              <span class="bp">self</span><span class="o">.</span><span class="n">y_env_max</span><span class="p">,</span>
                                              <span class="n">color</span><span class="o">=</span><span class="s1">&#39;r&#39;</span><span class="p">,</span><span class="n">alpha</span><span class="o">=</span><span class="mf">0.3</span><span class="p">,</span>
                                              <span class="n">label</span><span class="o">=</span><span class="s1">&#39;$y_{max}$&#39;</span><span class="p">)[</span><span class="mi">0</span><span class="p">]</span>
            
            <span class="bp">self</span><span class="o">.</span><span class="n">lines</span><span class="p">[</span><span class="s1">&#39;y_env_min&#39;</span><span class="p">]</span> <span class="o">=</span> <span class="n">ax</span><span class="o">.</span><span class="n">plot</span><span class="p">(</span><span class="bp">self</span><span class="o">.</span><span class="n">x</span><span class="p">,</span>
                                              <span class="bp">self</span><span class="o">.</span><span class="n">y_env_min</span><span class="p">,</span>
                                              <span class="n">color</span><span class="o">=</span><span class="s1">&#39;b&#39;</span><span class="p">,</span><span class="n">alpha</span><span class="o">=</span><span class="mf">0.3</span><span class="p">,</span>
                                              <span class="n">label</span><span class="o">=</span><span class="s1">&#39;$y_{min}$&#39;</span><span class="p">)[</span><span class="mi">0</span><span class="p">]</span>
        
        <span class="c1"># Set up plot parameters</span>
        <span class="n">ax</span><span class="o">.</span><span class="n">set_xlim</span><span class="p">(</span><span class="mi">0</span><span class="p">,</span> <span class="bp">self</span><span class="o">.</span><span class="n">Ltrack</span><span class="p">)</span>
        <span class="n">ax</span><span class="o">.</span><span class="n">set_xlabel</span><span class="p">(</span><span class="s2">&quot;Chainage (m)&quot;</span><span class="p">)</span>
        <span class="n">ax</span><span class="o">.</span><span class="n">set_ylabel</span><span class="p">(</span><span class="s2">&quot;Displacement (m)&quot;</span><span class="p">)</span>
        
    
    <span class="k">def</span> <span class="nf">PlotSystem_update_plot</span><span class="p">(</span><span class="bp">self</span><span class="p">,</span><span class="n">v</span><span class="p">):</span>
        <span class="sd">&quot;&quot;&quot;</span>
<span class="sd">        Method for updating system displacement plot given displacements `v`</span>
<span class="sd">        &quot;&quot;&quot;</span>
        
        <span class="c1"># Calculate displacements along structure at time t, given modal disp v</span>
        <span class="n">y</span> <span class="o">=</span> <span class="n">v</span><span class="o">.</span><span class="n">T</span> <span class="err">@</span> <span class="bp">self</span><span class="o">.</span><span class="n">modeshapeFunc</span><span class="p">(</span><span class="bp">self</span><span class="o">.</span><span class="n">x</span><span class="p">)</span><span class="o">.</span><span class="n">T</span>

        <span class="c1"># Update envelopes</span>
        <span class="bp">self</span><span class="o">.</span><span class="n">y_env_max</span> <span class="o">=</span> <span class="n">npy</span><span class="o">.</span><span class="n">maximum</span><span class="p">(</span><span class="n">y</span><span class="p">,</span><span class="bp">self</span><span class="o">.</span><span class="n">y_env_max</span><span class="p">)</span>
        <span class="bp">self</span><span class="o">.</span><span class="n">y_env_min</span> <span class="o">=</span> <span class="n">npy</span><span class="o">.</span><span class="n">minimum</span><span class="p">(</span><span class="n">y</span><span class="p">,</span><span class="bp">self</span><span class="o">.</span><span class="n">y_env_min</span><span class="p">)</span>       
        
        <span class="c1"># Update plot data</span>
        <span class="bp">self</span><span class="o">.</span><span class="n">lines</span><span class="p">[</span><span class="s1">&#39;y_res&#39;</span><span class="p">]</span><span class="o">.</span><span class="n">set_data</span><span class="p">(</span><span class="bp">self</span><span class="o">.</span><span class="n">x</span><span class="p">,</span><span class="n">y</span><span class="p">)</span>
        
        <span class="k">if</span> <span class="bp">self</span><span class="o">.</span><span class="n">plot_env</span><span class="p">:</span>
            <span class="bp">self</span><span class="o">.</span><span class="n">lines</span><span class="p">[</span><span class="s1">&#39;y_env_max&#39;</span><span class="p">]</span><span class="o">.</span><span class="n">set_data</span><span class="p">(</span><span class="bp">self</span><span class="o">.</span><span class="n">x</span><span class="p">,</span><span class="bp">self</span><span class="o">.</span><span class="n">y_env_max</span><span class="p">)</span>
            <span class="bp">self</span><span class="o">.</span><span class="n">lines</span><span class="p">[</span><span class="s1">&#39;y_env_min&#39;</span><span class="p">]</span><span class="o">.</span><span class="n">set_data</span><span class="p">(</span><span class="bp">self</span><span class="o">.</span><span class="n">x</span><span class="p">,</span><span class="bp">self</span><span class="o">.</span><span class="n">y_env_min</span><span class="p">)</span>
        
        <span class="k">return</span> <span class="bp">self</span><span class="o">.</span><span class="n">lines</span>
</pre></div>

  </div>
</div>


      <div class="class">
          <h3>Ancestors (in MRO)</h3>
          <ul class="class_list">
          <li><a href="#modalsys.ModalSys">ModalSys</a></li>
          <li>dynsys.DynSys</li>
          <li>builtins.object</li>
          </ul>
          <h3>Class variables</h3>
            <div class="item">
            <p id="modalsys.ModalSys.description" class="name">var <span class="ident">description</span></p>
            

            
  
  <div class="source_cont">
</div>

            </div>
          <h3>Static methods</h3>
            
  <div class="item">
    <div class="name def" id="modalsys.ModalSys.__init__">
    <p>def <span class="ident">__init__</span>(</p><p>self, name=None, isSparse=False, fname_modalParams=&#39;modalParams.csv&#39;, fname_modeshapes=&#39;modeshapes.csv&#39;, modalParams_dict=None, modeshapeFunc=None, Ltrack=None, output_mtrx=None, output_names=None, fLimit=None, **kwargs)</p>
    </div>
    

    
  
    <div class="desc"><p>Initialisation function used to define decoupled (diagonalised) system</p>
<hr />
<p>Optional:</p>
<ul>
<li>
<p><code>isSparse</code>, denotes whether sparse matrix representation should be 
  used for system matrices and numerical operations.</p>
</li>
<li>
<p><code>fname_modalParams</code>, string, defines .csv file containing modal 
  parameter definitions. Refer docs for <code>ReadModalParams()</code> method for 
  expected file format</p>
</li>
<li>
<p><code>fname_modeshapes</code>, string, defines .csv file containing modeshape 
  data, describing how modeshape ordinates vary with chainage along 
  loading track. Refer docs for <code>DefineModeshapes()</code> method for 
  expected file format</p>
</li>
<li>
<p><code>modeshapeFunc</code>, function, used to define how modeshape varies with 
  chainage. Expected form is f(x), where x denotes chainage. <code>Ltrack</code> 
  must be supplied also (see below)</p>
</li>
<li>
<p><code>Ltrack</code>, float, defines overall chainage along <code>modeshapeFunc</code></p>
</li>
<li>
<p><code>output_mtrx</code>, matrix, used when calculating responses</p>
</li>
<li>
<p><code>output_names</code>, list, defines names of responses defined by rows of
  <code>output_mtrx</code></p>
</li>
<li>
<p><code>fLimit</code>, maximum natural frequency for modes: modes with fn in 
  excess of this value will not be included in analysis</p>
</li>
</ul></div>
  <div class="source_cont">
  <p class="source_link"><a href="javascript:void(0);" onclick="toggle('source-modalsys.ModalSys.__init__', this);">Show source &equiv;</a></p>
  <div id="source-modalsys.ModalSys.__init__" class="source">
    <div class="codehilite"><pre><span></span><span class="k">def</span> <span class="fm">__init__</span><span class="p">(</span><span class="bp">self</span><span class="p">,</span>
             <span class="n">name</span><span class="p">:</span><span class="nb">str</span><span class="o">=</span><span class="bp">None</span><span class="p">,</span>
             <span class="n">isSparse</span><span class="p">:</span><span class="nb">bool</span><span class="o">=</span><span class="bp">False</span><span class="p">,</span>
             <span class="n">fname_modalParams</span><span class="p">:</span><span class="nb">str</span><span class="o">=</span><span class="s2">&quot;modalParams.csv&quot;</span><span class="p">,</span>
             <span class="n">fname_modeshapes</span><span class="p">:</span><span class="nb">str</span><span class="o">=</span><span class="s2">&quot;modeshapes.csv&quot;</span><span class="p">,</span>
             <span class="n">modalParams_dict</span><span class="p">:</span><span class="nb">dict</span><span class="o">=</span><span class="bp">None</span><span class="p">,</span>
             <span class="n">modeshapeFunc</span><span class="o">=</span><span class="bp">None</span><span class="p">,</span>
             <span class="n">Ltrack</span><span class="p">:</span><span class="nb">float</span><span class="o">=</span><span class="bp">None</span><span class="p">,</span>
             <span class="n">output_mtrx</span><span class="o">=</span><span class="bp">None</span><span class="p">,</span>
             <span class="n">output_names</span><span class="p">:</span><span class="nb">list</span><span class="o">=</span><span class="bp">None</span><span class="p">,</span>
             <span class="n">fLimit</span><span class="p">:</span><span class="nb">float</span><span class="o">=</span><span class="bp">None</span><span class="p">,</span>
             <span class="o">**</span><span class="n">kwargs</span><span class="p">):</span>
    <span class="sd">&quot;&quot;&quot;</span>
<span class="sd">    Initialisation function used to define decoupled (diagonalised) system</span>
<span class="sd">    </span>
<span class="sd">    ***</span>
<span class="sd">    Optional:</span>
<span class="sd">    </span>
<span class="sd">    * `isSparse`, denotes whether sparse matrix representation should be </span>
<span class="sd">      used for system matrices and numerical operations.</span>
<span class="sd">              </span>
<span class="sd">    * `fname_modalParams`, string, defines .csv file containing modal </span>
<span class="sd">      parameter definitions. Refer docs for `ReadModalParams()` method for </span>
<span class="sd">      expected file format</span>
<span class="sd">      </span>
<span class="sd">    * `fname_modeshapes`, string, defines .csv file containing modeshape </span>
<span class="sd">      data, describing how modeshape ordinates vary with chainage along </span>
<span class="sd">      loading track. Refer docs for `DefineModeshapes()` method for </span>
<span class="sd">      expected file format</span>
<span class="sd">      </span>
<span class="sd">    * `modeshapeFunc`, function, used to define how modeshape varies with </span>
<span class="sd">      chainage. Expected form is f(x), where x denotes chainage. `Ltrack` </span>
<span class="sd">      must be supplied also (see below)</span>
<span class="sd">      </span>
<span class="sd">    * `Ltrack`, float, defines overall chainage along `modeshapeFunc`</span>
<span class="sd">      </span>
<span class="sd">    * `output_mtrx`, matrix, used when calculating responses</span>
<span class="sd">    </span>
<span class="sd">    * `output_names`, list, defines names of responses defined by rows of</span>
<span class="sd">      `output_mtrx`</span>
<span class="sd">    </span>
<span class="sd">    * `fLimit`, maximum natural frequency for modes: modes with fn in </span>
<span class="sd">      excess of this value will not be included in analysis</span>
<span class="sd">      </span>
<<<<<<< HEAD
<span class="sd">    &quot;&quot;&quot;</span>
    
    <span class="k">if</span> <span class="n">modalParams_dict</span> <span class="ow">is</span> <span class="bp">None</span><span class="p">:</span>
        
        <span class="c1"># Import data from input files</span>
        <span class="n">modalParams_dict</span> <span class="o">=</span> <span class="bp">self</span><span class="o">.</span><span class="n">ReadModalParams</span><span class="p">(</span><span class="n">fName</span><span class="o">=</span><span class="n">fname_modalParams</span><span class="p">)</span>
        
    <span class="c1"># Define mode IDs, if not already provided</span>
    <span class="k">if</span> <span class="ow">not</span> <span class="s1">&#39;ModeIDs&#39;</span> <span class="ow">in</span> <span class="n">modalParams_dict</span><span class="o">.</span><span class="n">keys</span><span class="p">():</span>
        <span class="n">nModes</span> <span class="o">=</span> <span class="nb">len</span><span class="p">(</span><span class="n">modalParams_dict</span><span class="p">[</span><span class="s1">&#39;Mass&#39;</span><span class="p">])</span>
        <span class="n">mode_IDs</span> <span class="o">=</span> <span class="p">[</span><span class="s2">&quot;Mode </span><span class="si">%d</span><span class="s2">&quot;</span> <span class="o">%</span> <span class="p">(</span><span class="n">i</span><span class="o">+</span><span class="mi">1</span><span class="p">)</span> <span class="k">for</span> <span class="n">i</span> <span class="ow">in</span> <span class="nb">range</span><span class="p">(</span><span class="n">nModes</span><span class="p">)]</span>
        <span class="n">modalParams_dict</span><span class="p">[</span><span class="s1">&#39;ModeIDs&#39;</span><span class="p">]</span> <span class="o">=</span> <span class="n">mode_IDs</span>
        
    <span class="bp">self</span><span class="o">.</span><span class="n">modalParams_dict</span> <span class="o">=</span> <span class="n">modalParams_dict</span>
    <span class="sd">&quot;&quot;&quot;</span>
<span class="sd">    _Dict_ containing modal parameters used to define system</span>
<span class="sd">    &quot;&quot;&quot;</span>
    
    <span class="bp">self</span><span class="o">.</span><span class="n">mode_IDs</span> <span class="o">=</span> <span class="n">modalParams_dict</span><span class="p">[</span><span class="s1">&#39;ModeIDs&#39;</span><span class="p">]</span>
    <span class="sd">&quot;&quot;&quot;</span>
<span class="sd">    Labels to describe modal dofs</span>
<span class="sd">    &quot;&quot;&quot;</span>
        
    <span class="c1"># Filter according to frequency</span>
    <span class="k">if</span> <span class="n">fLimit</span> <span class="ow">is</span> <span class="ow">not</span> <span class="bp">None</span><span class="p">:</span>
        <span class="bp">self</span><span class="o">.</span><span class="n">_FilterByFreq</span><span class="p">(</span><span class="n">fLimit</span><span class="p">)</span>
    
=======
<span class="sd">    &quot;&quot;&quot;</span>
    
    <span class="k">if</span> <span class="n">modalParams_dict</span> <span class="ow">is</span> <span class="bp">None</span><span class="p">:</span>
        
        <span class="c1"># Import data from input files</span>
        <span class="n">modalParams_dict</span> <span class="o">=</span> <span class="bp">self</span><span class="o">.</span><span class="n">ReadModalParams</span><span class="p">(</span><span class="n">fName</span><span class="o">=</span><span class="n">fname_modalParams</span><span class="p">)</span>
        
    <span class="c1"># Define mode IDs, if not already provided</span>
    <span class="k">if</span> <span class="ow">not</span> <span class="s1">&#39;ModeIDs&#39;</span> <span class="ow">in</span> <span class="n">modalParams_dict</span><span class="o">.</span><span class="n">keys</span><span class="p">():</span>
        <span class="n">nModes</span> <span class="o">=</span> <span class="nb">len</span><span class="p">(</span><span class="n">modalParams_dict</span><span class="p">[</span><span class="s1">&#39;Mass&#39;</span><span class="p">])</span>
        <span class="n">mode_IDs</span> <span class="o">=</span> <span class="p">[</span><span class="s2">&quot;Mode </span><span class="si">%d</span><span class="s2">&quot;</span> <span class="o">%</span> <span class="p">(</span><span class="n">i</span><span class="o">+</span><span class="mi">1</span><span class="p">)</span> <span class="k">for</span> <span class="n">i</span> <span class="ow">in</span> <span class="nb">range</span><span class="p">(</span><span class="n">nModes</span><span class="p">)]</span>
        <span class="n">modalParams_dict</span><span class="p">[</span><span class="s1">&#39;ModeIDs&#39;</span><span class="p">]</span> <span class="o">=</span> <span class="n">mode_IDs</span>
        
    <span class="bp">self</span><span class="o">.</span><span class="n">modalParams_dict</span> <span class="o">=</span> <span class="n">modalParams_dict</span>
    <span class="sd">&quot;&quot;&quot;</span>
<span class="sd">    _Dict_ containing modal parameters used to define system</span>
<span class="sd">    &quot;&quot;&quot;</span>
    
    <span class="bp">self</span><span class="o">.</span><span class="n">mode_IDs</span> <span class="o">=</span> <span class="n">modalParams_dict</span><span class="p">[</span><span class="s1">&#39;ModeIDs&#39;</span><span class="p">]</span>
    <span class="sd">&quot;&quot;&quot;</span>
<span class="sd">    Labels to describe modal dofs</span>
<span class="sd">    &quot;&quot;&quot;</span>
        
    <span class="c1"># Filter according to frequency</span>
    <span class="k">if</span> <span class="n">fLimit</span> <span class="ow">is</span> <span class="ow">not</span> <span class="bp">None</span><span class="p">:</span>
        <span class="bp">self</span><span class="o">.</span><span class="n">_FilterByFreq</span><span class="p">(</span><span class="n">fLimit</span><span class="p">)</span>
    
>>>>>>> 535d632d
    <span class="c1"># Calculate system matrices</span>
    <span class="n">d</span> <span class="o">=</span> <span class="bp">self</span><span class="o">.</span><span class="n">_CalcSystemMatrices</span><span class="p">()</span>
    <span class="n">M_mtrx</span> <span class="o">=</span> <span class="n">d</span><span class="p">[</span><span class="s2">&quot;M_mtrx&quot;</span><span class="p">]</span>
    <span class="n">C_mtrx</span> <span class="o">=</span> <span class="n">d</span><span class="p">[</span><span class="s2">&quot;C_mtrx&quot;</span><span class="p">]</span>
    <span class="n">K_mtrx</span> <span class="o">=</span> <span class="n">d</span><span class="p">[</span><span class="s2">&quot;K_mtrx&quot;</span><span class="p">]</span>
    <span class="n">J_dict</span> <span class="o">=</span> <span class="n">d</span><span class="p">[</span><span class="s2">&quot;J_dict&quot;</span><span class="p">]</span>
    
    <span class="c1"># Write details into object using parent init function</span>
    <span class="nb">super</span><span class="p">()</span><span class="o">.</span><span class="fm">__init__</span><span class="p">(</span><span class="n">M_mtrx</span><span class="p">,</span><span class="n">C_mtrx</span><span class="p">,</span><span class="n">K_mtrx</span><span class="p">,</span>
                     <span class="n">J_dict</span><span class="o">=</span><span class="n">J_dict</span><span class="p">,</span>
                     <span class="n">output_mtrx</span><span class="o">=</span><span class="n">output_mtrx</span><span class="p">,</span>
                     <span class="n">output_names</span><span class="o">=</span><span class="n">output_names</span><span class="p">,</span>
                     <span class="n">isLinear</span><span class="o">=</span><span class="bp">True</span><span class="p">,</span>
                     <span class="n">isModal</span><span class="o">=</span><span class="bp">True</span><span class="p">,</span>
                     <span class="n">isSparse</span><span class="o">=</span><span class="n">isSparse</span><span class="p">,</span>
                     <span class="n">name</span><span class="o">=</span><span class="n">name</span><span class="p">,</span>
                     <span class="o">**</span><span class="n">kwargs</span><span class="p">)</span>

    <span class="c1"># Define modeshapes</span>
    <span class="k">if</span> <span class="n">modeshapeFunc</span> <span class="ow">is</span> <span class="bp">None</span><span class="p">:</span>
        <span class="k">if</span> <span class="n">fname_modeshapes</span> <span class="ow">is</span> <span class="ow">not</span> <span class="bp">None</span><span class="p">:</span>
            
            <span class="c1"># Read data from file</span>
            <span class="n">modeshapeFunc</span><span class="p">,</span> <span class="n">Ltrack</span> <span class="o">=</span> <span class="bp">self</span><span class="o">.</span><span class="n">DefineModeshapes</span><span class="p">(</span><span class="n">fname_modeshapes</span><span class="p">)</span>
        
    <span class="k">else</span><span class="p">:</span>
        
        <span class="k">if</span> <span class="n">Ltrack</span> <span class="ow">is</span> <span class="bp">None</span><span class="p">:</span>
            <span class="k">raise</span> <span class="ne">ValueError</span><span class="p">(</span><span class="s2">&quot;As `modeshapeFunc` has been supplied &quot;</span><span class="o">+</span> 
                             <span class="s2">&quot;`Ltrack` must be provided also&quot;</span><span class="p">)</span>
        
    <span class="bp">self</span><span class="o">.</span><span class="n">modeshapeFunc</span> <span class="o">=</span> <span class="n">modeshapeFunc</span>
    <span class="sd">&quot;&quot;&quot;</span>
<span class="sd">    Function defining how modeshapes vary with chainage</span>
<span class="sd">    &quot;&quot;&quot;</span>
    
    <span class="bp">self</span><span class="o">.</span><span class="n">Ltrack</span> <span class="o">=</span> <span class="n">Ltrack</span>
    <span class="sd">&quot;&quot;&quot;</span>
<span class="sd">    Defines overall chainage</span>
<span class="sd">    &quot;&quot;&quot;</span>
</pre></div>

  </div>
</div>

  </div>
  
            
  <div class="item">
    <div class="name def" id="modalsys.ModalSys.AddConstraintEqns">
    <p>def <span class="ident">AddConstraintEqns</span>(</p><p>self, Jnew, Jkey, checkConstraints=True)</p>
    </div>
    

    
  
    <div class="desc"><p>Function is used to append a constraint equation</p>
<hr />
<p>Constraint equations are assumed to take the following form:
$$ J\ddot{y} = 0 $$</p>
<hr />
<p>Required:</p>
<ul>
<li>
<p><code>Jnew</code>, <em>matrix</em> of dimensions <em>[m,n]</em> where:    </p>
<ul>
<li>
<p><em>m</em> denotes the number of constraint equations</p>
</li>
<li>
<p><em>n</em> denotes the number of DOFS of the system</p>
</li>
</ul>
</li>
<li>
<p><code>Jkey</code>, key used to denote Jnew within dict    </p>
</li>
</ul>
<hr />
<p><strong>Important note</strong>: <code>Jnew</code> must be <em>full rank</em>, i.e. must itself have
independent constraints. In addition <code>Jnew</code> must be independent of any 
constraints previously defined.</p>
<p><code>CheckConstraints()</code> should be used to test whether constraint 
equations are independent</p></div>
  <div class="source_cont">
  <p class="source_link"><a href="javascript:void(0);" onclick="toggle('source-modalsys.ModalSys.AddConstraintEqns', this);">Show source &equiv;</a></p>
  <div id="source-modalsys.ModalSys.AddConstraintEqns" class="source">
    <div class="codehilite"><pre><span></span><span class="k">def</span> <span class="nf">AddConstraintEqns</span><span class="p">(</span><span class="bp">self</span><span class="p">,</span><span class="n">Jnew</span><span class="p">,</span><span class="n">Jkey</span><span class="p">,</span><span class="n">checkConstraints</span><span class="o">=</span><span class="bp">True</span><span class="p">):</span>
    <span class="sd">&quot;&quot;&quot;</span>
<span class="sd">    Function is used to append a constraint equation</span>
<span class="sd">    ***</span>
<span class="sd">    </span>
<span class="sd">    Constraint equations are assumed to take the following form:</span>
<span class="sd">    $$ J\ddot{y} = 0 $$</span>
<span class="sd">    </span>
<span class="sd">    ***</span>
<span class="sd">    Required:</span>
<span class="sd">    </span>
<span class="sd">    * `Jnew`, _matrix_ of dimensions _[m,n]_ where:    </span>
<span class="sd">    </span>
<span class="sd">        * _m_ denotes the number of constraint equations</span>
<span class="sd">        </span>
<span class="sd">        * _n_ denotes the number of DOFS of the system</span>
<span class="sd">        </span>
<span class="sd">    * `Jkey`, key used to denote Jnew within dict    </span>
<span class="sd">        </span>
<span class="sd">    ***</span>
<span class="sd">        </span>
<span class="sd">    **Important note**: `Jnew` must be *full rank*, i.e. must itself have</span>
<span class="sd">    independent constraints. In addition `Jnew` must be independent of any </span>
<span class="sd">    constraints previously defined.</span>
<span class="sd">    </span>
<span class="sd">    `CheckConstraints()` should be used to test whether constraint </span>
<span class="sd">    equations are independent</span>
<span class="sd">    &quot;&quot;&quot;</span>
    
    <span class="c1"># Convert Jnew to appropriate representation</span>
    <span class="k">if</span> <span class="ow">not</span> <span class="bp">self</span><span class="o">.</span><span class="n">isSparse</span><span class="p">:</span>
        <span class="n">Jnew</span> <span class="o">=</span> <span class="n">npy</span><span class="o">.</span><span class="n">asmatrix</span><span class="p">(</span><span class="n">Jnew</span><span class="p">)</span>
    <span class="k">else</span><span class="p">:</span>
        <span class="n">Jnew</span> <span class="o">=</span> <span class="n">sparse</span><span class="o">.</span><span class="n">csc_matrix</span><span class="p">(</span><span class="n">Jnew</span><span class="p">)</span>
    
    <span class="c1"># Check dimensions</span>
    <span class="k">if</span> <span class="n">Jnew</span><span class="o">.</span><span class="n">shape</span><span class="p">[</span><span class="mi">1</span><span class="p">]</span><span class="o">!=</span><span class="bp">self</span><span class="o">.</span><span class="n">nDOF</span><span class="p">:</span>
        <span class="k">raise</span> <span class="ne">ValueError</span><span class="p">(</span><span class="s2">&quot;Error: constraint eqn dimensions inconsistent!&quot;</span><span class="p">)</span>
            
    <span class="c1"># Store constraint equation as new dict item</span>
    <span class="bp">self</span><span class="o">.</span><span class="n">_J_dict</span><span class="p">[</span><span class="n">Jkey</span><span class="p">]</span><span class="o">=</span><span class="n">Jnew</span>
        
    <span class="c1"># Check constraints matrix is valid</span>
    <span class="k">if</span> <span class="n">checkConstraints</span><span class="p">:</span>
        <span class="bp">self</span><span class="o">.</span><span class="n">CheckConstraints</span><span class="p">()</span>
</pre></div>

  </div>
</div>

  </div>
  
            
  <div class="item">
    <div class="name def" id="modalsys.ModalSys.AddOutputMtrx">
<<<<<<< HEAD
    <p>def <span class="ident">AddOutputMtrx</span>(</p><p>self, *args, **kwargs)</p>
=======
    <p>def <span class="ident">AddOutputMtrx</span>(</p><p>self, output_mtrx=None, output_names=None, overwrite=False, fName=&#39;outputs.csv&#39;, verbose=False)</p>
>>>>>>> 535d632d
    </div>
    

    
  
  <div class="source_cont">
  <p class="source_link"><a href="javascript:void(0);" onclick="toggle('source-modalsys.ModalSys.AddOutputMtrx', this);">Show source &equiv;</a></p>
  <div id="source-modalsys.ModalSys.AddOutputMtrx" class="source">
<<<<<<< HEAD
    <div class="codehilite"><pre><span></span><span class="k">def</span> <span class="nf">AddOutputMtrx</span><span class="p">(</span><span class="bp">self</span><span class="p">,</span><span class="o">*</span><span class="n">args</span><span class="p">,</span><span class="o">**</span><span class="n">kwargs</span><span class="p">):</span>
    <span class="bp">self</span><span class="o">.</span><span class="n">add_outputs</span><span class="p">(</span><span class="o">*</span><span class="n">args</span><span class="p">,</span><span class="o">**</span><span class="n">kwargs</span><span class="p">)</span>
=======
    <div class="codehilite"><pre><span></span><span class="k">def</span> <span class="nf">AddOutputMtrx</span><span class="p">(</span><span class="bp">self</span><span class="p">,</span>
                  <span class="n">output_mtrx</span><span class="o">=</span><span class="bp">None</span><span class="p">,</span>
                  <span class="n">output_names</span><span class="o">=</span><span class="bp">None</span><span class="p">,</span>
                  <span class="n">overwrite</span><span class="o">=</span><span class="bp">False</span><span class="p">,</span>
                  <span class="n">fName</span><span class="o">=</span><span class="s1">&#39;outputs.csv&#39;</span><span class="p">,</span>
                  <span class="n">verbose</span><span class="o">=</span><span class="bp">False</span><span class="p">):</span>
    <span class="sd">&quot;&quot;&quot;</span>
<span class="sd">    Appends `output_mtrx` to `outputsList`</span>
<span class="sd">    ***</span>
<span class="sd">    </span>
<span class="sd">    `output_mtrx` can either be supplied directly or else read from file </span>
<span class="sd">    (as denoted by `fName`)</span>
<span class="sd">    </span>
<span class="sd">    `output_mtrx` can be a list of matrices; each will be appended in turn</span>
<span class="sd">    </span>
<span class="sd">    &quot;&quot;&quot;</span>
    
    <span class="k">if</span> <span class="n">verbose</span><span class="p">:</span>
        <span class="k">print</span><span class="p">(</span><span class="s2">&quot;AddOutputMtrx() method invoked.&quot;</span><span class="p">)</span>
    
    <span class="c1"># Read from file if no output_mtrx provided</span>
    <span class="k">if</span> <span class="n">output_mtrx</span> <span class="ow">is</span> <span class="bp">None</span><span class="p">:</span>
        <span class="n">output_mtrx</span><span class="p">,</span> <span class="n">output_names</span> <span class="o">=</span> <span class="bp">self</span><span class="o">.</span><span class="n">ReadOutputMtrxFromFile</span><span class="p">(</span><span class="n">fName</span><span class="p">)</span>
    <span class="k">else</span><span class="p">:</span>
        <span class="n">output_mtrx</span> <span class="o">=</span> <span class="n">npy</span><span class="o">.</span><span class="n">asmatrix</span><span class="p">(</span><span class="n">output_mtrx</span><span class="p">)</span>
        
    <span class="c1"># Create default output names if none provided</span>
    <span class="k">if</span> <span class="n">output_names</span> <span class="ow">is</span> <span class="bp">None</span><span class="p">:</span>
        <span class="n">output_names</span> <span class="o">=</span> <span class="p">[</span><span class="s2">&quot;Response {0}&quot;</span><span class="o">.</span><span class="n">format</span><span class="p">(</span><span class="n">x</span><span class="p">)</span> <span class="k">for</span> <span class="n">x</span> <span class="ow">in</span> <span class="nb">range</span><span class="p">(</span><span class="n">output_mtrx</span><span class="o">.</span><span class="n">shape</span><span class="p">[</span><span class="mi">0</span><span class="p">])]</span>
        
    
    <span class="k">if</span> <span class="n">overwrite</span><span class="p">:</span>
        <span class="k">if</span> <span class="n">verbose</span><span class="p">:</span>
            <span class="k">print</span><span class="p">(</span><span class="s2">&quot;New output matrix replaces previous output matrix, if defined&quot;</span><span class="p">)</span>
        <span class="bp">self</span><span class="o">.</span><span class="n">output_mtrx</span> <span class="o">=</span> <span class="n">output_mtrx</span>
        <span class="bp">self</span><span class="o">.</span><span class="n">output_names</span> <span class="o">=</span> <span class="n">output_names</span>
    <span class="k">else</span><span class="p">:</span>
        <span class="k">if</span> <span class="n">verbose</span><span class="p">:</span>
            <span class="k">print</span><span class="p">(</span><span class="s2">&quot;New output matrix appended to previous output matrix, if defined&quot;</span><span class="p">)</span>
        <span class="bp">self</span><span class="o">.</span><span class="n">output_mtrx</span> <span class="o">=</span> <span class="n">npy</span><span class="o">.</span><span class="n">append</span><span class="p">(</span><span class="bp">self</span><span class="o">.</span><span class="n">output_mtrx</span><span class="p">,</span><span class="n">output_mtrx</span><span class="p">,</span><span class="n">axis</span><span class="o">=</span><span class="mi">0</span><span class="p">)</span>
        <span class="bp">self</span><span class="o">.</span><span class="n">output_names</span> <span class="o">+=</span> <span class="n">output_names</span>
    
    <span class="k">if</span> <span class="n">verbose</span><span class="p">:</span>
        
        <span class="k">print</span><span class="p">(</span><span class="s2">&quot;Updated output matrix shape:&quot;</span><span class="p">)</span>
        <span class="k">print</span><span class="p">(</span><span class="bp">self</span><span class="o">.</span><span class="n">output_mtrx</span><span class="o">.</span><span class="n">shape</span><span class="p">)</span>
        
        <span class="k">print</span><span class="p">(</span><span class="s2">&quot;Updated output names list:&quot;</span><span class="p">)</span>
        <span class="k">print</span><span class="p">(</span><span class="bp">self</span><span class="o">.</span><span class="n">output_names</span><span class="p">)</span>
    
    <span class="c1"># Check dimensions of all output matrices defined</span>
    <span class="bp">self</span><span class="o">.</span><span class="n">CheckOutputMtrx</span><span class="p">()</span>
>>>>>>> 535d632d
</pre></div>

  </div>
</div>

  </div>
  
            
  <div class="item">
    <div class="name def" id="modalsys.ModalSys.AppendSystem">
    <p>def <span class="ident">AppendSystem</span>(</p><p>self, child_sys, J_key=None, Xpos_parent=None, modeshapes_parent=None, DOF_parent=None, Xpos_child=None, modeshapes_child=None, DOF_child=None)</p>
    </div>
    

    
  
    <div class="desc"><p>Function is used to join two dynamic systems by establishing 
appropriate constraint equations</p>
<hr />
<p>Required arguments:</p>
<ul>
<li><code>child_sys</code>, _ DynSys_ instance describing child system, i.e. system 
  to be appended</li>
</ul>
<hr />
<p>Optional arguments:</p>
<ul>
<li><code>J_key</code>, <em>string</em> identifier used in constraints dict. If <em>None</em> then 
  default key will be established</li>
</ul>
<p>Usage of optional arguments depends on the properties of the parent 
and child systems, as follows:</p>
<p><strong>Parent system:</strong></p>
<ul>
<li>
<p>If <em>isModal</em>:</p>
<ul>
<li>
<p><code>Xpos_parent</code> can be used to define the point on the <em>parent 
  system</em> at which the child system is to be attached. 
  Note: usage of this parameter requires the <em>parent system</em> to 
  have function attribute <code>modeshapeFunc</code>, i.e. a function 
  describing how modeshapes vary with chainage.</p>
</li>
<li>
<p>Alternatively <code>modeshapes_parent</code> can be used to directly 
  provide modeshape vector relevant to the point on the <em>parent 
  system</em> at which the child system is to be attached</p>
</li>
</ul>
<p>If both are provided, <code>modeshapes_parent</code> is used to define 
modeshapes, i.e. take precedence.</p>
</li>
<li>
<p>Else:</p>
<ul>
<li><code>DOF_parent</code> should be used to specify the index of the DOF in 
  the <em>parent system</em> to which the child system is to be attached</li>
</ul>
</li>
</ul>
<p><strong>Child system:</strong></p>
<p>Similar logic applies as per parent systems:</p>
<ul>
<li>
<p>If <em>isModal</em>:</p>
<ul>
<li>
<p><code>Xpos_child</code> can be used to define the point on the <em>child 
  system</em> at which the parent system is to be attached. 
  Note: usage of this parameter requires the <em>child system</em> to have 
  function attribute <code>modeshapeFunc</code>, i.e. a function describing 
  how modeshapes vary with chainage.</p>
</li>
<li>
<p>Alternatively <code>modeshapes_child</code> can be used to directly 
  provide modeshape vector relevant to the point on the <em>child 
  system</em> at which the parent system is to be attached</p>
</li>
</ul>
</li>
<li>
<p>Else:</p>
<ul>
<li><code>DOF_child</code> should be used to specify the index of the DOF in 
  the <em>child system</em> to which the parent system is to be attached</li>
</ul>
</li>
</ul>
<p><strong>Note</strong>: this function can only be used with <em>linear</em> systems 
with constant <code>M</code>, <code>C</code>, <code>K</code> system matrices.
(This is checked: an exception will be raised if attempt is made to use 
with nonlinear systems).</p></div>
  <div class="source_cont">
  <p class="source_link"><a href="javascript:void(0);" onclick="toggle('source-modalsys.ModalSys.AppendSystem', this);">Show source &equiv;</a></p>
  <div id="source-modalsys.ModalSys.AppendSystem" class="source">
    <div class="codehilite"><pre><span></span><span class="k">def</span> <span class="nf">AppendSystem</span><span class="p">(</span><span class="bp">self</span><span class="p">,</span>
                 <span class="n">child_sys</span><span class="p">,</span>
                 <span class="n">J_key</span><span class="p">:</span><span class="nb">str</span><span class="o">=</span><span class="bp">None</span><span class="p">,</span>
                 
                 <span class="n">Xpos_parent</span><span class="p">:</span><span class="nb">float</span><span class="o">=</span><span class="bp">None</span><span class="p">,</span>
                 <span class="n">modeshapes_parent</span><span class="o">=</span><span class="bp">None</span><span class="p">,</span>
                 <span class="n">DOF_parent</span><span class="p">:</span><span class="nb">int</span><span class="o">=</span><span class="bp">None</span><span class="p">,</span>
                 
                 <span class="n">Xpos_child</span><span class="p">:</span><span class="nb">float</span><span class="o">=</span><span class="bp">None</span><span class="p">,</span>
                 <span class="n">modeshapes_child</span><span class="o">=</span><span class="bp">None</span><span class="p">,</span>
                 <span class="n">DOF_child</span><span class="p">:</span><span class="nb">int</span><span class="o">=</span><span class="bp">None</span><span class="p">,</span>
                 <span class="p">):</span>
    <span class="sd">&quot;&quot;&quot;</span>
<span class="sd">    Function is used to join two dynamic systems by establishing </span>
<span class="sd">    appropriate constraint equations</span>
<span class="sd">    </span>
<span class="sd">    ***</span>
<span class="sd">    Required arguments:</span>
<span class="sd">        </span>
<span class="sd">    * `child_sys`, _ DynSys_ instance describing child system, i.e. system </span>
<span class="sd">      to be appended</span>
<span class="sd">      </span>
<span class="sd">    ***</span>
<span class="sd">    Optional arguments:</span>
<span class="sd">        </span>
<span class="sd">    * `J_key`, _string_ identifier used in constraints dict. If _None_ then </span>
<span class="sd">      default key will be established</span>
<span class="sd">        </span>
<span class="sd">    Usage of optional arguments depends on the properties of the parent </span>
<span class="sd">    and child systems, as follows:</span>
<span class="sd">        </span>
<span class="sd">    **Parent system:**</span>
<span class="sd">        </span>
<span class="sd">    * If _isModal_:</span>
<span class="sd">        </span>
<span class="sd">        * `Xpos_parent` can be used to define the point on the _parent </span>
<span class="sd">          system_ at which the child system is to be attached. </span>
<span class="sd">          Note: usage of this parameter requires the _parent system_ to </span>
<span class="sd">          have function attribute `modeshapeFunc`, i.e. a function </span>
<span class="sd">          describing how modeshapes vary with chainage.</span>
<span class="sd">          </span>
<span class="sd">        * Alternatively `modeshapes_parent` can be used to directly </span>
<span class="sd">          provide modeshape vector relevant to the point on the _parent </span>
<span class="sd">          system_ at which the child system is to be attached</span>
<span class="sd">          </span>
<span class="sd">        If both are provided, `modeshapes_parent` is used to define </span>
<span class="sd">        modeshapes, i.e. take precedence.</span>
<span class="sd">        </span>
<span class="sd">    * Else:</span>
<span class="sd">        </span>
<span class="sd">        * `DOF_parent` should be used to specify the index of the DOF in </span>
<span class="sd">          the _parent system_ to which the child system is to be attached</span>
<span class="sd">          </span>
<span class="sd">    **Child system:**</span>
<span class="sd">    </span>
<span class="sd">    Similar logic applies as per parent systems:</span>
<span class="sd">    </span>
<span class="sd">    * If _isModal_:</span>
<span class="sd">        </span>
<span class="sd">        * `Xpos_child` can be used to define the point on the _child </span>
<span class="sd">          system_ at which the parent system is to be attached. </span>
<span class="sd">          Note: usage of this parameter requires the _child system_ to have </span>
<span class="sd">          function attribute `modeshapeFunc`, i.e. a function describing </span>
<span class="sd">          how modeshapes vary with chainage.</span>
<span class="sd">          </span>
<span class="sd">        * Alternatively `modeshapes_child` can be used to directly </span>
<span class="sd">          provide modeshape vector relevant to the point on the _child </span>
<span class="sd">          system_ at which the parent system is to be attached</span>
<span class="sd">        </span>
<span class="sd">    * Else:</span>
<span class="sd">        </span>
<span class="sd">        * `DOF_child` should be used to specify the index of the DOF in </span>
<span class="sd">          the _child system_ to which the parent system is to be attached</span>
<span class="sd">    </span>
<span class="sd">    **Note**: this function can only be used with *linear* systems </span>
<span class="sd">    with constant `M`, `C`, `K` system matrices.</span>
<span class="sd">    (This is checked: an exception will be raised if attempt is made to use </span>
<span class="sd">    with nonlinear systems).</span>
<span class="sd">    </span>
<span class="sd">    &quot;&quot;&quot;</span>
    
    <span class="n">parent_sys</span> <span class="o">=</span> <span class="bp">self</span>   <span class="c1"># for clarity in the following code</span>
    
    <span class="c1"># Add child system to parent system&#39;s list</span>
    <span class="n">parent_sys</span><span class="o">.</span><span class="n">DynSys_list</span><span class="o">.</span><span class="n">append</span><span class="p">(</span><span class="n">child_sys</span><span class="p">)</span>
    
    <span class="c1"># Define default key</span>
    <span class="k">if</span> <span class="n">J_key</span> <span class="ow">is</span> <span class="bp">None</span><span class="p">:</span>
        <span class="n">J_key</span> <span class="o">=</span> <span class="s2">&quot;0_</span><span class="si">%d</span><span class="s2">&quot;</span> <span class="o">%</span> <span class="p">(</span><span class="nb">len</span><span class="p">(</span><span class="n">parent_sys</span><span class="o">.</span><span class="n">DynSys_list</span><span class="p">)</span><span class="o">-</span><span class="mi">1</span><span class="p">)</span>
    
    <span class="k">def</span> <span class="nf">link_sys</span><span class="p">(</span><span class="n">sys_obj</span><span class="p">,</span> <span class="n">sys_type</span><span class="p">:</span><span class="nb">str</span><span class="p">,</span> <span class="n">Xpos</span><span class="p">,</span> <span class="n">modeshapes</span><span class="p">,</span> <span class="n">DOF</span><span class="p">):</span>
        <span class="sd">&quot;&quot;&quot;</span>
<span class="sd">        Function to carry out the necessary tasks to link either</span>
<span class="sd">        parent or child system</span>
<span class="sd">        &quot;&quot;&quot;</span>
        
        <span class="c1"># Check system is linear</span>
        <span class="k">if</span> <span class="ow">not</span> <span class="n">sys_obj</span><span class="o">.</span><span class="n">isLinear</span><span class="p">:</span>
            <span class="k">raise</span> <span class="ne">ValueError</span><span class="p">(</span><span class="s2">&quot;{0} system &#39;{1}&#39; is not linear!&quot;</span>
                             <span class="o">.</span><span class="n">format</span><span class="p">(</span><span class="n">sys_type</span><span class="p">,</span><span class="n">sys_obj</span><span class="o">.</span><span class="n">name</span><span class="p">))</span>
    
        <span class="c1"># Factor to apply to give equal and opposite behaviour</span>
        <span class="k">if</span> <span class="n">sys_type</span> <span class="o">==</span> <span class="s2">&quot;parent&quot;</span><span class="p">:</span>
            <span class="n">factor</span> <span class="o">=</span> <span class="o">+</span><span class="mi">1</span>
        <span class="k">elif</span> <span class="n">sys_type</span> <span class="o">==</span> <span class="s2">&quot;child&quot;</span><span class="p">:</span>
            <span class="n">factor</span> <span class="o">=</span> <span class="o">-</span><span class="mi">1</span>
        <span class="k">else</span><span class="p">:</span>
            <span class="k">raise</span> <span class="ne">ValueError</span><span class="p">(</span><span class="s2">&quot;Unexpected `sys_type`!&quot;</span><span class="p">)</span>
    
        <span class="c1"># Logic as per docstring</span>
        <span class="k">if</span> <span class="n">sys_obj</span><span class="o">.</span><span class="n">isModal</span><span class="p">:</span>
            
            <span class="k">if</span> <span class="n">Xpos</span> <span class="ow">is</span> <span class="ow">not</span> <span class="bp">None</span><span class="p">:</span>
                
                <span class="k">if</span> <span class="n">modeshapes</span> <span class="ow">is</span> <span class="bp">None</span><span class="p">:</span>
                    
                    <span class="n">attr</span> <span class="o">=</span> <span class="s2">&quot;modeshapeFunc&quot;</span>
                    
                    <span class="k">if</span> <span class="nb">hasattr</span><span class="p">(</span><span class="n">sys_obj</span><span class="p">,</span><span class="n">attr</span><span class="p">):</span>
                        <span class="n">modeshapes</span> <span class="o">=</span> <span class="nb">getattr</span><span class="p">(</span><span class="n">sys_obj</span><span class="p">,</span><span class="n">attr</span><span class="p">)(</span><span class="n">Xpos</span><span class="p">)</span>
                    
                    <span class="k">else</span><span class="p">:</span>
                        <span class="k">raise</span> <span class="ne">ValueError</span><span class="p">(</span><span class="s2">&quot;`Xpos` argument provided but &quot;</span> <span class="o">+</span> 
                                         <span class="s2">&quot;{0} system &#39;{1}&#39;&quot;</span>
                                         <span class="o">.</span><span class="n">format</span><span class="p">(</span><span class="n">sys_type</span><span class="p">,</span><span class="n">sys_obj</span><span class="o">.</span><span class="n">name</span><span class="p">)</span> <span class="o">+</span> 
                                         <span class="s2">&quot;does not have function &quot;</span> <span class="o">+</span> 
                                         <span class="s2">&quot;attribute `</span><span class="si">%s</span><span class="s2">&#39;&quot;</span> <span class="o">%</span> <span class="n">attr</span><span class="p">)</span>    
            
                <span class="c1"># Save as attributes</span>
                <span class="n">attr</span> <span class="o">=</span> <span class="s2">&quot;Xpos_attachedSystems&quot;</span>
                <span class="k">if</span> <span class="nb">hasattr</span><span class="p">(</span><span class="n">sys_obj</span><span class="p">,</span><span class="n">attr</span><span class="p">):</span>
                    <span class="nb">getattr</span><span class="p">(</span><span class="n">sys_obj</span><span class="p">,</span><span class="n">attr</span><span class="p">)</span><span class="o">.</span><span class="n">append</span><span class="p">(</span><span class="n">Xpos</span><span class="p">)</span>
                <span class="k">else</span><span class="p">:</span>
                    <span class="nb">setattr</span><span class="p">(</span><span class="n">sys_obj</span><span class="p">,</span><span class="n">attr</span><span class="p">,[</span><span class="n">Xpos</span><span class="p">])</span>
                    
                <span class="n">attr</span> <span class="o">=</span> <span class="s2">&quot;modeshapes_attachedSystems&quot;</span>
                <span class="k">if</span> <span class="nb">hasattr</span><span class="p">(</span><span class="n">sys_obj</span><span class="p">,</span><span class="n">attr</span><span class="p">):</span>
                    <span class="nb">getattr</span><span class="p">(</span><span class="n">sys_obj</span><span class="p">,</span><span class="n">attr</span><span class="p">)</span><span class="o">.</span><span class="n">append</span><span class="p">(</span><span class="n">modeshapes</span><span class="p">)</span>
                <span class="k">else</span><span class="p">:</span>
                    <span class="nb">setattr</span><span class="p">(</span><span class="n">sys_obj</span><span class="p">,</span><span class="n">attr</span><span class="p">,[</span><span class="n">modeshapes</span><span class="p">])</span>
            
            <span class="k">elif</span> <span class="n">modeshapes</span> <span class="ow">is</span> <span class="bp">None</span><span class="p">:</span>
                <span class="k">raise</span> <span class="ne">ValueError</span><span class="p">(</span><span class="s2">&quot;{0} system is modal. &quot;</span><span class="o">.</span><span class="n">format</span><span class="p">(</span><span class="n">sys_type</span><span class="p">)</span> <span class="o">+</span> 
                                 <span class="s2">&quot;Either `Xpos_{0}` &quot;</span><span class="o">.</span><span class="n">format</span><span class="p">(</span><span class="n">sys_type</span><span class="p">)</span> <span class="o">+</span> 
                                 <span class="s2">&quot;or `modeshapes_{0}` &quot;</span><span class="o">.</span><span class="n">format</span><span class="p">(</span><span class="n">sys_type</span><span class="p">)</span> <span class="o">+</span> 
                                 <span class="s2">&quot;arguments are required&quot;</span><span class="p">)</span>
                
            <span class="c1"># Define new constraint equation submatrix</span>
            <span class="n">J_new</span> <span class="o">=</span> <span class="n">factor</span> <span class="o">*</span> <span class="n">modeshapes</span>
                
        <span class="k">else</span><span class="p">:</span> <span class="c1"># for non-modal systems</span>
            
            <span class="c1"># Check DOF index is valid</span>
            <span class="n">sys_obj</span><span class="o">.</span><span class="n">CheckDOF</span><span class="p">(</span><span class="n">DOF</span><span class="p">)</span>
            
            <span class="c1"># Define new constraint equation submatrix</span>
            <span class="n">n</span> <span class="o">=</span> <span class="n">sys_obj</span><span class="o">.</span><span class="n">nDOF</span>
            <span class="n">J_new</span> <span class="o">=</span> <span class="n">npy</span><span class="o">.</span><span class="n">asmatrix</span><span class="p">(</span><span class="n">npy</span><span class="o">.</span><span class="n">zeros</span><span class="p">((</span><span class="n">n</span><span class="p">,)))</span>
            <span class="n">J_new</span><span class="p">[</span><span class="mi">0</span><span class="p">,</span><span class="n">DOF</span><span class="p">]</span> <span class="o">=</span> <span class="n">factor</span> <span class="o">*</span> <span class="mi">1</span>
    
        <span class="c1"># Define new constraint equation to link systems </span>
        <span class="n">sys_obj</span><span class="o">.</span><span class="n">AddConstraintEqns</span><span class="p">(</span><span class="n">J_new</span><span class="p">,</span><span class="n">J_key</span><span class="p">,</span><span class="n">checkConstraints</span><span class="o">=</span><span class="bp">False</span><span class="p">)</span>
        
    <span class="c1"># Use function defined above to process optional arguments</span>
    <span class="n">link_sys</span><span class="p">(</span><span class="n">parent_sys</span><span class="p">,</span><span class="s2">&quot;parent&quot;</span><span class="p">,</span><span class="n">Xpos_parent</span><span class="p">,</span><span class="n">modeshapes_parent</span><span class="p">,</span><span class="n">DOF_parent</span><span class="p">)</span>
    <span class="n">link_sys</span><span class="p">(</span><span class="n">child_sys</span><span class="p">,</span><span class="s2">&quot;child&quot;</span><span class="p">,</span><span class="n">Xpos_child</span><span class="p">,</span><span class="n">modeshapes_child</span><span class="p">,</span><span class="n">DOF_child</span><span class="p">)</span>
</pre></div>

  </div>
</div>

  </div>
  
            
  <div class="item">
    <div class="name def" id="modalsys.ModalSys.AppendTMDs">
    <p>def <span class="ident">AppendTMDs</span>(</p><p>self, chainage_TMD, mass_TMD, freq_TMD, eta_TMD, modeshape_TMD=None, defineRelDispOutputs=True)</p>
    </div>
    

    
  
    <div class="desc"><p>Function appends a set of TMDs (a list of simple mass-spring-dashpot
systems with 1DOF each) to the current DynSys object</p>
<hr />
<p>Note in contrast to class method <code>AppendSystem()</code> constraint equations
are not used, but rather system matrices are edited to reflect the
attachment of TMD freedoms</p>
<p><strong><em>This function is now marked as deprecated. Update still required to 
male class method <code>CalcEigenproperties()</code> usuable for systems with 
constraint equations. However functionality provided in updated 
<code>AppendSystem()</code> means that function should generally be use</em></strong></p>
<p>For a full description of the method (and notation) adopted, refer
<em>The Lateral Dynamic Stability of Stockton Infinity Footbridge
Using Complex Modes</em>
by Alan McRobie. 
<a href="../references/The Lateral Dynamic Stablity of Stockton 
Infinity Footbridge using Complex Modes.pdf">PDF</a></p>
<hr />
<p>Optional:</p>
<ul>
<li><code>defineRelDispOutputs</code>, option to create new rows in (enlarged) output
  matrix, to define relative displacement between TMD and structure at 
  attachment point</li>
</ul></div>
  <div class="source_cont">
  <p class="source_link"><a href="javascript:void(0);" onclick="toggle('source-modalsys.ModalSys.AppendTMDs', this);">Show source &equiv;</a></p>
  <div id="source-modalsys.ModalSys.AppendTMDs" class="source">
    <div class="codehilite"><pre><span></span><span class="k">def</span> <span class="nf">AppendTMDs</span><span class="p">(</span><span class="bp">self</span><span class="p">,</span><span class="n">chainage_TMD</span><span class="p">,</span><span class="n">mass_TMD</span><span class="p">,</span><span class="n">freq_TMD</span><span class="p">,</span><span class="n">eta_TMD</span><span class="p">,</span>
               <span class="n">modeshape_TMD</span><span class="o">=</span><span class="bp">None</span><span class="p">,</span>
               <span class="n">defineRelDispOutputs</span><span class="o">=</span><span class="bp">True</span><span class="p">):</span>
    <span class="sd">&quot;&quot;&quot;</span>
<span class="sd">    Function appends a set of TMDs (a list of simple mass-spring-dashpot</span>
<span class="sd">    systems with 1DOF each) to the current DynSys object</span>
<span class="sd">    ***</span>
<span class="sd">    Note in contrast to class method `AppendSystem()` constraint equations</span>
<span class="sd">    are not used, but rather system matrices are edited to reflect the</span>
<span class="sd">    attachment of TMD freedoms</span>
<span class="sd">    </span>
<span class="sd">    ***This function is now marked as deprecated. Update still required to </span>
<span class="sd">    male class method `CalcEigenproperties()` usuable for systems with </span>
<span class="sd">    constraint equations. However functionality provided in updated </span>
<span class="sd">    `AppendSystem()` means that function should generally be use***</span>
<span class="sd">    </span>
<span class="sd">    For a full description of the method (and notation) adopted, refer</span>
<span class="sd">    *The Lateral Dynamic Stability of Stockton Infinity Footbridge</span>
<span class="sd">    Using Complex Modes*</span>
<span class="sd">    by Alan McRobie. </span>
<span class="sd">    [PDF](../references/The Lateral Dynamic Stablity of Stockton </span>
<span class="sd">    Infinity Footbridge using Complex Modes.pdf)</span>
<span class="sd">    </span>
<span class="sd">    ***</span>
<span class="sd">    Optional:</span>
<span class="sd">        </span>
<span class="sd">    * `defineRelDispOutputs`, option to create new rows in (enlarged) output</span>
<span class="sd">      matrix, to define relative displacement between TMD and structure at </span>
<span class="sd">      attachment point</span>
<span class="sd">    </span>
<span class="sd">    &quot;&quot;&quot;</span>
    
    <span class="c1"># Check no constraints define (method won&#39;t work in this case!)</span>
    <span class="k">if</span> <span class="bp">self</span><span class="o">.</span><span class="n">hasConstraints</span><span class="p">():</span>
        <span class="k">raise</span> <span class="ne">ValueError</span><span class="p">(</span><span class="s2">&quot;Error: cannot use function &#39;AppendTMS&#39; &quot;</span> <span class="o">+</span> 
                         <span class="s2">&quot;for systems with constraints&quot;</span><span class="p">)</span>
        
    <span class="c1"># Define modeshape interpolation function (if not done so already)</span>
    <span class="k">if</span> <span class="ow">not</span> <span class="nb">hasattr</span><span class="p">(</span><span class="bp">self</span><span class="p">,</span><span class="s2">&quot;modeshapeFunc&quot;</span><span class="p">)</span> <span class="ow">and</span> <span class="n">modeshape_TMD</span> <span class="ow">is</span> <span class="bp">None</span><span class="p">:</span>
        <span class="k">raise</span> <span class="ne">ValueError</span><span class="p">(</span><span class="s2">&quot;Error: you must run &#39;DefineModeshapes&#39; first!&quot;</span><span class="p">)</span>
        
    <span class="c1"># Define diagonal mass matrix for modes and TMDs</span>
    <span class="n">M_a</span> <span class="o">=</span> <span class="bp">self</span><span class="o">.</span><span class="n">_M_mtrx</span>
    <span class="n">C_a</span> <span class="o">=</span> <span class="bp">self</span><span class="o">.</span><span class="n">_C_mtrx</span>
    <span class="n">K_a</span> <span class="o">=</span> <span class="bp">self</span><span class="o">.</span><span class="n">_K_mtrx</span>
    <span class="n">Nm</span> <span class="o">=</span> <span class="n">M_a</span><span class="o">.</span><span class="n">shape</span><span class="p">[</span><span class="mi">0</span><span class="p">]</span>
    
    <span class="c1"># Define TMD matrices</span>
    <span class="n">omega_TMD</span> <span class="o">=</span> <span class="n">npy</span><span class="o">.</span><span class="n">asmatrix</span><span class="p">(</span><span class="n">npy</span><span class="o">.</span><span class="n">diagflat</span><span class="p">(</span><span class="n">angularFreq</span><span class="p">(</span><span class="n">freq_TMD</span><span class="p">)))</span>
    <span class="n">eta_TMD</span> <span class="o">=</span> <span class="n">npy</span><span class="o">.</span><span class="n">asmatrix</span><span class="p">(</span><span class="n">npy</span><span class="o">.</span><span class="n">diagflat</span><span class="p">(</span><span class="n">eta_TMD</span><span class="p">))</span>
    
    <span class="n">M_T</span> <span class="o">=</span> <span class="n">npy</span><span class="o">.</span><span class="n">asmatrix</span><span class="p">(</span><span class="n">npy</span><span class="o">.</span><span class="n">diagflat</span><span class="p">(</span><span class="n">mass_TMD</span><span class="p">))</span>
    <span class="n">K_T</span> <span class="o">=</span> <span class="n">omega_TMD</span> <span class="o">*</span> <span class="n">omega_TMD</span> <span class="o">*</span> <span class="n">M_T</span>
    <span class="n">C_T</span> <span class="o">=</span> <span class="mi">2</span> <span class="o">*</span> <span class="n">eta_TMD</span> <span class="o">*</span> <span class="n">omega_TMD</span> <span class="o">*</span> <span class="n">M_T</span>
    <span class="n">N_T</span> <span class="o">=</span> <span class="n">M_T</span><span class="o">.</span><span class="n">shape</span><span class="p">[</span><span class="mi">0</span><span class="p">]</span>
    <span class="c1"># Use modeshape function to obtain modeshape ordinates at TMD positions</span>
    <span class="k">if</span> <span class="n">modeshape_TMD</span> <span class="ow">is</span> <span class="bp">None</span><span class="p">:</span>
        
        <span class="c1"># Use interpolation function already defined to get TMD modeshapes</span>
        <span class="n">modeshape_TMD</span> <span class="o">=</span> <span class="bp">self</span><span class="o">.</span><span class="n">modeshapeFunc</span><span class="p">(</span><span class="n">chainage_TMD</span><span class="p">)</span>
        
    <span class="k">else</span><span class="p">:</span>
        
        <span class="c1"># Modeshape data to be provided directly via array</span>
        <span class="k">pass</span>
    
    <span class="c1"># Check dimesions ok</span>
    <span class="k">if</span> <span class="n">modeshape_TMD</span><span class="o">.</span><span class="n">shape</span><span class="o">!=</span><span class="p">(</span><span class="n">N_T</span><span class="p">,</span><span class="n">Nm</span><span class="p">):</span>
        <span class="k">raise</span> <span class="ne">ValueError</span><span class="p">(</span><span class="s2">&quot;Error: `modeshape_TMD` shape (N_T,Nm) required</span><span class="se">\n</span><span class="s2">&quot;</span><span class="o">+</span>
                         <span class="s2">&quot;Shape: {0}&quot;</span><span class="o">.</span><span class="n">format</span><span class="p">(</span><span class="n">modeshape_TMD</span><span class="o">.</span><span class="n">shape</span><span class="p">))</span>
    
    <span class="bp">self</span><span class="o">.</span><span class="n">chainage_TMD</span> <span class="o">=</span> <span class="n">chainage_TMD</span>
    <span class="bp">self</span><span class="o">.</span><span class="n">modeshape_TMD</span> <span class="o">=</span> <span class="n">modeshape_TMD</span>
    
    <span class="c1"># Determine mode-TMD mass matrix</span>
    <span class="n">m1</span> <span class="o">=</span> <span class="n">npy</span><span class="o">.</span><span class="n">hstack</span><span class="p">((</span><span class="n">M_a</span><span class="p">,</span><span class="n">npy</span><span class="o">.</span><span class="n">asmatrix</span><span class="p">(</span><span class="n">npy</span><span class="o">.</span><span class="n">zeros</span><span class="p">((</span><span class="n">Nm</span><span class="p">,</span><span class="n">N_T</span><span class="p">)))))</span>
    <span class="n">m2</span> <span class="o">=</span> <span class="n">npy</span><span class="o">.</span><span class="n">hstack</span><span class="p">((</span><span class="n">npy</span><span class="o">.</span><span class="n">asmatrix</span><span class="p">(</span><span class="n">npy</span><span class="o">.</span><span class="n">zeros</span><span class="p">((</span><span class="n">N_T</span><span class="p">,</span><span class="n">Nm</span><span class="p">))),</span><span class="n">M_T</span><span class="p">))</span>
    <span class="n">M_aT</span> <span class="o">=</span> <span class="n">npy</span><span class="o">.</span><span class="n">vstack</span><span class="p">((</span><span class="n">m1</span><span class="p">,</span><span class="n">m2</span><span class="p">))</span>
    
    <span class="c1"># Define B_aT matrix</span>
    <span class="n">B_aT</span> <span class="o">=</span> <span class="n">npy</span><span class="o">.</span><span class="n">hstack</span><span class="p">((</span><span class="n">modeshape_TMD</span><span class="p">,</span><span class="o">-</span><span class="n">npy</span><span class="o">.</span><span class="n">identity</span><span class="p">(</span><span class="n">N_T</span><span class="p">)))</span>
    
    <span class="c1"># Determine K_aT matrix</span>
    <span class="n">k1</span> <span class="o">=</span> <span class="n">npy</span><span class="o">.</span><span class="n">hstack</span><span class="p">((</span><span class="n">K_a</span><span class="p">,</span><span class="n">npy</span><span class="o">.</span><span class="n">asmatrix</span><span class="p">(</span><span class="n">npy</span><span class="o">.</span><span class="n">zeros</span><span class="p">((</span><span class="n">Nm</span><span class="p">,</span><span class="n">N_T</span><span class="p">)))))</span>
    <span class="n">k2</span> <span class="o">=</span> <span class="n">npy</span><span class="o">.</span><span class="n">asmatrix</span><span class="p">(</span><span class="n">npy</span><span class="o">.</span><span class="n">zeros</span><span class="p">((</span><span class="n">N_T</span><span class="p">,</span><span class="n">Nm</span><span class="o">+</span><span class="n">N_T</span><span class="p">)))</span> 
    <span class="n">K_aT1</span> <span class="o">=</span> <span class="n">npy</span><span class="o">.</span><span class="n">vstack</span><span class="p">((</span><span class="n">k1</span><span class="p">,</span><span class="n">k2</span><span class="p">))</span>
    
    <span class="n">K_aT2</span> <span class="o">=</span> <span class="n">B_aT</span><span class="o">.</span><span class="n">T</span> <span class="o">*</span> <span class="n">K_T</span> <span class="o">*</span> <span class="n">B_aT</span>
    
    <span class="n">K_aT</span> <span class="o">=</span> <span class="n">K_aT1</span> <span class="o">+</span> <span class="n">K_aT2</span>
    
    <span class="c1"># Determine C_aT matrix</span>
    <span class="n">c1</span> <span class="o">=</span> <span class="n">npy</span><span class="o">.</span><span class="n">hstack</span><span class="p">((</span><span class="n">C_a</span><span class="p">,</span><span class="n">npy</span><span class="o">.</span><span class="n">asmatrix</span><span class="p">(</span><span class="n">npy</span><span class="o">.</span><span class="n">zeros</span><span class="p">((</span><span class="n">Nm</span><span class="p">,</span><span class="n">N_T</span><span class="p">)))))</span>
    <span class="n">c2</span> <span class="o">=</span> <span class="n">npy</span><span class="o">.</span><span class="n">asmatrix</span><span class="p">(</span><span class="n">npy</span><span class="o">.</span><span class="n">zeros</span><span class="p">((</span><span class="n">N_T</span><span class="p">,</span><span class="n">Nm</span><span class="o">+</span><span class="n">N_T</span><span class="p">)))</span> 
    <span class="n">C_aT1</span> <span class="o">=</span> <span class="n">npy</span><span class="o">.</span><span class="n">vstack</span><span class="p">((</span><span class="n">c1</span><span class="p">,</span><span class="n">c2</span><span class="p">))</span>
    
    <span class="n">C_aT2</span> <span class="o">=</span> <span class="n">B_aT</span><span class="o">.</span><span class="n">T</span> <span class="o">*</span> <span class="n">C_T</span> <span class="o">*</span> <span class="n">B_aT</span>
    
    <span class="n">C_aT</span> <span class="o">=</span> <span class="n">C_aT1</span> <span class="o">+</span> <span class="n">C_aT2</span>
    
    <span class="c1"># Decompose system output matrix into blocks</span>
    <span class="n">output_mtrx</span> <span class="o">=</span> <span class="bp">self</span><span class="o">.</span><span class="n">output_mtrx</span>
    <span class="n">nOutputs</span> <span class="o">=</span> <span class="n">output_mtrx</span><span class="o">.</span><span class="n">shape</span><span class="p">[</span><span class="mi">0</span><span class="p">]</span>
    <span class="n">o1</span> <span class="o">=</span> <span class="n">output_mtrx</span><span class="p">[:,:</span><span class="n">Nm</span><span class="p">]</span>
    <span class="n">o2</span> <span class="o">=</span> <span class="n">output_mtrx</span><span class="p">[:,</span><span class="n">Nm</span><span class="p">:</span><span class="mi">2</span><span class="o">*</span><span class="n">Nm</span><span class="p">]</span>
    <span class="n">o3</span> <span class="o">=</span> <span class="n">output_mtrx</span><span class="p">[:,</span><span class="mi">2</span><span class="o">*</span><span class="n">Nm</span><span class="p">:]</span>
    
    <span class="c1"># Define null output matrix for TMDs</span>
    <span class="n">oNew</span> <span class="o">=</span> <span class="n">npy</span><span class="o">.</span><span class="n">asmatrix</span><span class="p">(</span><span class="n">npy</span><span class="o">.</span><span class="n">zeros</span><span class="p">((</span><span class="n">nOutputs</span><span class="p">,</span><span class="n">N_T</span><span class="p">)))</span>
    
    <span class="c1"># Re-assemble output matrix for enlargened system</span>
    <span class="n">output_mtrx</span> <span class="o">=</span> <span class="n">npy</span><span class="o">.</span><span class="n">hstack</span><span class="p">((</span><span class="n">o1</span><span class="p">,</span><span class="n">oNew</span><span class="p">,</span><span class="n">o2</span><span class="p">,</span><span class="n">oNew</span><span class="p">,</span><span class="n">o3</span><span class="p">,</span><span class="n">oNew</span><span class="p">))</span>
    <span class="n">output_names</span> <span class="o">=</span> <span class="bp">self</span><span class="o">.</span><span class="n">output_names</span>
    
    <span class="k">if</span> <span class="n">defineRelDispOutputs</span><span class="p">:</span>
        
        <span class="c1"># Define displacement block to give relative displacement at TMD locs</span>
        <span class="n">z</span> <span class="o">=</span> <span class="n">npy</span><span class="o">.</span><span class="n">zeros</span><span class="p">((</span><span class="n">N_T</span><span class="p">,</span><span class="n">output_mtrx</span><span class="o">.</span><span class="n">shape</span><span class="p">[</span><span class="mi">1</span><span class="p">]</span><span class="o">-</span><span class="n">Nm</span><span class="o">-</span><span class="n">N_T</span><span class="p">))</span>
        
        <span class="c1"># Define remainder blocks</span>
        <span class="n">new_outputs</span> <span class="o">=</span> <span class="n">npy</span><span class="o">.</span><span class="n">hstack</span><span class="p">((</span><span class="o">-</span><span class="n">modeshape_TMD</span><span class="p">,</span><span class="n">npy</span><span class="o">.</span><span class="n">identity</span><span class="p">(</span><span class="n">N_T</span><span class="p">),</span><span class="n">z</span><span class="p">))</span>
        
        <span class="c1"># Name new outputs</span>
        <span class="n">new_names</span> <span class="o">=</span> <span class="p">[]</span>
        <span class="k">for</span> <span class="n">i</span> <span class="ow">in</span> <span class="nb">range</span><span class="p">(</span><span class="n">N_T</span><span class="p">):</span>
            <span class="n">new_names</span><span class="o">.</span><span class="n">append</span><span class="p">(</span><span class="s2">&quot;Relative displacement (m), TMD{0}&quot;</span><span class="o">.</span><span class="n">format</span><span class="p">(</span><span class="n">i</span><span class="o">+</span><span class="mi">1</span><span class="p">))</span>
        <span class="c1"># Append as new rows</span>
        <span class="n">output_names</span> <span class="o">=</span> <span class="n">output_names</span> <span class="o">+</span> <span class="n">new_names</span>
        <span class="n">output_mtrx</span> <span class="o">=</span> <span class="n">npy</span><span class="o">.</span><span class="n">append</span><span class="p">(</span><span class="n">output_mtrx</span><span class="p">,</span><span class="n">new_outputs</span><span class="p">,</span><span class="n">axis</span><span class="o">=</span><span class="mi">0</span><span class="p">)</span>
    
    <span class="c1"># Overwrite system matrices</span>
    <span class="bp">self</span><span class="o">.</span><span class="n">_M_mtrx</span> <span class="o">=</span> <span class="n">M_aT</span>
    <span class="bp">self</span><span class="o">.</span><span class="n">_C_mtrx</span> <span class="o">=</span> <span class="n">C_aT</span>
    <span class="bp">self</span><span class="o">.</span><span class="n">_K_mtrx</span> <span class="o">=</span> <span class="n">K_aT</span>
    
    <span class="n">nDOF</span> <span class="o">=</span> <span class="n">M_aT</span><span class="o">.</span><span class="n">shape</span><span class="p">[</span><span class="mi">0</span><span class="p">]</span>
    <span class="bp">self</span><span class="o">.</span><span class="n">nDOF</span> <span class="o">=</span> <span class="n">nDOF</span>
    
    <span class="bp">self</span><span class="o">.</span><span class="n">J_mtrx</span> <span class="o">=</span> <span class="n">npy</span><span class="o">.</span><span class="n">asmatrix</span><span class="p">(</span><span class="n">npy</span><span class="o">.</span><span class="n">zeros</span><span class="p">((</span><span class="mi">0</span><span class="p">,</span><span class="n">nDOF</span><span class="p">)))</span>
    <span class="bp">self</span><span class="o">.</span><span class="n">output_mtrx</span> <span class="o">=</span> <span class="n">output_mtrx</span>
    <span class="bp">self</span><span class="o">.</span><span class="n">output_names</span> <span class="o">=</span> <span class="n">output_names</span>
</pre></div>

  </div>
</div>

  </div>
  
            
  <div class="item">
    <div class="name def" id="modalsys.ModalSys.CalcEigenproperties">
    <p>def <span class="ident">CalcEigenproperties</span>(</p><p>self, *args, **kwargs)</p>
    </div>
    

    
  
  <div class="source_cont">
  <p class="source_link"><a href="javascript:void(0);" onclick="toggle('source-modalsys.ModalSys.CalcEigenproperties', this);">Show source &equiv;</a></p>
  <div id="source-modalsys.ModalSys.CalcEigenproperties" class="source">
    <div class="codehilite"><pre><span></span><span class="k">def</span> <span class="nf">CalcEigenproperties</span><span class="p">(</span><span class="bp">self</span><span class="p">,</span><span class="o">*</span><span class="n">args</span><span class="p">,</span><span class="o">**</span><span class="n">kwargs</span><span class="p">):</span>
    <span class="k">return</span> <span class="bp">self</span><span class="o">.</span><span class="n">calc_eigenproperties</span><span class="p">(</span><span class="o">*</span><span class="n">args</span><span class="p">,</span><span class="o">**</span><span class="n">kwargs</span><span class="p">)</span>
</pre></div>

  </div>
</div>

  </div>
  
            
  <div class="item">
    <div class="name def" id="modalsys.ModalSys.CalcFreqResponse">
    <p>def <span class="ident">CalcFreqResponse</span>(</p><p>self, fVals=None, fmax=None, A=None, B=None, C=None, D=None, output_names=None, verbose=False)</p>
    </div>
    

    
  
    <div class="desc"><p>Evaluates frequency response G(f) at specified frequencies</p>
<p>Refer 
<a href="../references/Frequency response from state-space representation.pdf">derivation</a> 
for the basis of the implementation.</p>
<hr />
<p><strong>Optional:</strong></p>
<ul>
<li>
<p><code>fVals</code>: <em>array-like</em> of frequencies (Hz) to evaluate G(f) at.
If <code>None</code> (default) then frequencies list will be obtained using 
<code>freqVals()</code> member function.</p>
</li>
<li>
<p><code>A</code>, <code>B</code>: allows overriding of system and load matrices 
held as attributes.</p>
</li>
<li>
<p><code>C</code>, <code>D</code>: allows custom output matrices to be provided. 
If None, <code>output_mtrx</code> attribute will be used as <code>C</code> and <code>D</code> 
will be ignored.</p>
</li>
<li>
<p><code>output_names</code>, <em>list</em> of strings defining names of outputs</p>
</li>
</ul>
<hr />
<p><strong>Returns:</strong></p>
<ul>
<li>
<p><code>f_vals</code>, <em>array</em> of frequency values to which <code>G_f</code> relates</p>
</li>
<li>
<p><code>G_f</code>, <em>ndarray</em>, usually of shape 
  (C.shape[0], B.shape[1], f_vals.shape[0]), 
  i.e. at each frequency there is a matrix described the complex-valued 
  frequency transfer function mapping applied loads to outputs</p>
</li>
</ul></div>
  <div class="source_cont">
  <p class="source_link"><a href="javascript:void(0);" onclick="toggle('source-modalsys.ModalSys.CalcFreqResponse', this);">Show source &equiv;</a></p>
  <div id="source-modalsys.ModalSys.CalcFreqResponse" class="source">
    <div class="codehilite"><pre><span></span><span class="k">def</span> <span class="nf">CalcFreqResponse</span><span class="p">(</span><span class="bp">self</span><span class="p">,</span>
                     <span class="n">fVals</span><span class="o">=</span><span class="bp">None</span><span class="p">,</span> <span class="n">fmax</span><span class="o">=</span><span class="bp">None</span><span class="p">,</span>
                     <span class="n">A</span><span class="o">=</span><span class="bp">None</span><span class="p">,</span> <span class="n">B</span><span class="o">=</span><span class="bp">None</span><span class="p">,</span> 
                     <span class="n">C</span><span class="o">=</span><span class="bp">None</span><span class="p">,</span> <span class="n">D</span><span class="o">=</span><span class="bp">None</span><span class="p">,</span>
                     <span class="n">output_names</span><span class="p">:</span><span class="nb">list</span><span class="o">=</span><span class="bp">None</span><span class="p">,</span>
                     <span class="n">verbose</span><span class="o">=</span><span class="bp">False</span>
                     <span class="p">):</span>
    <span class="sd">&quot;&quot;&quot;</span>
<span class="sd">    Evaluates frequency response G(f) at specified frequencies</span>
<span class="sd">    </span>
<span class="sd">    Refer </span>
<span class="sd">    [derivation](../references/Frequency response from state-space representation.pdf) </span>
<span class="sd">    for the basis of the implementation.</span>
<span class="sd">    </span>
<span class="sd">    ***</span>
<span class="sd">    </span>
<span class="sd">    **Optional:**</span>
<span class="sd">        </span>
<span class="sd">    * `fVals`: _array-like_ of frequencies (Hz) to evaluate G(f) at.</span>
<span class="sd">    If `None` (default) then frequencies list will be obtained using </span>
<span class="sd">    `freqVals()` member function.</span>
<span class="sd">    </span>
<span class="sd">    * `A`, `B`: allows overriding of system and load matrices </span>
<span class="sd">    held as attributes.</span>
<span class="sd">    </span>
<span class="sd">    * `C`, `D`: allows custom output matrices to be provided. </span>
<span class="sd">    If None, `output_mtrx` attribute will be used as `C` and `D` </span>
<span class="sd">    will be ignored.</span>
<span class="sd">    </span>
<span class="sd">    * `output_names`, _list_ of strings defining names of outputs</span>
<span class="sd">            </span>
<span class="sd">    ***</span>
<span class="sd">    </span>
<span class="sd">    **Returns:**</span>
<span class="sd">    </span>
<span class="sd">    * `f_vals`, _array_ of frequency values to which `G_f` relates</span>
<span class="sd">    </span>
<span class="sd">    * `G_f`, _ndarray_, usually of shape </span>
<span class="sd">      (C.shape[0], B.shape[1], f_vals.shape[0]), </span>
<span class="sd">      i.e. at each frequency there is a matrix described the complex-valued </span>
<span class="sd">      frequency transfer function mapping applied loads to outputs</span>
<span class="sd">    </span>
<span class="sd">    &quot;&quot;&quot;</span>
    
    <span class="k">if</span> <span class="n">verbose</span><span class="p">:</span>
        <span class="k">print</span><span class="p">(</span><span class="s2">&quot;Calculating frequency response matrices..&quot;</span><span class="p">)</span>
    
    <span class="c1"># Get key properties of system </span>
    <span class="n">hasConstraints</span> <span class="o">=</span> <span class="bp">self</span><span class="o">.</span><span class="n">hasConstraints</span><span class="p">()</span>
    <span class="n">nDOF_full</span> <span class="o">=</span> <span class="bp">self</span><span class="o">.</span><span class="n">GetSystemMatrices</span><span class="p">(</span><span class="n">unconstrained</span><span class="o">=</span><span class="bp">False</span><span class="p">)[</span><span class="s2">&quot;nDOF&quot;</span><span class="p">]</span>
            
    <span class="c1"># Handle optional arguments</span>
    <span class="k">if</span> <span class="n">fVals</span> <span class="ow">is</span> <span class="bp">None</span><span class="p">:</span>
        <span class="n">fVals</span> <span class="o">=</span> <span class="bp">self</span><span class="o">.</span><span class="n">freqVals</span><span class="p">(</span><span class="n">fmax</span><span class="o">=</span><span class="n">fmax</span><span class="p">)</span>
        
    <span class="n">fVals</span> <span class="o">=</span> <span class="n">npy</span><span class="o">.</span><span class="n">ravel</span><span class="p">(</span><span class="n">fVals</span><span class="p">)</span>
    
    <span class="c1"># Define state matrix, if not provided via input arg</span>
    <span class="k">if</span> <span class="n">A</span> <span class="ow">is</span> <span class="bp">None</span><span class="p">:</span>
        <span class="n">A</span> <span class="o">=</span> <span class="bp">self</span><span class="o">.</span><span class="n">GetStateMatrix</span><span class="p">(</span><span class="n">unconstrained</span><span class="o">=</span><span class="n">hasConstraints</span><span class="p">,</span>
                                <span class="n">recalculate</span><span class="o">=</span><span class="bp">True</span><span class="p">)</span>
        
    <span class="c1"># Define load matrix, if not provided via input arg</span>
    <span class="k">if</span> <span class="n">B</span> <span class="ow">is</span> <span class="bp">None</span><span class="p">:</span>
        <span class="n">B</span> <span class="o">=</span> <span class="bp">self</span><span class="o">.</span><span class="n">GetLoadMatrix</span><span class="p">(</span><span class="n">unconstrained</span><span class="o">=</span><span class="n">hasConstraints</span><span class="p">,</span>
                               <span class="n">recalculate</span><span class="o">=</span><span class="bp">True</span><span class="p">)</span>
    
    <span class="c1"># Define output matrix, if not provided via input arg</span>
    <span class="k">if</span> <span class="n">C</span> <span class="ow">is</span> <span class="bp">None</span><span class="p">:</span>
        
        <span class="c1"># Get output matrix for full system, if defined</span>
        <span class="n">C</span><span class="p">,</span> <span class="n">output_names</span> <span class="o">=</span> <span class="bp">self</span><span class="o">.</span><span class="n">get_output_mtrx</span><span class="p">(</span><span class="n">all_systems</span><span class="o">=</span><span class="bp">True</span><span class="p">,</span>
                                               <span class="n">state_variables_only</span><span class="o">=</span><span class="bp">False</span><span class="p">)</span>
        
        <span class="c1"># Check shape</span>
        <span class="k">if</span> <span class="n">C</span><span class="o">.</span><span class="n">shape</span><span class="p">[</span><span class="mi">1</span><span class="p">]</span><span class="o">!=</span><span class="mi">3</span><span class="o">*</span><span class="n">nDOF_full</span><span class="p">:</span>
            <span class="k">raise</span> <span class="ne">ValueError</span><span class="p">(</span><span class="s2">&quot;Error: C matrix of unexpected shape!&quot;</span><span class="p">)</span>
                
    <span class="k">if</span> <span class="n">C</span><span class="o">.</span><span class="n">shape</span><span class="p">[</span><span class="mi">0</span><span class="p">]</span><span class="o">==</span><span class="mi">0</span><span class="p">:</span>
        
        <span class="k">if</span> <span class="n">verbose</span><span class="p">:</span>
            <span class="k">print</span><span class="p">(</span><span class="s2">&quot;***</span><span class="se">\n</span><span class="s2">Warning: no output matrix defined. &quot;</span><span class="o">+</span>
                  <span class="s2">&quot;Output matrix Gf will hence relate to state &quot;</span> <span class="o">+</span> 
                  <span class="s2">&quot;displacements and velocities</span><span class="se">\n</span><span class="s2">***&quot;</span><span class="p">)</span>
        
        <span class="n">C</span> <span class="o">=</span> <span class="bp">None</span>
        
    <span class="c1"># Define names of outputs </span>
    <span class="k">if</span> <span class="n">C</span> <span class="ow">is</span> <span class="bp">None</span><span class="p">:</span>
            
        <span class="c1"># Outputs are (extended) state vector</span>
        <span class="n">output_names</span> <span class="o">=</span>  <span class="p">[</span><span class="s2">&quot;DIS #</span><span class="si">%d</span><span class="s2">&quot;</span> <span class="o">%</span> <span class="n">i</span> <span class="k">for</span> <span class="n">i</span> <span class="ow">in</span> <span class="nb">range</span><span class="p">(</span><span class="n">nDOF_full</span><span class="p">)]</span>
        <span class="n">output_names</span> <span class="o">+=</span> <span class="p">[</span><span class="s2">&quot;VEL #</span><span class="si">%d</span><span class="s2">&quot;</span> <span class="o">%</span> <span class="n">i</span> <span class="k">for</span> <span class="n">i</span> <span class="ow">in</span> <span class="nb">range</span><span class="p">(</span><span class="n">nDOF_full</span><span class="p">)]</span>
        <span class="n">output_names</span> <span class="o">+=</span> <span class="p">[</span><span class="s2">&quot;ACC #</span><span class="si">%d</span><span class="s2">&quot;</span> <span class="o">%</span> <span class="n">i</span> <span class="k">for</span> <span class="n">i</span> <span class="ow">in</span> <span class="nb">range</span><span class="p">(</span><span class="n">nDOF_full</span><span class="p">)]</span>
        <span class="n">output_names</span> <span class="o">=</span> <span class="n">npy</span><span class="o">.</span><span class="n">array</span><span class="p">(</span><span class="n">output_names</span><span class="p">)</span>
            
    <span class="c1"># Provide default names to outputs, if not defined above</span>
    <span class="k">if</span> <span class="n">output_names</span> <span class="ow">is</span> <span class="bp">None</span><span class="p">:</span>
        <span class="n">output_names</span> <span class="o">=</span>  <span class="p">[</span><span class="s2">&quot;(Unnamed output #</span><span class="si">%d</span><span class="s2">)&quot;</span> <span class="o">%</span> <span class="n">i</span> 
                         <span class="k">for</span> <span class="n">i</span> <span class="ow">in</span> <span class="nb">range</span><span class="p">(</span><span class="n">C</span><span class="o">.</span><span class="n">shape</span><span class="p">[</span><span class="mi">0</span><span class="p">])]</span>
                    
    <span class="c1"># Define C and D matrices required to compute transfer matrices</span>
    <span class="c1"># relating applied loads to state accelerations</span>
    
    <span class="c1"># Obtain A and B matrices for the full system</span>
    <span class="n">A_full</span> <span class="o">=</span> <span class="bp">self</span><span class="o">.</span><span class="n">GetStateMatrix</span><span class="p">(</span><span class="n">unconstrained</span><span class="o">=</span><span class="bp">False</span><span class="p">,</span>
                                 <span class="n">recalculate</span><span class="o">=</span><span class="bp">True</span><span class="p">)</span>
    
    <span class="n">B_full</span> <span class="o">=</span> <span class="bp">self</span><span class="o">.</span><span class="n">GetLoadMatrix</span><span class="p">(</span><span class="n">unconstrained</span><span class="o">=</span><span class="bp">False</span><span class="p">,</span>
                                <span class="n">recalculate</span><span class="o">=</span><span class="bp">True</span><span class="p">)</span>
        
    <span class="c1"># Define C and D matrices based on rows relating to state accelerations</span>
    <span class="n">C_acc</span> <span class="o">=</span> <span class="n">A_full</span><span class="p">[</span><span class="n">nDOF_full</span><span class="p">:,:]</span> 
    <span class="n">D_acc</span> <span class="o">=</span> <span class="n">B_full</span><span class="p">[</span><span class="n">nDOF_full</span><span class="p">:,:]</span>

    <span class="c1"># Get nullspace basis matrix (which will already have been calculated)</span>
    <span class="k">if</span> <span class="n">hasConstraints</span><span class="p">:</span>
        <span class="n">Z</span> <span class="o">=</span> <span class="bp">self</span><span class="o">.</span><span class="n">_Null_J</span>
        <span class="n">zeros_mtrx</span> <span class="o">=</span> <span class="n">npy</span><span class="o">.</span><span class="n">zeros_like</span><span class="p">(</span><span class="n">Z</span><span class="p">)</span>
        <span class="n">Z2</span> <span class="o">=</span> <span class="n">npy</span><span class="o">.</span><span class="n">vstack</span><span class="p">((</span><span class="n">npy</span><span class="o">.</span><span class="n">hstack</span><span class="p">((</span><span class="n">Z</span><span class="p">,</span><span class="n">zeros_mtrx</span><span class="p">)),</span>
                         <span class="n">npy</span><span class="o">.</span><span class="n">hstack</span><span class="p">((</span><span class="n">zeros_mtrx</span><span class="p">,</span><span class="n">Z</span><span class="p">))))</span>
        
    <span class="c1"># Loop through frequencies</span>
    <span class="n">Gf_list</span> <span class="o">=</span> <span class="p">[]</span>
    
    <span class="k">for</span> <span class="n">i</span> <span class="ow">in</span> <span class="nb">range</span><span class="p">(</span><span class="nb">len</span><span class="p">(</span><span class="n">fVals</span><span class="p">)):</span>
        
        <span class="c1"># Define jw</span>
        <span class="n">jw</span> <span class="o">=</span> <span class="p">(</span><span class="mi">0</span><span class="o">+</span><span class="mi">1j</span><span class="p">)</span><span class="o">*</span><span class="p">(</span><span class="mi">2</span><span class="o">*</span><span class="n">npy</span><span class="o">.</span><span class="n">pi</span><span class="o">*</span><span class="n">fVals</span><span class="p">[</span><span class="n">i</span><span class="p">])</span>
        
        <span class="c1"># Define G(jw) at this frequency</span>
        <span class="k">if</span> <span class="ow">not</span> <span class="bp">self</span><span class="o">.</span><span class="n">isSparse</span><span class="p">:</span>
            <span class="n">I</span> <span class="o">=</span> <span class="n">npy</span><span class="o">.</span><span class="n">identity</span><span class="p">(</span><span class="n">A</span><span class="o">.</span><span class="n">shape</span><span class="p">[</span><span class="mi">0</span><span class="p">])</span>
            <span class="n">Gf_states</span> <span class="o">=</span> <span class="n">npy</span><span class="o">.</span><span class="n">linalg</span><span class="o">.</span><span class="n">inv</span><span class="p">(</span><span class="n">jw</span> <span class="o">*</span> <span class="n">I</span> <span class="o">-</span> <span class="n">A</span><span class="p">)</span> <span class="err">@</span> <span class="n">B</span>
            
        <span class="k">else</span><span class="p">:</span>
            <span class="n">I</span> <span class="o">=</span> <span class="n">sparse</span><span class="o">.</span><span class="n">identity</span><span class="p">(</span><span class="n">A</span><span class="o">.</span><span class="n">shape</span><span class="p">[</span><span class="mi">0</span><span class="p">])</span>
            <span class="n">Gf_states</span> <span class="o">=</span> <span class="n">sparse</span><span class="o">.</span><span class="n">linalg</span><span class="o">.</span><span class="n">inv</span><span class="p">(</span><span class="n">jw</span> <span class="o">*</span> <span class="n">I</span> <span class="o">-</span> <span class="n">A</span><span class="p">)</span> <span class="err">@</span> <span class="n">B</span>
            
        <span class="c1"># Convert to map loads to state variables of constrained problem</span>
        <span class="c1"># i.e. full set of freedoms</span>
        <span class="k">if</span> <span class="n">hasConstraints</span><span class="p">:</span>
            <span class="n">Gf_states</span> <span class="o">=</span> <span class="n">Z2</span> <span class="err">@</span> <span class="n">Gf_states</span>
            
        <span class="c1"># Compute matrix to map applied loads to state acceleration</span>
        <span class="n">Gf_acc</span> <span class="o">=</span> <span class="n">C_acc</span> <span class="err">@</span> <span class="n">Gf_states</span> <span class="o">+</span> <span class="n">D_acc</span>
        
        <span class="c1"># Stack to obtain matrix mapping applied loads to states {disp,vel}</span>
        <span class="c1"># plus state acceletation</span>
        <span class="n">Gf_states_extended</span> <span class="o">=</span> <span class="n">npy</span><span class="o">.</span><span class="n">vstack</span><span class="p">((</span><span class="n">Gf_states</span><span class="p">,</span><span class="n">Gf_acc</span><span class="p">))</span>
        
        <span class="k">if</span> <span class="n">C</span> <span class="ow">is</span> <span class="bp">None</span><span class="p">:</span>
            
             <span class="n">Gf_rslt</span> <span class="o">=</span> <span class="n">Gf_states_extended</span>
            
        <span class="k">else</span><span class="p">:</span>
            
            <span class="c1"># Compute matrix to map applied loads to outputs</span>
            <span class="n">Gf_outputs</span> <span class="o">=</span> <span class="n">C</span> <span class="err">@</span> <span class="n">Gf_states_extended</span>
            
            <span class="c1"># Adjust for direct mapping between loads and outputs</span>
            <span class="k">if</span> <span class="n">D</span> <span class="ow">is</span> <span class="ow">not</span> <span class="bp">None</span><span class="p">:</span>
                <span class="n">Gf_outputs</span> <span class="o">+=</span> <span class="n">D</span>    
        
            <span class="n">Gf_rslt</span> <span class="o">=</span> <span class="n">Gf_outputs</span>
            
        <span class="c1"># Store in array</span>
        <span class="n">Gf_list</span><span class="o">.</span><span class="n">append</span><span class="p">(</span><span class="n">Gf_rslt</span><span class="p">)</span>
        
    <span class="c1"># Convert to numpy ndarray format</span>
    <span class="n">Gf_list</span> <span class="o">=</span> <span class="n">npy</span><span class="o">.</span><span class="n">asarray</span><span class="p">(</span><span class="n">Gf_list</span><span class="p">)</span>
                
    <span class="c1"># Return values as class instance</span>
    <span class="n">obj</span> <span class="o">=</span> <span class="n">FreqResponse_Results</span><span class="p">(</span><span class="n">f</span><span class="o">=</span><span class="n">fVals</span><span class="p">,</span><span class="n">Gf</span><span class="o">=</span><span class="n">Gf_list</span><span class="p">)</span>        
    <span class="k">return</span> <span class="n">obj</span>
</pre></div>

  </div>
</div>

  </div>
  
            
  <div class="item">
    <div class="name def" id="modalsys.ModalSys.CalcLoadMatrix">
    <p>def <span class="ident">CalcLoadMatrix</span>(</p><p>self, M=None, unconstrained=False, saveAsAttr=True)</p>
    </div>
    

    
  
    <div class="desc"><p>Assembles the load matrix <code>B_mtrx</code> used in state-space methods</p>
<hr />
<p>Load matrix <strong>B</strong> is given by the following:</p>
<p>$$ B = [[0],[M^{-1}]] $$</p>
<p>where <strong>M</strong> is the system mass matrix.</p>
<hr />
<p>Optional:</p>
<p><em>Unless optional arguments are specified, system matrices stored as 
class attributes will be used.</em></p>
<ul>
<li>
<p><code>M</code>, mass matrix</p>
</li>
<li>
<p><code>unconstrained</code>, <em>boolean</em>; if True load matrix for the 
  <em>unconstrained problem</em> will be returned. Only applicable if 
  constraint equations are defined. Refer documentation of 
  <code>transform_to_unconstrained()</code> method for further details</p>
</li>
<li>
<p><code>saveAsAttr</code>: if <code>True</code> state matrix returned will also be saved as 
  an object instance attribute</p>
</li>
</ul></div>
  <div class="source_cont">
  <p class="source_link"><a href="javascript:void(0);" onclick="toggle('source-modalsys.ModalSys.CalcLoadMatrix', this);">Show source &equiv;</a></p>
  <div id="source-modalsys.ModalSys.CalcLoadMatrix" class="source">
    <div class="codehilite"><pre><span></span><span class="k">def</span> <span class="nf">CalcLoadMatrix</span><span class="p">(</span><span class="bp">self</span><span class="p">,</span>
                   <span class="n">M</span><span class="o">=</span><span class="bp">None</span><span class="p">,</span>
                   <span class="n">unconstrained</span><span class="o">=</span><span class="bp">False</span><span class="p">,</span>
                   <span class="n">saveAsAttr</span><span class="o">=</span><span class="bp">True</span><span class="p">):</span>
    <span class="sd">&quot;&quot;&quot;</span>
<span class="sd">    Assembles the load matrix `B_mtrx` used in state-space methods</span>
<span class="sd">    ***</span>
<span class="sd">    </span>
<span class="sd">    Load matrix **B** is given by the following:</span>
<span class="sd">        </span>
<span class="sd">    $$ B = [[0],[M^{-1}]] $$</span>
<span class="sd">    </span>
<span class="sd">    where **M** is the system mass matrix.</span>
<span class="sd">    </span>
<span class="sd">    ***</span>
<span class="sd">    Optional:</span>
<span class="sd">        </span>
<span class="sd">    _Unless optional arguments are specified, system matrices stored as </span>
<span class="sd">    class attributes will be used._</span>
<span class="sd">        </span>
<span class="sd">    * `M`, mass matrix</span>
<span class="sd">    </span>
<span class="sd">    * `unconstrained`, _boolean_; if True load matrix for the </span>
<span class="sd">      _unconstrained problem_ will be returned. Only applicable if </span>
<span class="sd">      constraint equations are defined. Refer documentation of </span>
<span class="sd">      `transform_to_unconstrained()` method for further details</span>
<span class="sd">    </span>
<span class="sd">    * `saveAsAttr`: if `True` state matrix returned will also be saved as </span>
<span class="sd">      an object instance attribute</span>
<span class="sd">    </span>
<span class="sd">    &quot;&quot;&quot;</span>
    
    <span class="n">hasConstraints</span> <span class="o">=</span> <span class="bp">self</span><span class="o">.</span><span class="n">hasConstraints</span><span class="p">()</span>
    
    <span class="c1"># Retrieve system matrices</span>
    <span class="k">if</span> <span class="n">M</span> <span class="ow">is</span> <span class="bp">None</span><span class="p">:</span>
        
        <span class="n">mdict</span> <span class="o">=</span> <span class="bp">self</span><span class="o">.</span><span class="n">GetSystemMatrices</span><span class="p">(</span><span class="n">unconstrained</span><span class="o">=</span><span class="n">unconstrained</span><span class="p">)</span>
        <span class="n">M</span> <span class="o">=</span> <span class="n">mdict</span><span class="p">[</span><span class="s2">&quot;M_mtrx&quot;</span><span class="p">]</span>
        
        <span class="k">if</span> <span class="n">hasConstraints</span> <span class="ow">and</span> <span class="n">unconstrained</span><span class="p">:</span>
            <span class="n">J</span> <span class="o">=</span> <span class="n">mdict</span><span class="p">[</span><span class="s2">&quot;J_mtrx&quot;</span><span class="p">]</span>
            <span class="n">Z</span> <span class="o">=</span> <span class="n">mdict</span><span class="p">[</span><span class="s2">&quot;Null_J&quot;</span><span class="p">]</span>
    
    <span class="k">else</span><span class="p">:</span>
        <span class="bp">self</span><span class="o">.</span><span class="n">_CheckSystemMatrices</span><span class="p">(</span><span class="n">M_mtrx</span><span class="o">=</span><span class="n">M</span><span class="p">)</span>
    
    <span class="c1"># Convert to unconstrained problem, if applicable</span>
    <span class="k">if</span> <span class="n">unconstrained</span> <span class="ow">and</span> <span class="n">hasConstraints</span><span class="p">:</span>
        <span class="n">Minv</span> <span class="o">=</span> <span class="n">npy</span><span class="o">.</span><span class="n">linalg</span><span class="o">.</span><span class="n">inv</span><span class="p">(</span><span class="n">M</span><span class="p">)</span>
        <span class="n">Minv</span> <span class="o">=</span> <span class="n">Minv</span> <span class="err">@</span> <span class="n">Z</span><span class="o">.</span><span class="n">T</span>
        <span class="n">B</span><span class="p">,</span> <span class="n">Minv</span> <span class="o">=</span> <span class="n">calc_load_matrix</span><span class="p">(</span><span class="n">M</span><span class="o">=</span><span class="bp">None</span><span class="p">,</span><span class="n">Minv</span><span class="o">=</span><span class="n">Minv</span><span class="p">,</span><span class="n">isSparse</span><span class="o">=</span><span class="bp">False</span><span class="p">)</span>
        
    <span class="k">else</span><span class="p">:</span>
        <span class="n">B</span><span class="p">,</span> <span class="n">Minv</span> <span class="o">=</span> <span class="n">calc_load_matrix</span><span class="p">(</span><span class="n">M</span><span class="o">=</span><span class="n">M</span><span class="p">,</span><span class="n">isSparse</span><span class="o">=</span><span class="bp">self</span><span class="o">.</span><span class="n">isSparse</span><span class="p">)</span>
        
    <span class="c1"># Check shape</span>
    <span class="n">nDOF</span> <span class="o">=</span> <span class="n">mdict</span><span class="p">[</span><span class="s2">&quot;nDOF&quot;</span><span class="p">]</span>
    
    <span class="k">if</span> <span class="n">B</span><span class="o">.</span><span class="n">shape</span><span class="p">[</span><span class="mi">1</span><span class="p">]</span><span class="o">!=</span><span class="n">nDOF</span><span class="p">:</span>
        <span class="k">raise</span> <span class="ne">ValueError</span><span class="p">(</span><span class="s2">&quot;Unexpected column dimension for &#39;B&#39; matrix!&quot;</span><span class="p">)</span>
    
    <span class="k">if</span> <span class="n">unconstrained</span> <span class="ow">and</span> <span class="n">hasConstraints</span><span class="p">:</span>
        <span class="k">if</span> <span class="n">B</span><span class="o">.</span><span class="n">shape</span><span class="p">[</span><span class="mi">0</span><span class="p">]</span><span class="o">!=</span><span class="mi">2</span><span class="o">*</span><span class="p">(</span><span class="n">nDOF</span><span class="o">-</span><span class="n">J</span><span class="o">.</span><span class="n">shape</span><span class="p">[</span><span class="mi">0</span><span class="p">]):</span>
            <span class="k">raise</span> <span class="ne">ValueError</span><span class="p">(</span><span class="s2">&quot;Unexpected row dimension for &#39;B&#39; matrix &quot;</span><span class="o">+</span>
                             <span class="s2">&quot;applicable to unconstrained problem&quot;</span><span class="p">)</span>
    
    <span class="k">else</span><span class="p">:</span>
        <span class="k">if</span> <span class="n">B</span><span class="o">.</span><span class="n">shape</span><span class="p">[</span><span class="mi">0</span><span class="p">]</span><span class="o">!=</span><span class="mi">2</span><span class="o">*</span><span class="n">nDOF</span><span class="p">:</span>
            <span class="k">raise</span> <span class="ne">ValueError</span><span class="p">(</span><span class="s2">&quot;Unexpected row dimension for &#39;B&#39; matrix&quot;</span><span class="p">)</span>
    
    <span class="c1"># Save as attribute</span>
    <span class="k">if</span> <span class="n">saveAsAttr</span><span class="p">:</span>
        <span class="bp">self</span><span class="o">.</span><span class="n">_B_mtrx</span> <span class="o">=</span> <span class="n">B</span>
        <span class="bp">self</span><span class="o">.</span><span class="n">_Minv</span> <span class="o">=</span> <span class="n">Minv</span>
        
    <span class="k">return</span> <span class="n">B</span>
</pre></div>

  </div>
</div>

  </div>
  
            
  <div class="item">
    <div class="name def" id="modalsys.ModalSys.CalcModalForces">
    <p>def <span class="ident">CalcModalForces</span>(</p><p>self, loading_obj, loadVel=5.0, Ltrack=None, dt=0.01, use_abs_modeshape=False)</p>
    </div>
    

    
  
    <div class="desc"><p>Calculates the mode-generalised forces due to series of point loads</p>
<hr />
<p>Practically this is done by evaluating the following summation:</p>
<p>$$ Q_j = \sum_{k=1}^{N} \phi_j(x_k) F_k $$</p>
<hr />
<p>Required:</p>
<ul>
<li><code>loadtrain_obj</code>, instance of <code>LoadTrain</code> class, defines load pattern</li>
</ul>
<hr />
<p>Optional:</p>
<ul>
<li>
<p><code>loadVel</code>, <em>float</em>, velocity of moving load along track</p>
</li>
<li>
<p><code>Ltrack</code>, <em>float</em>, length of track along which load pattern is 
  running. If <em>None</em> then <code>Ltrack</code> will be sought from class attributes.</p>
</li>
<li>
<p><code>dt</code>, <em>float</em>, time increment at which to evaluate mode-generalised 
  forces at</p>
</li>
<li>
<p><code>use_abs_modeshape</code>, <em>boolean</em>: if True then absolute values of 
  modeshape vector will be used; required for some forms of analysis e.g. 
  pedestrian moving load analysis. Default is 'False'.</p>
</li>
</ul>
<hr />
<p>Returns:</p>
<p>Function f(t) as expected by <code>tstep.__init__()</code></p></div>
  <div class="source_cont">
  <p class="source_link"><a href="javascript:void(0);" onclick="toggle('source-modalsys.ModalSys.CalcModalForces', this);">Show source &equiv;</a></p>
  <div id="source-modalsys.ModalSys.CalcModalForces" class="source">
    <div class="codehilite"><pre><span></span><span class="k">def</span> <span class="nf">CalcModalForces</span><span class="p">(</span><span class="bp">self</span><span class="p">,</span><span class="n">loading_obj</span><span class="p">,</span>
                    <span class="n">loadVel</span><span class="p">:</span><span class="nb">float</span><span class="o">=</span><span class="mf">5.0</span><span class="p">,</span>
                    <span class="n">Ltrack</span><span class="p">:</span><span class="nb">float</span><span class="o">=</span><span class="bp">None</span><span class="p">,</span>
                    <span class="n">dt</span><span class="p">:</span><span class="nb">float</span><span class="o">=</span><span class="mf">0.01</span><span class="p">,</span>
                    <span class="n">use_abs_modeshape</span><span class="p">:</span><span class="nb">bool</span><span class="o">=</span><span class="bp">False</span><span class="p">):</span>
    <span class="sd">&quot;&quot;&quot;</span>
<span class="sd">    Calculates the mode-generalised forces due to series of point loads</span>
<span class="sd">    ***</span>
<span class="sd">    </span>
<span class="sd">    Practically this is done by evaluating the following summation:</span>
<span class="sd">        </span>
<span class="sd">    $$ Q_j = \sum_{k=1}^{N} \phi_j(x_k) F_k $$</span>
<span class="sd">    </span>
<span class="sd">    ***</span>
<span class="sd">    Required:</span>
<span class="sd">        </span>
<span class="sd">    * `loadtrain_obj`, instance of `LoadTrain` class, defines load pattern</span>
<span class="sd">    </span>
<span class="sd">    ***</span>
<span class="sd">    Optional:</span>
<span class="sd">    </span>
<span class="sd">    * `loadVel`, _float_, velocity of moving load along track</span>
<span class="sd">        </span>
<span class="sd">    * `Ltrack`, _float_, length of track along which load pattern is </span>
<span class="sd">      running. If _None_ then `Ltrack` will be sought from class attributes.</span>
<span class="sd">        </span>
<span class="sd">    * `dt`, _float_, time increment at which to evaluate mode-generalised </span>
<span class="sd">      forces at</span>
<span class="sd">      </span>
<span class="sd">    * `use_abs_modeshape`, _boolean_: if True then absolute values of </span>
<span class="sd">      modeshape vector will be used; required for some forms of analysis e.g. </span>
<span class="sd">      pedestrian moving load analysis. Default is &#39;False&#39;.</span>
<span class="sd">    </span>
<span class="sd">    ***</span>
<span class="sd">    Returns:</span>
<span class="sd">        </span>
<span class="sd">    Function f(t) as expected by `tstep.__init__()`</span>
<span class="sd">    </span>
<span class="sd">    &quot;&quot;&quot;</span>
    
    <span class="c1"># Get loading details</span>
    <span class="n">loadX</span> <span class="o">=</span> <span class="n">loading_obj</span><span class="o">.</span><span class="n">loadX</span>
    <span class="n">loadVals</span> <span class="o">=</span> <span class="n">loading_obj</span><span class="o">.</span><span class="n">evaluate_loads</span><span class="p">(</span><span class="n">t</span><span class="o">=</span><span class="mf">0.0</span><span class="p">)</span>
    
    <span class="c1"># Check shapes of loadX and loadVals agree</span>
    <span class="k">if</span> <span class="ow">not</span> <span class="n">npy</span><span class="o">.</span><span class="n">array_equal</span><span class="p">(</span><span class="n">loadX</span><span class="o">.</span><span class="n">shape</span><span class="p">,</span><span class="n">loadVals</span><span class="o">.</span><span class="n">shape</span><span class="p">):</span>
        <span class="k">raise</span> <span class="ne">ValueError</span><span class="p">(</span><span class="s2">&quot;Shapes of `loadX` and `loadVals` do not agree!&quot;</span><span class="p">)</span>
        
    <span class="c1"># Check modeshapes are defined</span>
    <span class="n">attr</span> <span class="o">=</span> <span class="s2">&quot;modeshapeFunc&quot;</span>
    <span class="k">if</span> <span class="ow">not</span> <span class="nb">hasattr</span><span class="p">(</span><span class="bp">self</span><span class="p">,</span><span class="n">attr</span><span class="p">):</span>
        <span class="k">raise</span> <span class="ne">ValueError</span><span class="p">(</span><span class="s2">&quot;Error: `modeshapeFunc` not defined! &quot;</span> <span class="o">+</span> 
                         <span class="s2">&quot;Cannot compute mode-generalised forces&quot;</span><span class="p">)</span>
    <span class="k">else</span><span class="p">:</span>
        <span class="n">modeshapeFunc</span> <span class="o">=</span> <span class="nb">getattr</span><span class="p">(</span><span class="bp">self</span><span class="p">,</span><span class="n">attr</span><span class="p">)</span>
        
    <span class="c1"># Define function in the form expected by tstep</span>
    <span class="k">def</span> <span class="nf">ModalForces</span><span class="p">(</span><span class="n">t</span><span class="p">):</span>
        
        <span class="n">leadX</span> <span class="o">=</span> <span class="n">loadVel</span><span class="o">*</span><span class="n">t</span>
        <span class="n">xPos</span> <span class="o">=</span> <span class="n">leadX</span> <span class="o">+</span> <span class="n">loadX</span>
        
        <span class="n">modeshapeVals</span> <span class="o">=</span> <span class="n">modeshapeFunc</span><span class="p">(</span><span class="n">xPos</span><span class="p">)</span>
        
        <span class="k">if</span> <span class="n">use_abs_modeshape</span><span class="p">:</span>
            <span class="n">modeshapeVals</span> <span class="o">=</span> <span class="n">npy</span><span class="o">.</span><span class="n">abs</span><span class="p">(</span><span class="n">modeshapeVals</span><span class="p">)</span>
        
        <span class="n">loads_arr</span> <span class="o">=</span> <span class="n">loading_obj</span><span class="o">.</span><span class="n">evaluate_loads</span><span class="p">(</span><span class="n">t</span><span class="o">=</span><span class="n">t</span><span class="p">)</span>
        <span class="n">QVals</span> <span class="o">=</span> <span class="n">npy</span><span class="o">.</span><span class="n">asmatrix</span><span class="p">(</span><span class="n">modeshapeVals</span><span class="o">.</span><span class="n">T</span><span class="p">)</span> <span class="err">@</span> <span class="n">loads_arr</span> 
        <span class="n">QVals</span> <span class="o">=</span> <span class="n">npy</span><span class="o">.</span><span class="n">ravel</span><span class="p">(</span><span class="n">QVals</span><span class="p">)</span>
        <span class="k">return</span> <span class="n">QVals</span>
    
    <span class="k">return</span> <span class="n">ModalForces</span>
</pre></div>

  </div>
</div>

  </div>
  
            
  <div class="item">
    <div class="name def" id="modalsys.ModalSys.CalcModeshapeIntegral">
    <p>def <span class="ident">CalcModeshapeIntegral</span>(</p><p>self, weighting_func=None, track_length=None, num=1000, power=1)</p>
    </div>
    

    
  
    <div class="desc"><p>Evaluates integral along modeshape</p>
<p>Prior to integration, modeshape ordinates are raised to <code>power</code>. E.g. 
use <code>power=2</code> to evaluating integral of modeshape-squared (which is a 
common application for this method)</p></div>
  <div class="source_cont">
  <p class="source_link"><a href="javascript:void(0);" onclick="toggle('source-modalsys.ModalSys.CalcModeshapeIntegral', this);">Show source &equiv;</a></p>
  <div id="source-modalsys.ModalSys.CalcModeshapeIntegral" class="source">
    <div class="codehilite"><pre><span></span><span class="k">def</span> <span class="nf">CalcModeshapeIntegral</span><span class="p">(</span><span class="bp">self</span><span class="p">,</span><span class="n">weighting_func</span><span class="o">=</span><span class="bp">None</span><span class="p">,</span><span class="n">track_length</span><span class="o">=</span><span class="bp">None</span><span class="p">,</span><span class="n">num</span><span class="o">=</span><span class="mi">1000</span><span class="p">,</span><span class="n">power</span><span class="p">:</span><span class="nb">int</span><span class="o">=</span><span class="mi">1</span><span class="p">):</span>
    <span class="sd">&quot;&quot;&quot;</span>
<span class="sd">    Evaluates integral along modeshape</span>
<span class="sd">    </span>
<span class="sd">    Prior to integration, modeshape ordinates are raised to `power`. E.g. </span>
<span class="sd">    use `power=2` to evaluating integral of modeshape-squared (which is a </span>
<span class="sd">    common application for this method)</span>
<span class="sd">    &quot;&quot;&quot;</span>
    
    <span class="n">modeshape_func</span> <span class="o">=</span> <span class="bp">self</span><span class="o">.</span><span class="n">modeshapeFunc</span>
                
    <span class="c1"># Evaluate modeshape ordinates</span>
    <span class="k">if</span> <span class="nb">isinstance</span><span class="p">(</span><span class="n">modeshape_func</span><span class="p">,</span><span class="n">scipy</span><span class="o">.</span><span class="n">interpolate</span><span class="o">.</span><span class="n">interpolate</span><span class="o">.</span><span class="n">interp1d</span><span class="p">):</span>
        
        <span class="c1"># Retrieve modeshape ordinates defining interpolation function</span>
        <span class="n">x</span> <span class="o">=</span> <span class="n">modeshape_func</span><span class="o">.</span><span class="n">x</span>
        <span class="n">vals</span> <span class="o">=</span> <span class="n">modeshape_func</span><span class="o">.</span><span class="n">y</span>
        
    <span class="k">else</span><span class="p">:</span>
        
        <span class="k">if</span> <span class="n">track_length</span> <span class="ow">is</span> <span class="bp">None</span><span class="p">:</span>
            <span class="k">raise</span> <span class="ne">ValueError</span><span class="p">(</span><span class="s2">&quot;`track_length` to be defined!&quot;</span><span class="p">)</span>
        
        <span class="n">x</span> <span class="o">=</span> <span class="n">npy</span><span class="o">.</span><span class="n">linspace</span><span class="p">(</span><span class="mi">0</span><span class="p">,</span><span class="n">track_length</span><span class="p">,</span><span class="n">num</span><span class="p">)</span>
        <span class="n">vals</span> <span class="o">=</span> <span class="n">modeshape_func</span><span class="p">(</span><span class="n">x</span><span class="p">)</span>
    
    <span class="c1"># Take square of modeshape</span>
    <span class="n">vals</span> <span class="o">=</span> <span class="n">vals</span><span class="o">**</span><span class="n">power</span>
    
    <span class="c1"># Evaluate and multiply by weighting function, if defined:</span>
    <span class="k">if</span> <span class="n">weighting_func</span> <span class="ow">is</span> <span class="ow">not</span> <span class="bp">None</span><span class="p">:</span>
        
        <span class="k">if</span> <span class="nb">isinstance</span><span class="p">(</span><span class="n">weighting_func</span><span class="p">,</span><span class="nb">float</span><span class="p">):</span>
            <span class="n">vals</span> <span class="o">=</span> <span class="n">vals</span> <span class="o">*</span> <span class="n">weighting_func</span>
        <span class="k">else</span><span class="p">:</span>
            <span class="n">weighting_vals</span> <span class="o">=</span> <span class="n">weighting_func</span><span class="p">(</span><span class="n">x</span><span class="p">)</span>
            <span class="n">vals</span> <span class="o">=</span> <span class="n">vals</span> <span class="o">*</span> <span class="n">weighting_vals</span>
    
    <span class="c1"># Integrate along track</span>
    <span class="n">integral</span> <span class="o">=</span> <span class="n">scipy</span><span class="o">.</span><span class="n">integrate</span><span class="o">.</span><span class="n">trapz</span><span class="p">(</span><span class="n">y</span><span class="o">=</span><span class="n">vals</span><span class="p">,</span> <span class="n">x</span><span class="o">=</span><span class="n">x</span><span class="p">,</span> <span class="n">axis</span><span class="o">=</span><span class="mi">0</span><span class="p">)</span>
    
    <span class="k">return</span> <span class="n">integral</span>
</pre></div>

  </div>
</div>

  </div>
  
            
  <div class="item">
    <div class="name def" id="modalsys.ModalSys.CalcStateMatrix">
    <p>def <span class="ident">CalcStateMatrix</span>(</p><p>self, M=None, C=None, K=None, nDOF=None, unconstrained=False, saveAsAttr=True)</p>
    </div>
    

    
  
    <div class="desc"><p>Assembles the continous-time state matrix <code>A_mtrx</code> used in state-space 
methods</p>
<hr />
<p>The continuous-time state matrix is as follows:</p>
<p>$$ A = [[0,I],[-M^{-1}K,-M^{-1}C]] $$</p>
<p>where <strong>M</strong> is the system mass matrix, <strong>C</strong> is the system damping 
matrix, <strong>K</strong> is the system stiffness matrix and <strong>I</strong> is an 
identity matrix.</p>
<hr />
<p>Optional:</p>
<p><em>Unless optional arguments are specified, system matrices stored as 
class attributes will be used.</em></p>
<ul>
<li>
<p><code>M</code>, mass matrix</p>
</li>
<li>
<p><code>C</code>, damping matrix</p>
</li>
<li>
<p><code>K</code>, stiffness matrix</p>
</li>
<li>
<p><code>unconstrained</code>, <em>boolean</em>; if True load matrix for the 
  <em>unconstrained problem</em> will be returned. Only applicable if 
  constraint equations are defined. Refer documentation of 
  <code>transform_to_unconstrained()</code> method for further details</p>
</li>
<li>
<p><code>saveAsAttr</code>: if <code>True</code> state matrix returned will also be saved as 
  an object instance attribute</p>
</li>
</ul></div>
  <div class="source_cont">
  <p class="source_link"><a href="javascript:void(0);" onclick="toggle('source-modalsys.ModalSys.CalcStateMatrix', this);">Show source &equiv;</a></p>
  <div id="source-modalsys.ModalSys.CalcStateMatrix" class="source">
    <div class="codehilite"><pre><span></span><span class="k">def</span> <span class="nf">CalcStateMatrix</span><span class="p">(</span><span class="bp">self</span><span class="p">,</span>
                    <span class="n">M</span><span class="o">=</span><span class="bp">None</span><span class="p">,</span>
                    <span class="n">C</span><span class="o">=</span><span class="bp">None</span><span class="p">,</span>
                    <span class="n">K</span><span class="o">=</span><span class="bp">None</span><span class="p">,</span>
                    <span class="n">nDOF</span><span class="o">=</span><span class="bp">None</span><span class="p">,</span>
                    <span class="n">unconstrained</span><span class="o">=</span><span class="bp">False</span><span class="p">,</span>
                    <span class="n">saveAsAttr</span><span class="p">:</span><span class="nb">bool</span><span class="o">=</span><span class="bp">True</span><span class="p">):</span>
    <span class="sd">&quot;&quot;&quot;</span>
<span class="sd">    Assembles the continous-time state matrix `A_mtrx` used in state-space </span>
<span class="sd">    methods</span>
<span class="sd">    ***</span>
<span class="sd">    </span>
<span class="sd">    The continuous-time state matrix is as follows:</span>
<span class="sd">        </span>
<span class="sd">    $$ A = [[0,I],[-M^{-1}K,-M^{-1}C]] $$</span>
<span class="sd">    </span>
<span class="sd">    where **M** is the system mass matrix, **C** is the system damping </span>
<span class="sd">    matrix, **K** is the system stiffness matrix and **I** is an </span>
<span class="sd">    identity matrix.</span>
<span class="sd">    </span>
<span class="sd">    ***</span>
<span class="sd">    Optional:</span>
<span class="sd">        </span>
<span class="sd">    _Unless optional arguments are specified, system matrices stored as </span>
<span class="sd">    class attributes will be used._</span>
<span class="sd">        </span>
<span class="sd">    * `M`, mass matrix</span>
<span class="sd">    </span>
<span class="sd">    * `C`, damping matrix</span>
<span class="sd">    </span>
<span class="sd">    * `K`, stiffness matrix</span>
<span class="sd">    </span>
<span class="sd">    * `unconstrained`, _boolean_; if True load matrix for the </span>
<span class="sd">      _unconstrained problem_ will be returned. Only applicable if </span>
<span class="sd">      constraint equations are defined. Refer documentation of </span>
<span class="sd">      `transform_to_unconstrained()` method for further details</span>
<span class="sd">                </span>
<span class="sd">    * `saveAsAttr`: if `True` state matrix returned will also be saved as </span>
<span class="sd">      an object instance attribute</span>
<span class="sd">    </span>
<span class="sd">    &quot;&quot;&quot;</span>
    
    <span class="c1"># Retrieve system matrices</span>
    <span class="n">d</span> <span class="o">=</span> <span class="bp">self</span><span class="o">.</span><span class="n">GetSystemMatrices</span><span class="p">(</span><span class="n">unconstrained</span><span class="o">=</span><span class="n">unconstrained</span><span class="p">)</span>
    
    <span class="c1"># Handle optional arguments</span>
    <span class="k">if</span> <span class="n">M</span> <span class="ow">is</span> <span class="bp">None</span><span class="p">:</span> <span class="n">M</span> <span class="o">=</span> <span class="n">d</span><span class="p">[</span><span class="s2">&quot;M_mtrx&quot;</span><span class="p">]</span>
    <span class="k">if</span> <span class="n">C</span> <span class="ow">is</span> <span class="bp">None</span><span class="p">:</span> <span class="n">C</span> <span class="o">=</span> <span class="n">d</span><span class="p">[</span><span class="s2">&quot;C_mtrx&quot;</span><span class="p">]</span>
    <span class="k">if</span> <span class="n">K</span> <span class="ow">is</span> <span class="bp">None</span><span class="p">:</span> <span class="n">K</span> <span class="o">=</span> <span class="n">d</span><span class="p">[</span><span class="s2">&quot;K_mtrx&quot;</span><span class="p">]</span>
    <span class="k">if</span> <span class="n">nDOF</span> <span class="ow">is</span> <span class="bp">None</span><span class="p">:</span> <span class="n">nDOF</span> <span class="o">=</span> <span class="n">d</span><span class="p">[</span><span class="s2">&quot;nDOF&quot;</span><span class="p">]</span>

    <span class="c1"># Check shape of system matrices</span>
    <span class="bp">self</span><span class="o">.</span><span class="n">_CheckSystemMatrices</span><span class="p">(</span><span class="n">M_mtrx</span><span class="o">=</span><span class="n">M</span><span class="p">,</span>
                              <span class="n">C_mtrx</span><span class="o">=</span><span class="n">C</span><span class="p">,</span>
                              <span class="n">K_mtrx</span><span class="o">=</span><span class="n">K</span><span class="p">,</span>
                              <span class="n">checkConstraints</span><span class="o">=</span><span class="bp">False</span><span class="p">,</span>
                              <span class="n">nDOF</span><span class="o">=</span><span class="n">M</span><span class="o">.</span><span class="n">shape</span><span class="p">[</span><span class="mi">0</span><span class="p">])</span>
    
    <span class="c1"># Assemble state matrix</span>
    <span class="n">A</span><span class="p">,</span> <span class="n">Minv</span> <span class="o">=</span> <span class="n">calc_state_matrix</span><span class="p">(</span><span class="n">M</span><span class="o">=</span><span class="n">M</span><span class="p">,</span><span class="n">K</span><span class="o">=</span><span class="n">K</span><span class="p">,</span><span class="n">C</span><span class="o">=</span><span class="n">C</span><span class="p">,</span><span class="n">isSparse</span><span class="o">=</span><span class="bp">self</span><span class="o">.</span><span class="n">isSparse</span><span class="p">)</span>
    
    <span class="c1"># Save as attribute</span>
    <span class="k">if</span> <span class="n">saveAsAttr</span><span class="p">:</span>
        <span class="bp">self</span><span class="o">.</span><span class="n">_A_mtrx</span> <span class="o">=</span> <span class="n">A</span>
        <span class="bp">self</span><span class="o">.</span><span class="n">_Minv</span> <span class="o">=</span> <span class="n">Minv</span>
        
        <span class="k">if</span> <span class="n">unconstrained</span><span class="p">:</span>
            <span class="bp">self</span><span class="o">.</span><span class="n">_Null_J</span> <span class="o">=</span> <span class="n">d</span><span class="p">[</span><span class="s2">&quot;Null_J&quot;</span><span class="p">]</span>
    
    <span class="k">return</span> <span class="n">A</span>     
</pre></div>

  </div>
</div>

  </div>
  
            
  <div class="item">
    <div class="name def" id="modalsys.ModalSys.CheckConstraints">
    <p>def <span class="ident">CheckConstraints</span>(</p><p>self, J=None, verbose=True, raiseException=True)</p>
    </div>
    

    
  
    <div class="desc"><p>Check contraint equations are independent</p>
<hr />
<p>Practically this is done by checking that the full <code>J_mtrx</code> of the 
system, including any sub-systems, is full rank</p></div>
  <div class="source_cont">
  <p class="source_link"><a href="javascript:void(0);" onclick="toggle('source-modalsys.ModalSys.CheckConstraints', this);">Show source &equiv;</a></p>
  <div id="source-modalsys.ModalSys.CheckConstraints" class="source">
    <div class="codehilite"><pre><span></span><span class="k">def</span> <span class="nf">CheckConstraints</span><span class="p">(</span><span class="bp">self</span><span class="p">,</span><span class="n">J</span><span class="o">=</span><span class="bp">None</span><span class="p">,</span><span class="n">verbose</span><span class="o">=</span><span class="bp">True</span><span class="p">,</span><span class="n">raiseException</span><span class="o">=</span><span class="bp">True</span><span class="p">)</span><span class="o">-&gt;</span><span class="nb">bool</span><span class="p">:</span>
    <span class="sd">&quot;&quot;&quot;</span>
<span class="sd">    Check contraint equations are independent</span>
<span class="sd">    ***</span>
<span class="sd">    Practically this is done by checking that the full `J_mtrx` of the </span>
<span class="sd">    system, including any sub-systems, is full rank</span>
<span class="sd">    &quot;&quot;&quot;</span>
    <span class="k">if</span> <span class="n">J</span> <span class="ow">is</span> <span class="bp">None</span><span class="p">:</span>
        <span class="n">d</span> <span class="o">=</span> <span class="bp">self</span><span class="o">.</span><span class="n">GetSystemMatrices</span><span class="p">(</span><span class="n">createNewSystem</span><span class="o">=</span><span class="bp">True</span><span class="p">)</span>
        <span class="n">J</span> <span class="o">=</span> <span class="n">d</span><span class="p">[</span><span class="s2">&quot;J_mtrx&quot;</span><span class="p">]</span>
        <span class="n">full_sys</span> <span class="o">=</span> <span class="n">d</span><span class="p">[</span><span class="s2">&quot;DynSys_full&quot;</span><span class="p">]</span>
    <span class="k">else</span><span class="p">:</span>
        <span class="n">full_sys</span> <span class="o">=</span> <span class="bp">self</span>
        
    <span class="k">if</span> <span class="n">J</span><span class="o">.</span><span class="n">shape</span><span class="p">[</span><span class="mi">0</span><span class="p">]</span><span class="o">==</span><span class="mi">0</span><span class="p">:</span>
        <span class="k">return</span> <span class="bp">True</span> <span class="c1"># no constraint equations defined</span>
    
    <span class="k">if</span> <span class="n">verbose</span><span class="p">:</span>
        <span class="k">print</span><span class="p">(</span><span class="s2">&quot;Checking constraint equations for `</span><span class="si">%s</span><span class="s2">` &quot;</span> <span class="o">%</span> <span class="n">full_sys</span><span class="o">.</span><span class="n">name</span><span class="p">)</span>
    
    <span class="n">m</span> <span class="o">=</span> <span class="n">J</span><span class="o">.</span><span class="n">shape</span><span class="p">[</span><span class="mi">0</span><span class="p">]</span>
    <span class="k">if</span> <span class="n">verbose</span><span class="p">:</span>
        <span class="k">print</span><span class="p">(</span><span class="s2">&quot;Number of constraint equations: </span><span class="si">%d</span><span class="s2">&quot;</span> <span class="o">%</span> <span class="n">m</span><span class="p">)</span>
        
    <span class="k">if</span> <span class="bp">self</span><span class="o">.</span><span class="n">isSparse</span><span class="p">:</span>
        <span class="n">J</span> <span class="o">=</span> <span class="n">J</span><span class="o">.</span><span class="n">todense</span><span class="p">()</span>
    
    <span class="n">r</span> <span class="o">=</span> <span class="n">npy</span><span class="o">.</span><span class="n">linalg</span><span class="o">.</span><span class="n">matrix_rank</span><span class="p">(</span><span class="n">J</span><span class="p">)</span>
    <span class="k">if</span> <span class="n">verbose</span><span class="p">:</span>
        <span class="k">print</span><span class="p">(</span><span class="s2">&quot;Number of independent constraint equations: </span><span class="si">%d</span><span class="s2">&quot;</span> <span class="o">%</span> <span class="n">r</span><span class="p">)</span>

    <span class="k">if</span> <span class="n">m</span><span class="o">!=</span><span class="n">r</span><span class="p">:</span>
        
        <span class="n">errorStr</span><span class="o">=</span><span class="s2">&quot;Error: constraints matrix not full rank!</span><span class="se">\n</span><span class="s2">&quot;</span>
        <span class="n">errorStr</span><span class="o">+=</span><span class="s2">&quot;J.shape: {0}</span><span class="se">\n</span><span class="s2">Computed rank: {1}&quot;</span><span class="o">.</span><span class="n">format</span><span class="p">(</span><span class="n">J</span><span class="o">.</span><span class="n">shape</span><span class="p">,</span><span class="n">r</span><span class="p">)</span>
        
        <span class="k">if</span> <span class="n">raiseException</span><span class="p">:</span>
            <span class="k">raise</span> <span class="ne">ValueError</span><span class="p">(</span><span class="n">errorStr</span><span class="p">)</span>
        <span class="k">else</span><span class="p">:</span>
            <span class="k">print</span><span class="p">(</span><span class="n">errorStr</span><span class="p">)</span> <span class="c1"># do not raise exception - but print to console</span>
            
        <span class="k">return</span> <span class="bp">False</span>
    
    <span class="k">else</span><span class="p">:</span>
        <span class="k">if</span> <span class="n">verbose</span><span class="p">:</span> <span class="k">print</span><span class="p">(</span><span class="s2">&quot;Constraints are independent, as required&quot;</span><span class="p">)</span>
                
        <span class="k">return</span> <span class="bp">True</span>
</pre></div>

  </div>
</div>

  </div>
  
            
  <div class="item">
    <div class="name def" id="modalsys.ModalSys.CheckDOF">
    <p>def <span class="ident">CheckDOF</span>(</p><p>self, DOF)</p>
    </div>
    

    
  
    <div class="desc"><p>Function is used to check is a certain requested DOF index is valid</p></div>
  <div class="source_cont">
  <p class="source_link"><a href="javascript:void(0);" onclick="toggle('source-modalsys.ModalSys.CheckDOF', this);">Show source &equiv;</a></p>
  <div id="source-modalsys.ModalSys.CheckDOF" class="source">
    <div class="codehilite"><pre><span></span><span class="k">def</span> <span class="nf">CheckDOF</span><span class="p">(</span><span class="bp">self</span><span class="p">,</span><span class="n">DOF</span><span class="p">):</span>
    <span class="sd">&quot;&quot;&quot;</span>
<span class="sd">    Function is used to check is a certain requested DOF index is valid</span>
<span class="sd">    &quot;&quot;&quot;</span>
            
    <span class="k">if</span> <span class="nb">hasattr</span><span class="p">(</span><span class="bp">self</span><span class="p">,</span><span class="s2">&quot;isModal&quot;</span><span class="p">)</span> <span class="ow">and</span> <span class="bp">self</span><span class="o">.</span><span class="n">isModal</span><span class="p">:</span>
        <span class="c1"># Modal systems</span>
        
        <span class="k">if</span> <span class="n">DOF</span> <span class="o">&lt;</span> <span class="mi">0</span> <span class="ow">or</span> <span class="n">DOF</span> <span class="o">&gt;=</span> <span class="bp">self</span><span class="o">.</span><span class="n">nDOF_realWorld</span><span class="p">:</span>
            <span class="k">raise</span> <span class="ne">ValueError</span><span class="p">(</span><span class="s2">&quot;Error: requested real-world DOF invalid!&quot;</span><span class="p">)</span>
    
    <span class="k">else</span><span class="p">:</span>
        <span class="c1"># Non-modal systems, i.e. DOFs are real-world</span>
        
        <span class="k">if</span> <span class="n">DOF</span> <span class="o">&lt;</span> <span class="mi">0</span> <span class="ow">or</span> <span class="n">DOF</span> <span class="o">&gt;=</span> <span class="bp">self</span><span class="o">.</span><span class="n">nDOF</span><span class="p">:</span>
            <span class="k">raise</span> <span class="ne">ValueError</span><span class="p">(</span><span class="s2">&quot;Error: requested DOF invalid!&quot;</span><span class="p">)</span>
    
    <span class="k">return</span> <span class="bp">True</span>
</pre></div>

  </div>
</div>

  </div>
  
            
  <div class="item">
    <div class="name def" id="modalsys.ModalSys.DefineModeshapes">
    <p>def <span class="ident">DefineModeshapes</span>(</p><p>self, fName=&#39;modeshapes.csv&#39;)</p>
    </div>
    

    
  
    <div class="desc"><p>Function to allow 1-dimensional line-like modeshapes to be defined
e.g. for use in calculating mode-generalised forces</p>
<p>It is generally most convenient to define such systems by reading
data in from .csv file. Comma-delimited data in the following table
format is expected:</p>
<div class="codehilite"><pre><span></span>| Chainage | Mode_1 | Mode_2 | Mode_3 | ... | Mode_N |
| ---      | ---    | ---    | ---    | --- | ---    |
| ...      | ...    | ...    | ...    | --- | ...    |

Chainage:   Column defining common chainage for modeshape ordinates
Mode_i:     Modeshape ordinates for given ModeID
</pre></div></div>
  <div class="source_cont">
  <p class="source_link"><a href="javascript:void(0);" onclick="toggle('source-modalsys.ModalSys.DefineModeshapes', this);">Show source &equiv;</a></p>
  <div id="source-modalsys.ModalSys.DefineModeshapes" class="source">
    <div class="codehilite"><pre><span></span><span class="k">def</span> <span class="nf">DefineModeshapes</span><span class="p">(</span><span class="bp">self</span><span class="p">,</span><span class="n">fName</span><span class="o">=</span><span class="s1">&#39;modeshapes.csv&#39;</span><span class="p">):</span>
    <span class="sd">&quot;&quot;&quot;</span>
<span class="sd">    Function to allow 1-dimensional line-like modeshapes to be defined</span>
<span class="sd">    e.g. for use in calculating mode-generalised forces</span>
<span class="sd">    </span>
<span class="sd">    It is generally most convenient to define such systems by reading</span>
<span class="sd">    data in from .csv file. Comma-delimited data in the following table</span>
<span class="sd">    format is expected:</span>
<span class="sd">        </span>
<span class="sd">        | Chainage | Mode_1 | Mode_2 | Mode_3 | ... | Mode_N |</span>
<span class="sd">        | ---      | ---    | ---    | ---    | --- | ---    |</span>
<span class="sd">        | ...      | ...    | ...    | ...    | --- | ...    |</span>
<span class="sd">        </span>
<span class="sd">        Chainage:   Column defining common chainage for modeshape ordinates</span>
<span class="sd">        Mode_i:     Modeshape ordinates for given ModeID</span>
<span class="sd">    </span>
<span class="sd">    &quot;&quot;&quot;</span>
    
    <span class="c1"># Read in data from .csv file</span>
    <span class="n">df</span> <span class="o">=</span> <span class="n">pd</span><span class="o">.</span><span class="n">read_csv</span><span class="p">(</span><span class="n">fName</span><span class="p">,</span><span class="n">delimiter</span><span class="o">=</span><span class="s1">&#39;,&#39;</span><span class="p">,</span><span class="n">header</span><span class="o">=</span><span class="mi">0</span><span class="p">,</span><span class="n">index_col</span><span class="o">=</span><span class="mi">0</span><span class="p">)</span>
    
    <span class="n">chainageVals</span> <span class="o">=</span> <span class="n">df</span><span class="o">.</span><span class="n">index</span>
    <span class="n">modeshapeVals</span> <span class="o">=</span> <span class="n">npy</span><span class="o">.</span><span class="n">asarray</span><span class="p">(</span><span class="n">df</span><span class="p">)</span>
    <span class="n">mode_IDs</span> <span class="o">=</span> <span class="n">df</span><span class="o">.</span><span class="n">columns</span><span class="o">.</span><span class="n">values</span><span class="o">.</span><span class="n">tolist</span><span class="p">()</span>
    
    <span class="c1"># Adjust chainage values to start from zero</span>
    <span class="n">chainageVals</span> <span class="o">=</span> <span class="n">chainageVals</span> <span class="o">-</span> <span class="nb">min</span><span class="p">(</span><span class="n">chainageVals</span><span class="p">)</span>
    
    <span class="c1"># Get length of track along dynamic system as defined by modeshapes</span>
    <span class="n">Ltrack</span> <span class="o">=</span> <span class="nb">max</span><span class="p">(</span><span class="n">chainageVals</span><span class="p">)</span><span class="o">-</span><span class="nb">min</span><span class="p">(</span><span class="n">chainageVals</span><span class="p">)</span>
        
    <span class="c1"># Set up interpolation function: linear interpolation between modeshape ordinates provided</span>
    <span class="n">modeshapeFunc</span> <span class="o">=</span> <span class="n">scipy</span><span class="o">.</span><span class="n">interpolate</span><span class="o">.</span><span class="n">interp1d</span><span class="p">(</span><span class="n">chainageVals</span><span class="p">,</span>
                                               <span class="n">modeshapeVals</span><span class="p">,</span>
                                               <span class="n">axis</span><span class="o">=</span><span class="mi">0</span><span class="p">,</span>
                                               <span class="n">bounds_error</span><span class="o">=</span><span class="bp">False</span><span class="p">,</span>
                                               <span class="n">fill_value</span><span class="o">=</span><span class="mi">0</span><span class="p">)</span>
    
    <span class="c1"># Check modeNames agree with modalParams input</span>
    <span class="k">if</span> <span class="ow">not</span> <span class="n">npy</span><span class="o">.</span><span class="n">array_equal</span><span class="p">(</span><span class="n">mode_IDs</span><span class="p">,</span> <span class="bp">self</span><span class="o">.</span><span class="n">mode_IDs</span><span class="p">):</span>
        <span class="n">warnings</span><span class="o">.</span><span class="n">warn</span><span class="p">(</span><span class="s2">&quot;Unexpected mode_IDs in {0}</span><span class="se">\n</span><span class="s2">&quot;</span><span class="o">.</span><span class="n">format</span><span class="p">(</span><span class="n">fName</span><span class="p">)</span> <span class="o">+</span> 
                      <span class="s2">&quot;mode_IDs: {0}</span><span class="se">\n</span><span class="s2">&quot;</span><span class="o">.</span><span class="n">format</span><span class="p">(</span><span class="n">mode_IDs</span><span class="p">)</span> <span class="o">+</span> 
                      <span class="s2">&quot;self.mode_IDs: {0}</span><span class="se">\n</span><span class="s2">&quot;</span><span class="o">.</span><span class="n">format</span><span class="p">(</span><span class="bp">self</span><span class="o">.</span><span class="n">mode_IDs</span><span class="p">))</span>
        
    <span class="k">return</span> <span class="n">modeshapeFunc</span><span class="p">,</span> <span class="n">Ltrack</span>
</pre></div>

  </div>
</div>

  </div>
  
            
  <div class="item">
    <div class="name def" id="modalsys.ModalSys.EqnOfMotion">
    <p>def <span class="ident">EqnOfMotion</span>(</p><p>self, x, t, forceFunc, M, C, K, J, nDOF, isSparse, isLinear, hasConstraints)</p>
    </div>
    

    
  
    <div class="desc"><p>Function defines equation of motion for dynamic system</p>
<hr />
<p>The behaviour of 2nd order dynamic systems is characterised by the 
following ODE:</p>
<p>$$ M\ddot{y} + C\dot{y} + Ky = f $$</p>
<p>This can be re-arranged as:</p>
<p>$$ \ddot{y} = M^{-1}(f - C\dot{y} - Ky) $$</p>
<p>Dynamic systems may have constraint equations defined as follows:</p>
<p>$$ J\ddot{y} = 0 $$</p></div>
  <div class="source_cont">
  <p class="source_link"><a href="javascript:void(0);" onclick="toggle('source-modalsys.ModalSys.EqnOfMotion', this);">Show source &equiv;</a></p>
  <div id="source-modalsys.ModalSys.EqnOfMotion" class="source">
    <div class="codehilite"><pre><span></span><span class="k">def</span> <span class="nf">EqnOfMotion</span><span class="p">(</span><span class="bp">self</span><span class="p">,</span><span class="n">x</span><span class="p">,</span> <span class="n">t</span><span class="p">,</span>
                <span class="n">forceFunc</span><span class="p">,</span>
                <span class="n">M</span><span class="p">,</span><span class="n">C</span><span class="p">,</span><span class="n">K</span><span class="p">,</span><span class="n">J</span><span class="p">,</span>
                <span class="n">nDOF</span><span class="p">,</span>
                <span class="n">isSparse</span><span class="p">,</span>
                <span class="n">isLinear</span><span class="p">,</span>
                <span class="n">hasConstraints</span><span class="p">):</span>
    <span class="sd">&quot;&quot;&quot;</span>
<span class="sd">    Function defines equation of motion for dynamic system</span>
<span class="sd">    ***</span>
<span class="sd">    </span>
<span class="sd">    The behaviour of 2nd order dynamic systems is characterised by the </span>
<span class="sd">    following ODE:</span>
<span class="sd">        </span>
<span class="sd">    $$ M\ddot{y} + C\dot{y} + Ky = f $$</span>
<span class="sd">    </span>
<span class="sd">    This can be re-arranged as:</span>
<span class="sd">        </span>
<span class="sd">    $$ \ddot{y} = M^{-1}(f - C\dot{y} - Ky) $$</span>
<span class="sd">    </span>
<span class="sd">    Dynamic systems may have constraint equations defined as follows:</span>
<span class="sd">        </span>
<span class="sd">    $$ J\ddot{y} = 0 $$</span>
<span class="sd">        </span>
<span class="sd">    &quot;&quot;&quot;</span>
    
    <span class="n">isDense</span> <span class="o">=</span> <span class="ow">not</span> <span class="n">isSparse</span>
    
    <span class="c1"># Check system is linear</span>
    <span class="k">if</span> <span class="ow">not</span> <span class="n">isLinear</span><span class="p">:</span>
        <span class="k">raise</span> <span class="ne">ValueError</span><span class="p">(</span><span class="s2">&quot;System `{0}` is not linear!&quot;</span><span class="o">.</span><span class="n">format</span><span class="p">(</span><span class="bp">self</span><span class="o">.</span><span class="n">name</span><span class="p">))</span>
    
    <span class="c1"># Obtain inverse mass matrix</span>
    <span class="n">attr</span> <span class="o">=</span> <span class="s2">&quot;_M_inv&quot;</span>
    
    <span class="k">if</span> <span class="nb">hasattr</span><span class="p">(</span><span class="bp">self</span><span class="p">,</span><span class="n">attr</span><span class="p">):</span>
    
        <span class="n">Minv</span> <span class="o">=</span> <span class="nb">getattr</span><span class="p">(</span><span class="bp">self</span><span class="p">,</span><span class="n">attr</span><span class="p">)</span>
    
    <span class="k">else</span><span class="p">:</span>
        
        <span class="k">if</span> <span class="n">isDense</span><span class="p">:</span>
            <span class="n">Minv</span> <span class="o">=</span> <span class="n">npy</span><span class="o">.</span><span class="n">linalg</span><span class="o">.</span><span class="n">inv</span><span class="p">(</span><span class="n">M</span><span class="p">)</span>
        <span class="k">else</span><span class="p">:</span>
            <span class="n">Minv</span> <span class="o">=</span> <span class="n">sparse</span><span class="o">.</span><span class="n">linalg</span><span class="o">.</span><span class="n">inv</span><span class="p">(</span><span class="n">M</span><span class="p">)</span>
        
        
        <span class="nb">setattr</span><span class="p">(</span><span class="bp">self</span><span class="p">,</span><span class="n">attr</span><span class="p">,</span><span class="n">Minv</span><span class="p">)</span>
    
    <span class="k">if</span> <span class="n">hasConstraints</span><span class="p">:</span>
            
        <span class="c1"># Obtain inverse of J.Minv.J.T</span>
        <span class="n">attr1</span> <span class="o">=</span> <span class="s2">&quot;_A_inv&quot;</span>
        
        <span class="k">if</span> <span class="nb">hasattr</span><span class="p">(</span><span class="bp">self</span><span class="p">,</span><span class="n">attr1</span><span class="p">):</span>
        
            <span class="n">Ainv</span> <span class="o">=</span> <span class="nb">getattr</span><span class="p">(</span><span class="bp">self</span><span class="p">,</span><span class="n">attr1</span><span class="p">)</span>
            
        <span class="k">else</span><span class="p">:</span>
            
            <span class="c1"># Multiply matrices</span>
            <span class="n">A</span> <span class="o">=</span> <span class="n">J</span> <span class="err">@</span> <span class="n">Minv</span> <span class="err">@</span> <span class="n">J</span><span class="o">.</span><span class="n">T</span>
            
            <span class="k">if</span> <span class="n">isDense</span><span class="p">:</span>
                <span class="n">Ainv</span> <span class="o">=</span> <span class="n">npy</span><span class="o">.</span><span class="n">linalg</span><span class="o">.</span><span class="n">inv</span><span class="p">(</span><span class="n">A</span><span class="p">)</span>
            <span class="k">else</span><span class="p">:</span>
                <span class="n">Ainv</span> <span class="o">=</span> <span class="n">sparse</span><span class="o">.</span><span class="n">linalg</span><span class="o">.</span><span class="n">inv</span><span class="p">(</span><span class="n">A</span><span class="p">)</span>
                
            <span class="nb">setattr</span><span class="p">(</span><span class="bp">self</span><span class="p">,</span><span class="n">attr1</span><span class="p">,</span><span class="n">Ainv</span><span class="p">)</span>
    
    <span class="c1"># Convert to column vector format</span>
    <span class="n">x</span> <span class="o">=</span> <span class="n">npy</span><span class="o">.</span><span class="n">asmatrix</span><span class="p">(</span><span class="n">x</span><span class="p">)</span><span class="o">.</span><span class="n">T</span>
    
    <span class="c1"># Split x into components</span>
    <span class="n">y</span> <span class="o">=</span> <span class="n">x</span><span class="p">[:</span><span class="n">nDOF</span><span class="p">]</span>
    <span class="n">ydot</span> <span class="o">=</span> <span class="n">x</span><span class="p">[</span><span class="n">nDOF</span><span class="p">:]</span>
    
    <span class="c1"># Get input force at time t</span>
    <span class="n">f</span> <span class="o">=</span> <span class="n">npy</span><span class="o">.</span><span class="n">asmatrix</span><span class="p">(</span><span class="n">forceFunc</span><span class="p">(</span><span class="n">t</span><span class="p">))</span><span class="o">.</span><span class="n">T</span>
    
    <span class="c1"># Calculate net force (excluding constraint forces</span>
    <span class="n">f_net</span> <span class="o">=</span> <span class="n">f</span> <span class="o">-</span> <span class="n">K</span><span class="o">.</span><span class="n">dot</span><span class="p">(</span><span class="n">y</span><span class="p">)</span> <span class="o">-</span> <span class="n">C</span><span class="o">.</span><span class="n">dot</span><span class="p">(</span><span class="n">ydot</span><span class="p">)</span>
    
    <span class="c1"># Solve for accelerations</span>
    <span class="k">if</span> <span class="n">hasConstraints</span><span class="p">:</span>
        
        <span class="c1"># Calculate lagrange multipliers (to satify constraint eqns)</span>
        <span class="n">lagrange</span> <span class="o">=</span> <span class="n">Ainv</span> <span class="o">*</span> <span class="p">(</span><span class="o">-</span> <span class="n">J</span> <span class="o">*</span> <span class="n">Minv</span> <span class="o">*</span> <span class="n">f_net</span><span class="p">)</span>
        
        <span class="c1"># Define acceleration</span>
        <span class="n">y2dot</span> <span class="o">=</span> <span class="n">Minv</span><span class="o">*</span><span class="p">(</span><span class="n">J</span><span class="o">.</span><span class="n">T</span><span class="o">*</span><span class="n">lagrange</span> <span class="o">+</span> <span class="n">f_net</span><span class="p">)</span>
    
    <span class="k">else</span><span class="p">:</span>
        
        <span class="n">lagrange</span> <span class="o">=</span> <span class="n">npy</span><span class="o">.</span><span class="n">asmatrix</span><span class="p">(</span><span class="n">npy</span><span class="o">.</span><span class="n">zeros</span><span class="p">((</span><span class="mi">0</span><span class="p">,</span><span class="mi">1</span><span class="p">)))</span>
            
        <span class="n">y2dot</span> <span class="o">=</span> <span class="n">Minv</span><span class="o">*</span><span class="n">f_net</span>
        
    <span class="c1"># Obtain constraint forces</span>
    <span class="n">f_constraint</span> <span class="o">=</span> <span class="n">J</span><span class="o">.</span><span class="n">T</span> <span class="o">*</span> <span class="n">lagrange</span>
    
    <span class="c1"># Returns results as dict</span>
    <span class="n">d</span> <span class="o">=</span> <span class="p">{}</span>
    <span class="n">d</span><span class="p">[</span><span class="s2">&quot;t&quot;</span><span class="p">]</span><span class="o">=</span><span class="n">t</span>
    <span class="n">d</span><span class="p">[</span><span class="s2">&quot;y2dot&quot;</span><span class="p">]</span><span class="o">=</span><span class="n">y2dot</span>
    <span class="n">d</span><span class="p">[</span><span class="s2">&quot;ydot&quot;</span><span class="p">]</span><span class="o">=</span><span class="n">ydot</span>
    <span class="n">d</span><span class="p">[</span><span class="s2">&quot;y&quot;</span><span class="p">]</span><span class="o">=</span><span class="n">y</span>
    <span class="n">d</span><span class="p">[</span><span class="s2">&quot;f&quot;</span><span class="p">]</span><span class="o">=</span><span class="n">f</span>
    <span class="n">d</span><span class="p">[</span><span class="s2">&quot;lagrange&quot;</span><span class="p">]</span><span class="o">=</span><span class="n">lagrange</span>
    <span class="n">d</span><span class="p">[</span><span class="s2">&quot;f_constraint&quot;</span><span class="p">]</span><span class="o">=</span><span class="n">f_constraint</span>
    <span class="k">return</span> <span class="n">d</span>
</pre></div>

  </div>
</div>

  </div>
  
            
  <div class="item">
    <div class="name def" id="modalsys.ModalSys.GetLoadMatrix">
    <p>def <span class="ident">GetLoadMatrix</span>(</p><p>self, unconstrained=False, recalculate=False)</p>
    </div>
    

    
  
    <div class="desc"><p>Helper function to obtain load matrix, if already calculated 
and held as attribute. Otherwise load matrix will be recalculated</p>
<hr />
<p>Optional:</p>
<ul>
<li>
<p><code>unconstrained</code>, <em>boolean</em>; if True load matrix for the <em>unconstrained 
  problem</em> will be returned. Only applicable if constraint equations 
  are defined.</p>
</li>
<li>
<p><code>recalculate</code>, <em>boolean</em>; if True load matrix will always be 
  re-evaluated upon function call. Otherwise if load matrix has already 
  been evaluated for system (and is held as attribute) then it will 
  not be re-evaluated.</p>
</li>
</ul></div>
  <div class="source_cont">
  <p class="source_link"><a href="javascript:void(0);" onclick="toggle('source-modalsys.ModalSys.GetLoadMatrix', this);">Show source &equiv;</a></p>
  <div id="source-modalsys.ModalSys.GetLoadMatrix" class="source">
    <div class="codehilite"><pre><span></span><span class="k">def</span> <span class="nf">GetLoadMatrix</span><span class="p">(</span><span class="bp">self</span><span class="p">,</span>
                  <span class="n">unconstrained</span><span class="p">:</span><span class="nb">bool</span><span class="o">=</span><span class="bp">False</span><span class="p">,</span>
                  <span class="n">recalculate</span><span class="p">:</span><span class="nb">bool</span><span class="o">=</span><span class="bp">False</span><span class="p">):</span>
    <span class="sd">&quot;&quot;&quot;</span>
<span class="sd">    Helper function to obtain load matrix, if already calculated </span>
<span class="sd">    and held as attribute. Otherwise load matrix will be recalculated</span>
<span class="sd">    </span>
<span class="sd">    ***</span>
<span class="sd">    Optional:</span>
<span class="sd">        </span>
<span class="sd">    * `unconstrained`, _boolean_; if True load matrix for the _unconstrained </span>
<span class="sd">      problem_ will be returned. Only applicable if constraint equations </span>
<span class="sd">      are defined.</span>
<span class="sd">      </span>
<span class="sd">    * `recalculate`, _boolean_; if True load matrix will always be </span>
<span class="sd">      re-evaluated upon function call. Otherwise if load matrix has already </span>
<span class="sd">      been evaluated for system (and is held as attribute) then it will </span>
<span class="sd">      not be re-evaluated.</span>
<span class="sd">        </span>
<span class="sd">    &quot;&quot;&quot;</span>
    
    <span class="n">attr</span> <span class="o">=</span> <span class="s2">&quot;_B_mtrx&quot;</span>
    
    <span class="k">if</span> <span class="n">recalculate</span> <span class="ow">or</span> <span class="ow">not</span> <span class="nb">hasattr</span><span class="p">(</span><span class="bp">self</span><span class="p">,</span><span class="n">attr</span><span class="p">):</span>
        <span class="k">return</span> <span class="bp">self</span><span class="o">.</span><span class="n">CalcLoadMatrix</span><span class="p">(</span><span class="n">unconstrained</span><span class="o">=</span><span class="n">unconstrained</span><span class="p">)</span>
    <span class="k">else</span><span class="p">:</span>
        <span class="k">return</span> <span class="nb">getattr</span><span class="p">(</span><span class="bp">self</span><span class="p">,</span><span class="n">attr</span><span class="p">)</span>
</pre></div>

  </div>
</div>

  </div>
  
            
  <div class="item">
    <div class="name def" id="modalsys.ModalSys.GetStateMatrix">
    <p>def <span class="ident">GetStateMatrix</span>(</p><p>self, unconstrained=False, recalculate=True)</p>
    </div>
    

    
  
    <div class="desc"><p>Helper function to obtain state matrix, if already calculated 
and held as attribute. Otherwise state matrix will be recalculated</p>
<hr />
<p>Optional:</p>
<ul>
<li>
<p><code>unconstrained</code>, <em>boolean</em>; if True load matrix for the 
  <em>unconstrained problem</em> will be returned. Only applicable if 
  constraint equations are defined.</p>
</li>
<li>
<p><code>recalculate</code>, <em>boolean</em>; if True load matrix will always be 
  re-evaluated upon function call. Otherwise if load matrix has already 
  been evaluated for system (and is held as attribute) then it will 
  not be re-evaluated.</p>
</li>
</ul></div>
  <div class="source_cont">
  <p class="source_link"><a href="javascript:void(0);" onclick="toggle('source-modalsys.ModalSys.GetStateMatrix', this);">Show source &equiv;</a></p>
  <div id="source-modalsys.ModalSys.GetStateMatrix" class="source">
    <div class="codehilite"><pre><span></span><span class="k">def</span> <span class="nf">GetStateMatrix</span><span class="p">(</span><span class="bp">self</span><span class="p">,</span>
                   <span class="n">unconstrained</span><span class="o">=</span><span class="bp">False</span><span class="p">,</span>
                   <span class="n">recalculate</span><span class="o">=</span><span class="bp">True</span><span class="p">):</span>
    <span class="sd">&quot;&quot;&quot;</span>
<span class="sd">    Helper function to obtain state matrix, if already calculated </span>
<span class="sd">    and held as attribute. Otherwise state matrix will be recalculated</span>
<span class="sd">    </span>
<span class="sd">    ***</span>
<span class="sd">    Optional:</span>
<span class="sd">        </span>
<span class="sd">    * `unconstrained`, _boolean_; if True load matrix for the </span>
<span class="sd">      _unconstrained problem_ will be returned. Only applicable if </span>
<span class="sd">      constraint equations are defined.</span>
<span class="sd">      </span>
<span class="sd">    * `recalculate`, _boolean_; if True load matrix will always be </span>
<span class="sd">      re-evaluated upon function call. Otherwise if load matrix has already </span>
<span class="sd">      been evaluated for system (and is held as attribute) then it will </span>
<span class="sd">      not be re-evaluated.</span>
<span class="sd">    </span>
<span class="sd">    &quot;&quot;&quot;</span>
    
    <span class="n">attr</span> <span class="o">=</span> <span class="s2">&quot;_A_mtrx&quot;</span>
    
    <span class="k">if</span> <span class="n">recalculate</span> <span class="ow">or</span> <span class="ow">not</span> <span class="nb">hasattr</span><span class="p">(</span><span class="bp">self</span><span class="p">,</span><span class="n">attr</span><span class="p">):</span>
        <span class="k">return</span> <span class="bp">self</span><span class="o">.</span><span class="n">CalcStateMatrix</span><span class="p">(</span><span class="n">unconstrained</span><span class="o">=</span><span class="n">unconstrained</span><span class="p">)</span>
    <span class="k">else</span><span class="p">:</span>
        <span class="k">return</span> <span class="nb">getattr</span><span class="p">(</span><span class="bp">self</span><span class="p">,</span><span class="n">attr</span><span class="p">)</span>
</pre></div>

  </div>
</div>

  </div>
  
            
  <div class="item">
    <div class="name def" id="modalsys.ModalSys.GetSystemMatrices">
    <p>def <span class="ident">GetSystemMatrices</span>(</p><p>self, unconstrained=False, createNewSystem=False)</p>
    </div>
    

    
  
    <div class="desc"><p>Function is used to retrieve system matrices, which are not usually to 
be accessed directly, except by member functions</p>
<hr />
<p>Optional:</p>
<ul>
<li>
<p><code>unconstrained</code>, boolean, if True system matrices applicable to 
  the <em>unconstrained problem</em> are returned. Note: only applicable to 
  systems with constraint equations. Default value = False.
  Refer documentation for <code>transform_to_unconstrained()</code> for details.</p>
</li>
<li>
<p><code>createNewSystem</code>, boolean, if True a new <code>DynSys()</code> class instance 
  is initialised, using the system matrices of the full system.
  Default value = False.</p>
</li>
</ul>
<hr />
<p>Returns:</p>
<p>Matrices (and other results) are returned as a dictionary</p></div>
  <div class="source_cont">
  <p class="source_link"><a href="javascript:void(0);" onclick="toggle('source-modalsys.ModalSys.GetSystemMatrices', this);">Show source &equiv;</a></p>
  <div id="source-modalsys.ModalSys.GetSystemMatrices" class="source">
    <div class="codehilite"><pre><span></span><span class="k">def</span> <span class="nf">GetSystemMatrices</span><span class="p">(</span><span class="bp">self</span><span class="p">,</span>
                      <span class="n">unconstrained</span><span class="p">:</span><span class="nb">bool</span><span class="o">=</span><span class="bp">False</span><span class="p">,</span>
                      <span class="n">createNewSystem</span><span class="p">:</span><span class="nb">bool</span><span class="o">=</span><span class="bp">False</span><span class="p">):</span>
    <span class="sd">&quot;&quot;&quot;</span>
<span class="sd">    Function is used to retrieve system matrices, which are not usually to </span>
<span class="sd">    be accessed directly, except by member functions</span>
<span class="sd">    </span>
<span class="sd">    ***</span>
<span class="sd">    Optional:</span>
<span class="sd">        </span>
<span class="sd">    * `unconstrained`, boolean, if True system matrices applicable to </span>
<span class="sd">      the _unconstrained problem_ are returned. Note: only applicable to </span>
<span class="sd">      systems with constraint equations. Default value = False.</span>
<span class="sd">      Refer documentation for `transform_to_unconstrained()` for details.</span>
<span class="sd">      </span>
<span class="sd">    * `createNewSystem`, boolean, if True a new `DynSys()` class instance </span>
<span class="sd">      is initialised, using the system matrices of the full system.</span>
<span class="sd">      Default value = False.</span>
<span class="sd">        </span>
<span class="sd">    ***</span>
<span class="sd">    Returns:</span>
<span class="sd">        </span>
<span class="sd">    Matrices (and other results) are returned as a dictionary</span>
<span class="sd">    &quot;&quot;&quot;</span>
    
    <span class="c1"># Create empty dictionay</span>
    <span class="n">d</span> <span class="o">=</span> <span class="p">{}</span>
    
    <span class="c1"># Get list of systems</span>
    <span class="n">DynSys_list</span> <span class="o">=</span> <span class="bp">self</span><span class="o">.</span><span class="n">DynSys_list</span>
    
    <span class="c1"># Determine properties of overall system</span>
    <span class="n">isLinear</span> <span class="o">=</span> <span class="nb">all</span><span class="p">([</span><span class="n">x</span><span class="o">.</span><span class="n">isLinear</span> <span class="k">for</span> <span class="n">x</span> <span class="ow">in</span> <span class="n">DynSys_list</span><span class="p">])</span>
    <span class="n">isSparse</span> <span class="o">=</span> <span class="nb">all</span><span class="p">([</span><span class="n">x</span><span class="o">.</span><span class="n">isSparse</span> <span class="k">for</span> <span class="n">x</span> <span class="ow">in</span> <span class="n">DynSys_list</span><span class="p">])</span>
    
    <span class="c1"># Retrieve system matrices from all listed systems</span>
    <span class="n">nDOF_list</span> <span class="o">=</span> <span class="p">[]</span>
    <span class="n">M_list</span> <span class="o">=</span> <span class="p">[]</span>
    <span class="n">C_list</span> <span class="o">=</span> <span class="p">[]</span>
    <span class="n">K_list</span> <span class="o">=</span> <span class="p">[]</span>
    <span class="n">J_key_list</span> <span class="o">=</span> <span class="p">[]</span>
    
    <span class="k">for</span> <span class="n">x</span> <span class="ow">in</span> <span class="n">DynSys_list</span><span class="p">:</span>
        
        <span class="n">nDOF_list</span><span class="o">.</span><span class="n">append</span><span class="p">(</span><span class="n">x</span><span class="o">.</span><span class="n">nDOF</span><span class="p">)</span>
        
        <span class="n">M_list</span><span class="o">.</span><span class="n">append</span><span class="p">(</span><span class="n">x</span><span class="o">.</span><span class="n">_M_mtrx</span><span class="o">.</span><span class="n">tolist</span><span class="p">())</span>
        <span class="n">C_list</span><span class="o">.</span><span class="n">append</span><span class="p">(</span><span class="n">x</span><span class="o">.</span><span class="n">_C_mtrx</span><span class="o">.</span><span class="n">tolist</span><span class="p">())</span>
        <span class="n">K_list</span><span class="o">.</span><span class="n">append</span><span class="p">(</span><span class="n">x</span><span class="o">.</span><span class="n">_K_mtrx</span><span class="o">.</span><span class="n">tolist</span><span class="p">())</span>
        <span class="c1"># Compile list of all J keys</span>
        <span class="n">J_key_list</span> <span class="o">+=</span> <span class="nb">list</span><span class="p">(</span><span class="n">x</span><span class="o">.</span><span class="n">_J_dict</span><span class="o">.</span><span class="n">keys</span><span class="p">())</span>
        
    <span class="n">J_key_list</span> <span class="o">=</span> <span class="nb">list</span><span class="p">(</span><span class="nb">set</span><span class="p">(</span><span class="n">J_key_list</span><span class="p">))</span> <span class="c1"># remove duplicates</span>
        
    <span class="c1"># Assemble system matrices for full system </span>
    <span class="c1"># i.e. including all appended systems</span>
    <span class="n">nDOF_new</span> <span class="o">=</span> <span class="nb">sum</span><span class="p">(</span><span class="n">nDOF_list</span><span class="p">)</span>
    <span class="n">M_mtrx</span> <span class="o">=</span> <span class="n">block_diag</span><span class="p">(</span><span class="o">*</span><span class="nb">tuple</span><span class="p">(</span><span class="n">M_list</span><span class="p">))</span>
    <span class="n">C_mtrx</span> <span class="o">=</span> <span class="n">block_diag</span><span class="p">(</span><span class="o">*</span><span class="nb">tuple</span><span class="p">(</span><span class="n">C_list</span><span class="p">))</span>
    <span class="n">K_mtrx</span> <span class="o">=</span> <span class="n">block_diag</span><span class="p">(</span><span class="o">*</span><span class="nb">tuple</span><span class="p">(</span><span class="n">K_list</span><span class="p">))</span>
    
    <span class="c1"># Assemble constraints matrix for full system</span>
    <span class="n">J_dict</span> <span class="o">=</span> <span class="p">{}</span>
    
    <span class="k">for</span> <span class="n">key</span> <span class="ow">in</span> <span class="n">J_key_list</span><span class="p">:</span>
        
        <span class="n">J_list</span> <span class="o">=</span> <span class="p">[]</span>
        <span class="n">m</span><span class="o">=</span><span class="mi">0</span> <span class="c1"># denotes number of constraint equations</span>
        
        <span class="k">for</span> <span class="n">x</span> <span class="ow">in</span> <span class="n">DynSys_list</span><span class="p">:</span>
            
            <span class="k">if</span> <span class="n">key</span> <span class="ow">in</span> <span class="nb">list</span><span class="p">(</span><span class="n">x</span><span class="o">.</span><span class="n">_J_dict</span><span class="o">.</span><span class="n">keys</span><span class="p">()):</span>
                
                <span class="n">J_mtrx</span> <span class="o">=</span> <span class="n">x</span><span class="o">.</span><span class="n">_J_dict</span><span class="p">[</span><span class="n">key</span><span class="p">]</span>
                <span class="n">m</span> <span class="o">=</span> <span class="n">J_mtrx</span><span class="o">.</span><span class="n">shape</span><span class="p">[</span><span class="mi">0</span><span class="p">]</span>
                
                <span class="k">if</span> <span class="n">x</span><span class="o">.</span><span class="n">isSparse</span><span class="p">:</span>
                    <span class="n">J_mtrx</span> <span class="o">=</span> <span class="n">sparse</span><span class="o">.</span><span class="n">csc_matrix</span><span class="p">(</span><span class="n">J_mtrx</span><span class="p">)</span>
                
                <span class="n">J_list</span><span class="o">.</span><span class="n">append</span><span class="p">(</span><span class="n">J_mtrx</span><span class="p">)</span>
                
            <span class="k">else</span><span class="p">:</span>
                
                <span class="n">J_list</span><span class="o">.</span><span class="n">append</span><span class="p">(</span><span class="n">npy</span><span class="o">.</span><span class="n">asmatrix</span><span class="p">(</span><span class="n">npy</span><span class="o">.</span><span class="n">zeros</span><span class="p">((</span><span class="n">m</span><span class="p">,</span><span class="n">x</span><span class="o">.</span><span class="n">nDOF</span><span class="p">))))</span>
            
        <span class="c1"># Assemble rows of full matrix</span>
        <span class="n">full_J_mtrx</span> <span class="o">=</span> <span class="n">npy</span><span class="o">.</span><span class="n">hstack</span><span class="p">(</span><span class="nb">tuple</span><span class="p">(</span><span class="n">J_list</span><span class="p">))</span>            
        <span class="n">J_dict</span><span class="p">[</span><span class="n">key</span><span class="p">]</span> <span class="o">=</span><span class="n">full_J_mtrx</span>
        
    <span class="c1"># Assemble full constraints matrix</span>
    <span class="k">if</span> <span class="n">J_dict</span><span class="p">:</span>
        <span class="n">J_mtrx</span> <span class="o">=</span> <span class="n">npy</span><span class="o">.</span><span class="n">vstack</span><span class="p">(</span><span class="nb">list</span><span class="p">(</span><span class="n">J_dict</span><span class="o">.</span><span class="n">values</span><span class="p">()))</span>
    <span class="k">else</span><span class="p">:</span>
        <span class="n">J_mtrx</span> <span class="o">=</span> <span class="n">npy</span><span class="o">.</span><span class="n">zeros</span><span class="p">((</span><span class="mi">0</span><span class="p">,</span><span class="n">nDOF_new</span><span class="p">))</span>
    
    <span class="c1"># Check shapes of new matrices</span>
    <span class="bp">self</span><span class="o">.</span><span class="n">_CheckSystemMatrices</span><span class="p">(</span><span class="n">nDOF</span><span class="o">=</span><span class="n">nDOF_new</span><span class="p">,</span>
                              <span class="n">M_mtrx</span><span class="o">=</span><span class="n">M_mtrx</span><span class="p">,</span>
                              <span class="n">C_mtrx</span><span class="o">=</span><span class="n">C_mtrx</span><span class="p">,</span>
                              <span class="n">K_mtrx</span><span class="o">=</span><span class="n">K_mtrx</span><span class="p">,</span>
                              <span class="n">J_dict</span><span class="o">=</span><span class="n">J_dict</span><span class="p">)</span>
    
    <span class="bp">self</span><span class="o">.</span><span class="n">CheckConstraints</span><span class="p">(</span><span class="n">J</span><span class="o">=</span><span class="n">J_mtrx</span><span class="p">,</span><span class="n">verbose</span><span class="o">=</span><span class="bp">False</span><span class="p">)</span>
    
    <span class="c1"># Project system matrices onto null space of constraints matrix </span>
    <span class="c1"># to transform to unconstrained problem</span>
    <span class="k">if</span> <span class="n">unconstrained</span> <span class="ow">and</span> <span class="bp">self</span><span class="o">.</span><span class="n">hasConstraints</span><span class="p">():</span>
        
        <span class="n">mdict</span> <span class="o">=</span> <span class="n">transform_to_unconstrained</span><span class="p">(</span><span class="n">J</span><span class="o">=</span><span class="n">J_mtrx</span><span class="p">,</span><span class="n">M</span><span class="o">=</span><span class="n">M_mtrx</span><span class="p">,</span>
                                           <span class="n">C</span><span class="o">=</span><span class="n">C_mtrx</span><span class="p">,</span><span class="n">K</span><span class="o">=</span><span class="n">K_mtrx</span><span class="p">)</span>
        <span class="n">M_mtrx</span> <span class="o">=</span> <span class="n">mdict</span><span class="p">[</span><span class="s2">&quot;M&quot;</span><span class="p">]</span>
        <span class="n">C_mtrx</span> <span class="o">=</span> <span class="n">mdict</span><span class="p">[</span><span class="s2">&quot;C&quot;</span><span class="p">]</span>
        <span class="n">K_mtrx</span> <span class="o">=</span> <span class="n">mdict</span><span class="p">[</span><span class="s2">&quot;K&quot;</span><span class="p">]</span>
        <span class="n">Z_mtrx</span> <span class="o">=</span> <span class="n">mdict</span><span class="p">[</span><span class="s2">&quot;Null_J&quot;</span><span class="p">]</span>
    
    <span class="c1"># Populate dictionary</span>
    <span class="n">d</span><span class="p">[</span><span class="s2">&quot;nDOF&quot;</span><span class="p">]</span> <span class="o">=</span> <span class="n">nDOF_new</span>
    
    <span class="n">d</span><span class="p">[</span><span class="s2">&quot;M_mtrx&quot;</span><span class="p">]</span><span class="o">=</span><span class="n">M_mtrx</span>
    <span class="n">d</span><span class="p">[</span><span class="s2">&quot;C_mtrx&quot;</span><span class="p">]</span><span class="o">=</span><span class="n">C_mtrx</span>
    <span class="n">d</span><span class="p">[</span><span class="s2">&quot;K_mtrx&quot;</span><span class="p">]</span><span class="o">=</span><span class="n">K_mtrx</span>
    
    <span class="n">d</span><span class="p">[</span><span class="s2">&quot;J_dict&quot;</span><span class="p">]</span><span class="o">=</span><span class="n">J_dict</span>        
    <span class="n">d</span><span class="p">[</span><span class="s2">&quot;J_mtrx&quot;</span><span class="p">]</span><span class="o">=</span><span class="n">J_mtrx</span>
    
    <span class="n">d</span><span class="p">[</span><span class="s2">&quot;isLinear&quot;</span><span class="p">]</span><span class="o">=</span><span class="n">isLinear</span>
    <span class="n">d</span><span class="p">[</span><span class="s2">&quot;isSparse&quot;</span><span class="p">]</span><span class="o">=</span><span class="n">isSparse</span>
    
    <span class="k">if</span> <span class="n">unconstrained</span> <span class="ow">and</span> <span class="bp">self</span><span class="o">.</span><span class="n">hasConstraints</span><span class="p">():</span>
        <span class="n">d</span><span class="p">[</span><span class="s2">&quot;Null_J&quot;</span><span class="p">]</span><span class="o">=</span><span class="n">Z_mtrx</span>
    
    <span class="c1"># Create new system object, given system matrices</span>
    <span class="k">if</span> <span class="n">createNewSystem</span><span class="p">:</span>
        
        <span class="n">DynSys_full</span> <span class="o">=</span> <span class="n">DynSys</span><span class="p">(</span><span class="n">M</span><span class="o">=</span><span class="n">M_mtrx</span><span class="p">,</span>
                             <span class="n">C</span><span class="o">=</span><span class="n">C_mtrx</span><span class="p">,</span>
                             <span class="n">K</span><span class="o">=</span><span class="n">K_mtrx</span><span class="p">,</span>
                             <span class="n">J_dict</span><span class="o">=</span><span class="n">J_dict</span><span class="p">,</span>
                             <span class="n">isLinear</span><span class="o">=</span><span class="n">isLinear</span><span class="p">,</span>
                             <span class="n">isSparse</span><span class="o">=</span><span class="n">isSparse</span><span class="p">,</span>
                             <span class="n">name</span><span class="o">=</span><span class="p">[</span><span class="n">x</span><span class="o">.</span><span class="n">name</span> <span class="k">for</span> <span class="n">x</span> <span class="ow">in</span> <span class="bp">self</span><span class="o">.</span><span class="n">DynSys_list</span><span class="p">],</span>
                             <span class="n">showMsgs</span><span class="o">=</span><span class="bp">False</span><span class="p">)</span>
        
        <span class="n">d</span><span class="p">[</span><span class="s2">&quot;DynSys_full&quot;</span><span class="p">]</span><span class="o">=</span><span class="n">DynSys_full</span>
    
    <span class="c1"># Return dictionary</span>
    <span class="k">return</span> <span class="n">d</span>
</pre></div>

  </div>
</div>

  </div>
  
            
  <div class="item">
    <div class="name def" id="modalsys.ModalSys.PlotModeshapes">
    <p>def <span class="ident">PlotModeshapes</span>(</p><p>self, num=50, L=100.0, ax=None, plotAttached=True)</p>
    </div>
    

    
  
    <div class="desc"><p>Plot modeshapes vs chainage using 'modeshapeFunc'</p>
<p>Optional:</p>
<ul>
<li>
<p><code>ax</code>: axes object onto which plot should be produced. If <code>None</code> then 
  new figure will be produced.</p>
</li>
<li>
<p><code>L</code>: chainage is defined in the range [0,L]. L=100.0m is default.
  If <code>Ltrack</code> attribute is defined, this value will be used instead.</p>
</li>
<li>
<p><code>num</code>: number of intermediate chainages to interpolate modeshapes at</p>
</li>
<li>
<p><code>plotAttached</code>: if <code>modeshape_attachedSystems</code> and 
  <code>Xpos_attachedSystems</code> attributes exist, modeshape ordinates at 
  attachment positions will be overlaid as red dots (usually attached 
  systems will represent damper systems)</p>
</li>
</ul></div>
  <div class="source_cont">
  <p class="source_link"><a href="javascript:void(0);" onclick="toggle('source-modalsys.ModalSys.PlotModeshapes', this);">Show source &equiv;</a></p>
  <div id="source-modalsys.ModalSys.PlotModeshapes" class="source">
    <div class="codehilite"><pre><span></span><span class="k">def</span> <span class="nf">PlotModeshapes</span><span class="p">(</span><span class="bp">self</span><span class="p">,</span>
                   <span class="n">num</span><span class="p">:</span><span class="nb">int</span> <span class="o">=</span> <span class="mi">50</span><span class="p">,</span>
                   <span class="n">L</span><span class="p">:</span><span class="nb">float</span> <span class="o">=</span> <span class="mf">100.0</span><span class="p">,</span>
                   <span class="n">ax</span><span class="o">=</span><span class="bp">None</span><span class="p">,</span>
                   <span class="n">plotAttached</span><span class="o">=</span><span class="bp">True</span><span class="p">):</span>
    <span class="sd">&quot;&quot;&quot;</span>
<span class="sd">    Plot modeshapes vs chainage using &#39;modeshapeFunc&#39;</span>
<span class="sd">    </span>
<span class="sd">    </span>
<span class="sd">    Optional:</span>
<span class="sd">        </span>
<span class="sd">    * `ax`: axes object onto which plot should be produced. If `None` then </span>
<span class="sd">      new figure will be produced.</span>
<span class="sd">      </span>
<span class="sd">    * `L`: chainage is defined in the range [0,L]. L=100.0m is default.</span>
<span class="sd">      If `Ltrack` attribute is defined, this value will be used instead.</span>
<span class="sd">    </span>
<span class="sd">    * `num`: number of intermediate chainages to interpolate modeshapes at</span>
<span class="sd">    </span>
<span class="sd">    * `plotAttached`: if `modeshape_attachedSystems` and </span>
<span class="sd">      `Xpos_attachedSystems` attributes exist, modeshape ordinates at </span>
<span class="sd">      attachment positions will be overlaid as red dots (usually attached </span>
<span class="sd">      systems will represent damper systems)</span>
<span class="sd">    </span>
<span class="sd">    &quot;&quot;&quot;</span>
    
    <span class="c1"># Configure plot</span>
    <span class="k">if</span> <span class="n">ax</span> <span class="ow">is</span> <span class="bp">None</span><span class="p">:</span>
        <span class="n">fig</span> <span class="o">=</span> <span class="n">plt</span><span class="o">.</span><span class="n">figure</span><span class="p">()</span>
        <span class="n">fig</span><span class="o">.</span><span class="n">set_size_inches</span><span class="p">(</span><span class="mi">16</span><span class="p">,</span><span class="mi">4</span><span class="p">)</span>
        <span class="n">ax</span> <span class="o">=</span> <span class="n">fig</span><span class="o">.</span><span class="n">add_subplot</span><span class="p">(</span><span class="mi">1</span><span class="p">,</span> <span class="mi">1</span><span class="p">,</span> <span class="mi">1</span><span class="p">)</span>
    <span class="k">else</span><span class="p">:</span>
        <span class="n">fig</span> <span class="o">=</span> <span class="n">ax</span><span class="o">.</span><span class="n">gcf</span><span class="p">()</span>
        
    <span class="c1"># Get ordinates to plot</span>
    <span class="n">modeshape_func</span> <span class="o">=</span> <span class="bp">self</span><span class="o">.</span><span class="n">modeshapeFunc</span>
    
    <span class="k">if</span> <span class="nb">isinstance</span><span class="p">(</span><span class="n">modeshape_func</span><span class="p">,</span><span class="n">scipy</span><span class="o">.</span><span class="n">interpolate</span><span class="o">.</span><span class="n">interpolate</span><span class="o">.</span><span class="n">interp1d</span><span class="p">):</span>
        
        <span class="c1"># Retrieve modeshape ordinates defining interpolation function</span>
        <span class="n">x</span> <span class="o">=</span> <span class="n">modeshape_func</span><span class="o">.</span><span class="n">x</span>
        <span class="n">m</span> <span class="o">=</span> <span class="n">modeshape_func</span><span class="o">.</span><span class="n">y</span>
        <span class="n">L</span> <span class="o">=</span> <span class="n">x</span><span class="p">[</span><span class="o">-</span><span class="mi">1</span><span class="p">]</span>
        
    <span class="k">else</span><span class="p">:</span>
        
        <span class="c1"># Use Ltrack instead of L passed, if attribute defined</span>
        <span class="n">attr</span><span class="o">=</span><span class="s2">&quot;Ltrack&quot;</span>
        <span class="n">obj</span><span class="o">=</span><span class="bp">self</span>
        <span class="k">if</span> <span class="nb">hasattr</span><span class="p">(</span><span class="n">obj</span><span class="p">,</span><span class="n">attr</span><span class="p">):</span>
            <span class="n">L</span><span class="o">=</span><span class="nb">getattr</span><span class="p">(</span><span class="n">obj</span><span class="p">,</span><span class="n">attr</span><span class="p">)</span>
            
        <span class="c1"># Use interpolation function to obtain modeshapes at</span>
        <span class="n">x</span> <span class="o">=</span> <span class="n">npy</span><span class="o">.</span><span class="n">linspace</span><span class="p">(</span><span class="mi">0</span><span class="p">,</span><span class="n">L</span><span class="p">,</span><span class="n">num</span><span class="p">,</span><span class="n">endpoint</span><span class="o">=</span><span class="bp">True</span><span class="p">)</span>
        <span class="n">m</span> <span class="o">=</span> <span class="bp">self</span><span class="o">.</span><span class="n">modeshapeFunc</span><span class="p">(</span><span class="n">x</span><span class="p">)</span>
        
    <span class="c1"># Get mode IDs to use as labels</span>
    <span class="k">if</span> <span class="nb">hasattr</span><span class="p">(</span><span class="bp">self</span><span class="p">,</span><span class="s2">&quot;mode_IDs&quot;</span><span class="p">):</span>
        <span class="n">modeNames</span> <span class="o">=</span> <span class="bp">self</span><span class="o">.</span><span class="n">mode_IDs</span>
    <span class="k">else</span><span class="p">:</span>
        <span class="n">modeNames</span> <span class="o">=</span> <span class="n">npy</span><span class="o">.</span><span class="n">arange</span><span class="p">(</span><span class="mi">1</span><span class="p">,</span><span class="n">m</span><span class="o">.</span><span class="n">shape</span><span class="p">[</span><span class="mi">1</span><span class="p">],</span><span class="mi">1</span><span class="p">)</span>
        
    <span class="c1"># Plot modeshapes vs chainage</span>
    <span class="n">ax</span><span class="o">.</span><span class="n">plot</span><span class="p">(</span><span class="n">x</span><span class="p">,</span><span class="n">m</span><span class="p">,</span><span class="n">label</span><span class="o">=</span><span class="n">modeNames</span><span class="p">)</span>
    <span class="n">ax</span><span class="o">.</span><span class="n">set_xlim</span><span class="p">([</span><span class="mi">0</span><span class="p">,</span><span class="n">L</span><span class="p">])</span>
    <span class="n">ax</span><span class="o">.</span><span class="n">set_xlabel</span><span class="p">(</span><span class="s2">&quot;Longitudinal chainage [m]&quot;</span><span class="p">)</span>
    <span class="n">ax</span><span class="o">.</span><span class="n">set_ylabel</span><span class="p">(</span><span class="s2">&quot;Modeshape ordinate&quot;</span><span class="p">)</span>
    <span class="n">ax</span><span class="o">.</span><span class="n">set_title</span><span class="p">(</span><span class="s2">&quot;Modeshapes along loading track&quot;</span><span class="p">)</span>
    
    <span class="c1"># Overlaid modeshape ordinates at attachment positions, if defined</span>
    <span class="k">if</span> <span class="n">plotAttached</span> <span class="ow">and</span> <span class="nb">len</span><span class="p">(</span><span class="bp">self</span><span class="o">.</span><span class="n">DynSys_list</span><span class="p">)</span><span class="o">&gt;</span><span class="mi">1</span><span class="p">:</span>
        
        <span class="n">attr1</span> <span class="o">=</span> <span class="s2">&quot;Xpos_attachedSystems&quot;</span>
        <span class="n">attr2</span> <span class="o">=</span> <span class="s2">&quot;modeshapes_attachedSystems&quot;</span>
        <span class="n">makePlot</span> <span class="o">=</span> <span class="bp">True</span>
        
        <span class="k">if</span> <span class="nb">hasattr</span><span class="p">(</span><span class="bp">self</span><span class="p">,</span><span class="n">attr1</span><span class="p">):</span>
            <span class="n">X_TMD</span> <span class="o">=</span> <span class="nb">getattr</span><span class="p">(</span><span class="bp">self</span><span class="p">,</span><span class="n">attr1</span><span class="p">)</span>
        <span class="k">else</span><span class="p">:</span>
            <span class="n">makePlot</span> <span class="o">=</span> <span class="bp">False</span>
            <span class="k">print</span><span class="p">(</span><span class="s2">&quot;Warning: {0} attribute not defined</span><span class="se">\n</span><span class="s2">&quot;</span><span class="o">.</span><span class="n">format</span><span class="p">(</span><span class="n">attr1</span><span class="p">)</span> <span class="o">+</span> 
                  <span class="s2">&quot;Modeshape ordinates at attached system locations &quot;</span> <span class="o">+</span> 
                  <span class="s2">&quot;cannot be plotted&quot;</span><span class="p">)</span>
            
        <span class="k">if</span> <span class="nb">hasattr</span><span class="p">(</span><span class="bp">self</span><span class="p">,</span><span class="n">attr2</span><span class="p">):</span>
            <span class="n">modeshape_TMD</span> <span class="o">=</span> <span class="nb">getattr</span><span class="p">(</span><span class="bp">self</span><span class="p">,</span><span class="n">attr2</span><span class="p">)</span>
        <span class="k">else</span><span class="p">:</span>
            <span class="n">makePlot</span> <span class="o">=</span> <span class="bp">False</span>
            <span class="k">print</span><span class="p">(</span><span class="s2">&quot;Warning: {0} attribute not defined</span><span class="se">\n</span><span class="s2">&quot;</span><span class="o">.</span><span class="n">format</span><span class="p">(</span><span class="n">attr2</span><span class="p">)</span> <span class="o">+</span> 
                  <span class="s2">&quot;Modeshape ordinates at attached system locations &quot;</span> <span class="o">+</span> 
                  <span class="s2">&quot;cannot be plotted&quot;</span><span class="p">)</span>
                
        <span class="k">if</span> <span class="n">makePlot</span><span class="p">:</span>
            <span class="n">ax</span><span class="o">.</span><span class="n">plot</span><span class="p">(</span><span class="n">X_TMD</span><span class="p">,</span><span class="n">modeshape_TMD</span><span class="p">,</span><span class="s1">&#39;xr&#39;</span><span class="p">,</span><span class="n">label</span><span class="o">=</span><span class="s2">&quot;Attached systems&quot;</span><span class="p">)</span>
    
    <span class="c1"># Prepare legend</span>
    <span class="n">handles</span><span class="p">,</span> <span class="n">labels</span> <span class="o">=</span> <span class="n">ax</span><span class="o">.</span><span class="n">get_legend_handles_labels</span><span class="p">()</span>
    <span class="n">ax</span><span class="o">.</span><span class="n">legend</span><span class="p">(</span><span class="n">handles</span><span class="p">,</span> <span class="n">modeNames</span><span class="p">,</span> <span class="n">loc</span><span class="o">=</span><span class="s1">&#39;best&#39;</span><span class="p">,</span><span class="n">fontsize</span><span class="o">=</span><span class="s1">&#39;xx-small&#39;</span><span class="p">,</span><span class="n">ncol</span><span class="o">=</span><span class="mi">5</span><span class="p">)</span>
    
    <span class="c1"># Return objects</span>
    <span class="k">return</span> <span class="n">fig</span><span class="p">,</span> <span class="n">ax</span>
</pre></div>

  </div>
</div>

  </div>
  
            
  <div class="item">
    <div class="name def" id="modalsys.ModalSys.PlotSystem">
    <p>def <span class="ident">PlotSystem</span>(</p><p>self, ax, v)</p>
    </div>
    

    
  
    <div class="desc"><p>Plot system in deformed configuration as given by <code>v</code></p></div>
  <div class="source_cont">
  <p class="source_link"><a href="javascript:void(0);" onclick="toggle('source-modalsys.ModalSys.PlotSystem', this);">Show source &equiv;</a></p>
  <div id="source-modalsys.ModalSys.PlotSystem" class="source">
    <div class="codehilite"><pre><span></span><span class="k">def</span> <span class="nf">PlotSystem</span><span class="p">(</span><span class="bp">self</span><span class="p">,</span><span class="n">ax</span><span class="p">,</span><span class="n">v</span><span class="p">):</span>
    <span class="sd">&quot;&quot;&quot;</span>
<span class="sd">    Plot system in deformed configuration as given by `v`</span>
<span class="sd">    &quot;&quot;&quot;</span>
    
    <span class="bp">self</span><span class="o">.</span><span class="n">PlotSystem_init_plot</span><span class="p">(</span><span class="n">ax</span><span class="p">)</span>
    <span class="bp">self</span><span class="o">.</span><span class="n">PlotSystem_update_plot</span><span class="p">(</span><span class="n">v</span><span class="p">)</span>
</pre></div>

  </div>
</div>

  </div>
  
            
  <div class="item">
    <div class="name def" id="modalsys.ModalSys.PlotSystem_init_plot">
    <p>def <span class="ident">PlotSystem_init_plot</span>(</p><p>self, ax, plot_env=True)</p>
    </div>
    

    
  
    <div class="desc"><p>Method for initialising system displacement plot</p></div>
  <div class="source_cont">
  <p class="source_link"><a href="javascript:void(0);" onclick="toggle('source-modalsys.ModalSys.PlotSystem_init_plot', this);">Show source &equiv;</a></p>
  <div id="source-modalsys.ModalSys.PlotSystem_init_plot" class="source">
    <div class="codehilite"><pre><span></span><span class="k">def</span> <span class="nf">PlotSystem_init_plot</span><span class="p">(</span><span class="bp">self</span><span class="p">,</span><span class="n">ax</span><span class="p">,</span><span class="n">plot_env</span><span class="o">=</span><span class="bp">True</span><span class="p">):</span>
    <span class="sd">&quot;&quot;&quot;</span>
<span class="sd">    Method for initialising system displacement plot</span>
<span class="sd">    &quot;&quot;&quot;</span>
            
    <span class="c1"># Get modeshape function and salient x coordinates to use</span>
    <span class="bp">self</span><span class="o">.</span><span class="n">x</span> <span class="o">=</span> <span class="bp">self</span><span class="o">.</span><span class="n">modeshapeFunc</span><span class="o">.</span><span class="n">x</span>
    <span class="c1"># Variables used to generate plot data</span>
    <span class="bp">self</span><span class="o">.</span><span class="n">y_env_max</span> <span class="o">=</span> <span class="mf">0.0</span> <span class="o">*</span> <span class="bp">self</span><span class="o">.</span><span class="n">x</span>
    <span class="bp">self</span><span class="o">.</span><span class="n">y_env_min</span> <span class="o">=</span> <span class="mf">0.0</span> <span class="o">*</span> <span class="bp">self</span><span class="o">.</span><span class="n">x</span>
    <span class="c1"># Define drawing artists</span>
    <span class="bp">self</span><span class="o">.</span><span class="n">lines</span> <span class="o">=</span> <span class="p">{}</span>
    
    <span class="bp">self</span><span class="o">.</span><span class="n">lines</span><span class="p">[</span><span class="s1">&#39;y_res&#39;</span><span class="p">]</span> <span class="o">=</span> <span class="n">ax</span><span class="o">.</span><span class="n">plot</span><span class="p">([],</span> <span class="p">[],</span><span class="s1">&#39;k-&#39;</span><span class="p">,</span><span class="n">label</span><span class="o">=</span><span class="s1">&#39;y(t)&#39;</span><span class="p">)[</span><span class="mi">0</span><span class="p">]</span>
    
    <span class="bp">self</span><span class="o">.</span><span class="n">plot_env</span> <span class="o">=</span> <span class="n">plot_env</span>
    <span class="k">if</span> <span class="n">plot_env</span><span class="p">:</span>        
        
        <span class="bp">self</span><span class="o">.</span><span class="n">lines</span><span class="p">[</span><span class="s1">&#39;y_env_max&#39;</span><span class="p">]</span> <span class="o">=</span> <span class="n">ax</span><span class="o">.</span><span class="n">plot</span><span class="p">(</span><span class="bp">self</span><span class="o">.</span><span class="n">x</span><span class="p">,</span>
                                          <span class="bp">self</span><span class="o">.</span><span class="n">y_env_max</span><span class="p">,</span>
                                          <span class="n">color</span><span class="o">=</span><span class="s1">&#39;r&#39;</span><span class="p">,</span><span class="n">alpha</span><span class="o">=</span><span class="mf">0.3</span><span class="p">,</span>
                                          <span class="n">label</span><span class="o">=</span><span class="s1">&#39;$y_{max}$&#39;</span><span class="p">)[</span><span class="mi">0</span><span class="p">]</span>
        
        <span class="bp">self</span><span class="o">.</span><span class="n">lines</span><span class="p">[</span><span class="s1">&#39;y_env_min&#39;</span><span class="p">]</span> <span class="o">=</span> <span class="n">ax</span><span class="o">.</span><span class="n">plot</span><span class="p">(</span><span class="bp">self</span><span class="o">.</span><span class="n">x</span><span class="p">,</span>
                                          <span class="bp">self</span><span class="o">.</span><span class="n">y_env_min</span><span class="p">,</span>
                                          <span class="n">color</span><span class="o">=</span><span class="s1">&#39;b&#39;</span><span class="p">,</span><span class="n">alpha</span><span class="o">=</span><span class="mf">0.3</span><span class="p">,</span>
                                          <span class="n">label</span><span class="o">=</span><span class="s1">&#39;$y_{min}$&#39;</span><span class="p">)[</span><span class="mi">0</span><span class="p">]</span>
    
    <span class="c1"># Set up plot parameters</span>
    <span class="n">ax</span><span class="o">.</span><span class="n">set_xlim</span><span class="p">(</span><span class="mi">0</span><span class="p">,</span> <span class="bp">self</span><span class="o">.</span><span class="n">Ltrack</span><span class="p">)</span>
    <span class="n">ax</span><span class="o">.</span><span class="n">set_xlabel</span><span class="p">(</span><span class="s2">&quot;Chainage (m)&quot;</span><span class="p">)</span>
    <span class="n">ax</span><span class="o">.</span><span class="n">set_ylabel</span><span class="p">(</span><span class="s2">&quot;Displacement (m)&quot;</span><span class="p">)</span>
</pre></div>

  </div>
</div>

  </div>
  
            
  <div class="item">
    <div class="name def" id="modalsys.ModalSys.PlotSystem_update_plot">
    <p>def <span class="ident">PlotSystem_update_plot</span>(</p><p>self, v)</p>
    </div>
    

    
  
    <div class="desc"><p>Method for updating system displacement plot given displacements <code>v</code></p></div>
  <div class="source_cont">
  <p class="source_link"><a href="javascript:void(0);" onclick="toggle('source-modalsys.ModalSys.PlotSystem_update_plot', this);">Show source &equiv;</a></p>
  <div id="source-modalsys.ModalSys.PlotSystem_update_plot" class="source">
    <div class="codehilite"><pre><span></span><span class="k">def</span> <span class="nf">PlotSystem_update_plot</span><span class="p">(</span><span class="bp">self</span><span class="p">,</span><span class="n">v</span><span class="p">):</span>
    <span class="sd">&quot;&quot;&quot;</span>
<span class="sd">    Method for updating system displacement plot given displacements `v`</span>
<span class="sd">    &quot;&quot;&quot;</span>
    
    <span class="c1"># Calculate displacements along structure at time t, given modal disp v</span>
    <span class="n">y</span> <span class="o">=</span> <span class="n">v</span><span class="o">.</span><span class="n">T</span> <span class="err">@</span> <span class="bp">self</span><span class="o">.</span><span class="n">modeshapeFunc</span><span class="p">(</span><span class="bp">self</span><span class="o">.</span><span class="n">x</span><span class="p">)</span><span class="o">.</span><span class="n">T</span>
    <span class="c1"># Update envelopes</span>
    <span class="bp">self</span><span class="o">.</span><span class="n">y_env_max</span> <span class="o">=</span> <span class="n">npy</span><span class="o">.</span><span class="n">maximum</span><span class="p">(</span><span class="n">y</span><span class="p">,</span><span class="bp">self</span><span class="o">.</span><span class="n">y_env_max</span><span class="p">)</span>
    <span class="bp">self</span><span class="o">.</span><span class="n">y_env_min</span> <span class="o">=</span> <span class="n">npy</span><span class="o">.</span><span class="n">minimum</span><span class="p">(</span><span class="n">y</span><span class="p">,</span><span class="bp">self</span><span class="o">.</span><span class="n">y_env_min</span><span class="p">)</span>       
    
    <span class="c1"># Update plot data</span>
    <span class="bp">self</span><span class="o">.</span><span class="n">lines</span><span class="p">[</span><span class="s1">&#39;y_res&#39;</span><span class="p">]</span><span class="o">.</span><span class="n">set_data</span><span class="p">(</span><span class="bp">self</span><span class="o">.</span><span class="n">x</span><span class="p">,</span><span class="n">y</span><span class="p">)</span>
    
    <span class="k">if</span> <span class="bp">self</span><span class="o">.</span><span class="n">plot_env</span><span class="p">:</span>
        <span class="bp">self</span><span class="o">.</span><span class="n">lines</span><span class="p">[</span><span class="s1">&#39;y_env_max&#39;</span><span class="p">]</span><span class="o">.</span><span class="n">set_data</span><span class="p">(</span><span class="bp">self</span><span class="o">.</span><span class="n">x</span><span class="p">,</span><span class="bp">self</span><span class="o">.</span><span class="n">y_env_max</span><span class="p">)</span>
        <span class="bp">self</span><span class="o">.</span><span class="n">lines</span><span class="p">[</span><span class="s1">&#39;y_env_min&#39;</span><span class="p">]</span><span class="o">.</span><span class="n">set_data</span><span class="p">(</span><span class="bp">self</span><span class="o">.</span><span class="n">x</span><span class="p">,</span><span class="bp">self</span><span class="o">.</span><span class="n">y_env_min</span><span class="p">)</span>
    
    <span class="k">return</span> <span class="bp">self</span><span class="o">.</span><span class="n">lines</span>
</pre></div>

  </div>
</div>

  </div>
  
            
  <div class="item">
    <div class="name def" id="modalsys.ModalSys.PrintSystemMatrices">
    <p>def <span class="ident">PrintSystemMatrices</span>(</p><p>self, printShapes=True, printValues=False)</p>
    </div>
    

    
  
    <div class="desc"><p>Function is used to print system matrices to text window   </p>
<hr />
<p>Useful for documentation and debugging</p></div>
  <div class="source_cont">
  <p class="source_link"><a href="javascript:void(0);" onclick="toggle('source-modalsys.ModalSys.PrintSystemMatrices', this);">Show source &equiv;</a></p>
  <div id="source-modalsys.ModalSys.PrintSystemMatrices" class="source">
    <div class="codehilite"><pre><span></span><span class="k">def</span> <span class="nf">PrintSystemMatrices</span><span class="p">(</span><span class="bp">self</span><span class="p">,</span><span class="n">printShapes</span><span class="o">=</span><span class="bp">True</span><span class="p">,</span><span class="n">printValues</span><span class="o">=</span><span class="bp">False</span><span class="p">):</span>
    <span class="sd">&quot;&quot;&quot;</span>
<span class="sd">    Function is used to print system matrices to text window   </span>
<span class="sd">    ***</span>
<span class="sd">    Useful for documentation and debugging</span>
<span class="sd">    &quot;&quot;&quot;</span>
    
    <span class="k">print</span><span class="p">(</span><span class="s2">&quot;**** PrintSystemMatrices() : `{0}` ****</span><span class="se">\n</span><span class="s2">&quot;</span><span class="o">.</span><span class="n">format</span><span class="p">(</span><span class="bp">self</span><span class="o">.</span><span class="n">name</span><span class="p">))</span>
    
    <span class="c1"># Print names of all systems and sub-systems</span>
    <span class="n">names_list</span> <span class="o">=</span> <span class="p">[</span><span class="n">x</span><span class="o">.</span><span class="n">name</span> <span class="k">for</span> <span class="n">x</span> <span class="ow">in</span> <span class="bp">self</span><span class="o">.</span><span class="n">DynSys_list</span><span class="p">]</span>
    <span class="k">print</span><span class="p">(</span><span class="s2">&quot;Systems list:&quot;</span><span class="p">)</span>
    <span class="k">print</span><span class="p">(</span><span class="n">names_list</span><span class="p">)</span>
    <span class="k">print</span><span class="p">(</span><span class="s2">&quot;&quot;</span><span class="p">)</span>
    
    <span class="c1"># Loop through all systems and subsystems</span>
    <span class="k">for</span> <span class="n">x</span> <span class="ow">in</span> <span class="bp">self</span><span class="o">.</span><span class="n">DynSys_list</span><span class="p">:</span>
            
        <span class="k">print</span><span class="p">(</span><span class="s2">&quot;---- System matrices for `{0}` ----</span><span class="se">\n</span><span class="s2">&quot;</span><span class="o">.</span><span class="n">format</span><span class="p">(</span><span class="n">x</span><span class="o">.</span><span class="n">name</span><span class="p">))</span>
        
        <span class="c1"># Print general system matrices</span>
        <span class="n">attr_list</span> <span class="o">=</span> <span class="p">[</span><span class="s2">&quot;_M_mtrx&quot;</span><span class="p">,</span> <span class="s2">&quot;_C_mtrx&quot;</span><span class="p">,</span> <span class="s2">&quot;_K_mtrx&quot;</span><span class="p">]</span>
        
        <span class="k">for</span> <span class="n">attr</span> <span class="ow">in</span> <span class="n">attr_list</span><span class="p">:</span>
        
            <span class="k">if</span> <span class="nb">hasattr</span><span class="p">(</span><span class="n">x</span><span class="p">,</span><span class="n">attr</span><span class="p">):</span>
                
                <span class="n">val</span> <span class="o">=</span> <span class="nb">getattr</span><span class="p">(</span><span class="n">x</span><span class="p">,</span><span class="n">attr</span><span class="p">)</span>
                
                <span class="k">print</span><span class="p">(</span><span class="s2">&quot;{0} matrix:&quot;</span><span class="o">.</span><span class="n">format</span><span class="p">(</span><span class="n">attr</span><span class="p">))</span>
                <span class="k">print</span><span class="p">(</span><span class="nb">type</span><span class="p">(</span><span class="n">val</span><span class="p">))</span>
                
                <span class="k">if</span> <span class="n">printShapes</span><span class="p">:</span> <span class="k">print</span><span class="p">(</span><span class="n">val</span><span class="o">.</span><span class="n">shape</span><span class="p">)</span>
                <span class="k">if</span> <span class="n">printValues</span><span class="p">:</span> <span class="k">print</span><span class="p">(</span><span class="n">val</span><span class="p">)</span>
                
                <span class="k">print</span><span class="p">(</span><span class="s2">&quot;&quot;</span><span class="p">)</span>
                
        <span class="c1"># Print constraints matrices</span>
        <span class="k">print</span><span class="p">(</span><span class="s2">&quot;---- Constraint matrices for `{0}` ----</span><span class="se">\n</span><span class="s2">&quot;</span><span class="o">.</span><span class="n">format</span><span class="p">(</span><span class="n">x</span><span class="o">.</span><span class="n">name</span><span class="p">))</span>
        
        <span class="k">if</span> <span class="ow">not</span> <span class="n">x</span><span class="o">.</span><span class="n">_J_dict</span><span class="p">:</span>
            <span class="k">print</span><span class="p">(</span><span class="s2">&quot;(No constraints matrices defined)</span><span class="se">\n</span><span class="s2">&quot;</span><span class="p">)</span>
            
        <span class="k">else</span><span class="p">:</span>
            
            <span class="k">for</span> <span class="n">key</span><span class="p">,</span> <span class="n">val</span> <span class="ow">in</span> <span class="n">x</span><span class="o">.</span><span class="n">_J_dict</span><span class="o">.</span><span class="n">items</span><span class="p">():</span>
                
                <span class="k">print</span><span class="p">(</span><span class="s2">&quot;key: {0}&quot;</span><span class="o">.</span><span class="n">format</span><span class="p">(</span><span class="n">key</span><span class="p">))</span>
                <span class="k">print</span><span class="p">(</span><span class="nb">type</span><span class="p">(</span><span class="n">val</span><span class="p">))</span>
                
                <span class="k">if</span> <span class="n">printShapes</span><span class="p">:</span> <span class="k">print</span><span class="p">(</span><span class="n">val</span><span class="o">.</span><span class="n">shape</span><span class="p">)</span>
                <span class="k">if</span> <span class="n">printValues</span><span class="p">:</span> <span class="k">print</span><span class="p">(</span><span class="n">val</span><span class="p">)</span>
                
                <span class="k">print</span><span class="p">(</span><span class="s2">&quot;&quot;</span><span class="p">)</span>
</pre></div>

  </div>
</div>

  </div>
  
            
  <div class="item">
    <div class="name def" id="modalsys.ModalSys.ReadModalParams">
    <p>def <span class="ident">ReadModalParams</span>(</p><p>self, fName=&#39;modalParams.csv&#39;)</p>
    </div>
    

    
  
    <div class="desc"><p>It is often most convenient to define modal parameters by reading
data in from .csv file. Comma-delimited data in the following table
format is expected:
    | ModeID | Frequency | Mass | Damping ratio |
    | ---    | ---       | ---  | ---           |
    | Mode_1 | 1.25      | 2500 | 0.002         |
    | Mode_2 | 1.75      | 1600 | 0.015         |
    | ...    | ...       | ...  | ...           |
    | Mode_N | 8.2       | 7400 | 0.03          |</p>
<div class="codehilite"><pre><span></span><span class="n">Frequency</span><span class="o">:</span>       <span class="n">Mode</span> <span class="n">undamped</span> <span class="n">natural</span> <span class="n">frequency</span> <span class="o">(</span><span class="k">in</span> <span class="n">Hz</span><span class="o">)</span>      
<span class="n">Mass</span><span class="o">:</span>            <span class="n">Mode</span><span class="o">-</span><span class="n">generalised</span> <span class="n">mass</span> <span class="o">(</span><span class="k">in</span> <span class="n">kg</span><span class="o">)</span>
<span class="n">Damping</span> <span class="n">ratio</span><span class="o">:</span>   <span class="n">Modal</span> <span class="n">damping</span> <span class="n">ratio</span> <span class="s1">&#39;eta&#39;</span><span class="o">,</span> <span class="k">as</span> <span class="n">fraction</span> <span class="n">of</span> <span class="n">critical</span>
</pre></div></div>
  <div class="source_cont">
  <p class="source_link"><a href="javascript:void(0);" onclick="toggle('source-modalsys.ModalSys.ReadModalParams', this);">Show source &equiv;</a></p>
  <div id="source-modalsys.ModalSys.ReadModalParams" class="source">
    <div class="codehilite"><pre><span></span><span class="k">def</span> <span class="nf">ReadModalParams</span><span class="p">(</span><span class="bp">self</span><span class="p">,</span><span class="n">fName</span><span class="o">=</span><span class="s1">&#39;modalParams.csv&#39;</span><span class="p">):</span>
    <span class="sd">&quot;&quot;&quot;</span>
<span class="sd">    It is often most convenient to define modal parameters by reading</span>
<span class="sd">    data in from .csv file. Comma-delimited data in the following table</span>
<span class="sd">    format is expected:</span>
<span class="sd">        | ModeID | Frequency | Mass | Damping ratio |</span>
<span class="sd">        | ---    | ---       | ---  | ---           |</span>
<span class="sd">        | Mode_1 | 1.25      | 2500 | 0.002         |</span>
<span class="sd">        | Mode_2 | 1.75      | 1600 | 0.015         |</span>
<span class="sd">        | ...    | ...       | ...  | ...           |</span>
<span class="sd">        | Mode_N | 8.2       | 7400 | 0.03          |</span>
<span class="sd">        </span>
<span class="sd">        Frequency:       Mode undamped natural frequency (in Hz)      </span>
<span class="sd">        Mass:            Mode-generalised mass (in kg)</span>
<span class="sd">        Damping ratio:   Modal damping ratio &#39;eta&#39;, as fraction of critical</span>
<span class="sd">    &quot;&quot;&quot;</span>
    
    <span class="c1"># Read data from csv</span>
    <span class="n">modalParams</span> <span class="o">=</span> <span class="n">pd</span><span class="o">.</span><span class="n">read_csv</span><span class="p">(</span><span class="n">fName</span><span class="p">,</span><span class="n">header</span><span class="o">=</span><span class="mi">0</span><span class="p">,</span><span class="n">index_col</span><span class="o">=</span><span class="mi">0</span><span class="p">)</span>
    <span class="n">mode_IDs</span>    <span class="o">=</span> <span class="n">modalParams</span><span class="o">.</span><span class="n">index</span><span class="o">.</span><span class="n">tolist</span><span class="p">()</span>
    <span class="n">f_vals</span>      <span class="o">=</span> <span class="n">npy</span><span class="o">.</span><span class="n">asarray</span><span class="p">(</span><span class="n">modalParams</span><span class="p">[</span><span class="s2">&quot;Frequency&quot;</span><span class="p">])</span>       
    <span class="n">M_vals</span>      <span class="o">=</span> <span class="n">npy</span><span class="o">.</span><span class="n">asarray</span><span class="p">(</span><span class="n">modalParams</span><span class="p">[</span><span class="s2">&quot;Mass&quot;</span><span class="p">])</span> 
    <span class="n">eta_vals</span>    <span class="o">=</span> <span class="n">npy</span><span class="o">.</span><span class="n">asarray</span><span class="p">(</span><span class="n">modalParams</span><span class="p">[</span><span class="s2">&quot;Damping ratio&quot;</span><span class="p">])</span> 
    
    <span class="c1"># Return as dict</span>
    <span class="n">d</span> <span class="o">=</span> <span class="p">{}</span>
    <span class="n">d</span><span class="p">[</span><span class="s1">&#39;Mass&#39;</span><span class="p">]</span> <span class="o">=</span> <span class="n">M_vals</span>
    <span class="n">d</span><span class="p">[</span><span class="s1">&#39;Freq&#39;</span><span class="p">]</span> <span class="o">=</span> <span class="n">f_vals</span>
    <span class="n">d</span><span class="p">[</span><span class="s1">&#39;DampingRatio&#39;</span><span class="p">]</span> <span class="o">=</span> <span class="n">eta_vals</span>
    <span class="n">d</span><span class="p">[</span><span class="s1">&#39;ModeIDs&#39;</span><span class="p">]</span> <span class="o">=</span> <span class="n">mode_IDs</span>
    <span class="k">return</span> <span class="n">d</span>
</pre></div>

  </div>
</div>

  </div>
  
            
  <div class="item">
    <div class="name def" id="modalsys.ModalSys.ReadOutputMtrxFromFile">
    <p>def <span class="ident">ReadOutputMtrxFromFile</span>(</p><p>self, fName=&#39;outputs.csv&#39;)</p>
    </div>
    

    
  
    <div class="desc"><p>Reads output matrix file. Output matrix format required is as follows:</p>
<hr />
<p>$$ y = C.x $$</p>
<p>where:
$$ x = [q,\dot{q},\ddot{q}]^{T} $$ 
is the (extended) <em>state variable</em> vector_ and y is <em>output vector</em>. 
C is the <em>output matrix</em> mapping <em>state variables</em> <strong>x</strong> to <em>outputs</em> <strong>y</strong>.</p></div>
  <div class="source_cont">
  <p class="source_link"><a href="javascript:void(0);" onclick="toggle('source-modalsys.ModalSys.ReadOutputMtrxFromFile', this);">Show source &equiv;</a></p>
  <div id="source-modalsys.ModalSys.ReadOutputMtrxFromFile" class="source">
    <div class="codehilite"><pre><span></span><span class="k">def</span> <span class="nf">ReadOutputMtrxFromFile</span><span class="p">(</span><span class="bp">self</span><span class="p">,</span>
                            <span class="n">fName</span><span class="o">=</span><span class="s1">&#39;outputs.csv&#39;</span><span class="p">):</span>
    <span class="sd">&quot;&quot;&quot;</span>
<span class="sd">    Reads output matrix file. Output matrix format required is as follows:</span>
<span class="sd">    ***</span>
<span class="sd">    </span>
<span class="sd">    $$ y = C.x $$</span>
<span class="sd">    </span>
<span class="sd">    where:</span>
<span class="sd">    $$ x = [q,\dot{q},\ddot{q}]^{T} $$ </span>
<span class="sd">    is the (extended) _state variable_ vector_ and y is _output vector_. </span>
<span class="sd">    C is the _output matrix_ mapping _state variables_ **x** to _outputs_ **y**.</span>
<span class="sd">    </span>
<span class="sd">    &quot;&quot;&quot;</span>
    
    <span class="n">df</span> <span class="o">=</span> <span class="n">pd</span><span class="o">.</span><span class="n">read_csv</span><span class="p">(</span><span class="n">fName</span><span class="p">,</span><span class="n">delimiter</span><span class="o">=</span><span class="s1">&#39;,&#39;</span><span class="p">,</span><span class="n">header</span><span class="o">=</span><span class="mi">0</span><span class="p">,</span><span class="n">index_col</span><span class="o">=</span><span class="mi">0</span><span class="p">)</span>

    <span class="n">C_mtrx</span> <span class="o">=</span> <span class="n">npy</span><span class="o">.</span><span class="n">asmatrix</span><span class="p">(</span><span class="n">df</span><span class="p">)</span>
    <span class="n">outputNames</span> <span class="o">=</span> <span class="n">df</span><span class="o">.</span><span class="n">index</span><span class="o">.</span><span class="n">tolist</span><span class="p">()</span>
    
    <span class="k">return</span> <span class="n">C_mtrx</span><span class="p">,</span><span class="n">outputNames</span> 
</pre></div>

  </div>
</div>

  </div>
  
            
  <div class="item">
    <div class="name def" id="modalsys.ModalSys.add_outputs">
    <p>def <span class="ident">add_outputs</span>(</p><p>self, output_mtrx=None, output_names=None, fName=&#39;outputs.csv&#39;, append=True, verbose=False)</p>
    </div>
    

    
  
    <div class="desc"><p>Appends new output matrix and associated names to object</p>
<hr />
<p>Optional:</p>
<ul>
<li>
<p><code>output_mtrx</code>, numpy matrix expected</p>
</li>
<li>
<p><code>output_names</code>, list or array of strings</p>
</li>
<li>
<p><code>fName</code>, string denoting csv file defining output matrix and names</p>
</li>
<li>
<p><code>append</code>, if True (default) then new output matrices and names will 
  be appended to any previously-defined outputs.</p>
</li>
</ul>
<p>For normal usage either <code>output_mtrx</code> and <code>output_names</code> to be 
provided. Otherwise an attempt will be made to read data from <code>fName</code>.</p></div>
  <div class="source_cont">
  <p class="source_link"><a href="javascript:void(0);" onclick="toggle('source-modalsys.ModalSys.add_outputs', this);">Show source &equiv;</a></p>
  <div id="source-modalsys.ModalSys.add_outputs" class="source">
    <div class="codehilite"><pre><span></span><span class="k">def</span> <span class="nf">add_outputs</span><span class="p">(</span><span class="bp">self</span><span class="p">,</span><span class="n">output_mtrx</span><span class="o">=</span><span class="bp">None</span><span class="p">,</span><span class="n">output_names</span><span class="o">=</span><span class="bp">None</span><span class="p">,</span>
                <span class="n">fName</span><span class="o">=</span><span class="s1">&#39;outputs.csv&#39;</span><span class="p">,</span>
                <span class="n">append</span><span class="o">=</span><span class="bp">True</span><span class="p">,</span><span class="n">verbose</span><span class="o">=</span><span class="bp">False</span><span class="p">):</span>
    <span class="sd">&quot;&quot;&quot;</span>
<span class="sd">    Appends new output matrix and associated names to object</span>
<span class="sd">    ***</span>
<span class="sd">    </span>
<span class="sd">    Optional:</span>
<span class="sd">        </span>
<span class="sd">    * `output_mtrx`, numpy matrix expected</span>
<span class="sd">    </span>
<span class="sd">    * `output_names`, list or array of strings</span>
<span class="sd">    </span>
<span class="sd">    * `fName`, string denoting csv file defining output matrix and names</span>
<span class="sd">    </span>
<span class="sd">    * `append`, if True (default) then new output matrices and names will </span>
<span class="sd">      be appended to any previously-defined outputs.</span>
<span class="sd">    </span>
<span class="sd">    For normal usage either `output_mtrx` and `output_names` to be </span>
<span class="sd">    provided. Otherwise an attempt will be made to read data from `fName`.</span>
<span class="sd">    &quot;&quot;&quot;</span>
    
    <span class="k">if</span> <span class="n">verbose</span><span class="p">:</span>
        <span class="k">print</span><span class="p">(</span><span class="s2">&quot;&#39;add_outputs()&#39; method invoked.&quot;</span><span class="p">)</span>
    
    <span class="c1"># Read from file if no output_mtrx provided</span>
    <span class="k">if</span> <span class="n">output_mtrx</span> <span class="ow">is</span> <span class="bp">None</span><span class="p">:</span>
        <span class="k">if</span> <span class="n">verbose</span><span class="p">:</span>
            <span class="k">print</span><span class="p">(</span><span class="s2">&quot;New outputs defined in &#39;</span><span class="si">%s</span><span class="s2">&#39;&quot;</span> <span class="o">%</span> <span class="n">fName</span><span class="p">)</span>
        <span class="n">output_mtrx</span><span class="p">,</span> <span class="n">output_names</span> <span class="o">=</span> <span class="bp">self</span><span class="o">.</span><span class="n">ReadOutputMtrxFromFile</span><span class="p">(</span><span class="n">fName</span><span class="p">)</span>
        
    <span class="c1"># Create default output names if none provided</span>
    <span class="k">if</span> <span class="n">output_names</span> <span class="ow">is</span> <span class="bp">None</span><span class="p">:</span>
        <span class="n">output_names</span> <span class="o">=</span> <span class="p">[</span><span class="s2">&quot;Response {0}&quot;</span><span class="o">.</span><span class="n">format</span><span class="p">(</span><span class="n">x</span><span class="p">)</span>
                        <span class="k">for</span> <span class="n">x</span> <span class="ow">in</span> <span class="nb">range</span><span class="p">(</span><span class="n">output_mtrx</span><span class="o">.</span><span class="n">shape</span><span class="p">[</span><span class="mi">0</span><span class="p">])]</span>
                
    <span class="k">if</span> <span class="n">append</span><span class="p">:</span>
        
        <span class="n">output_mtrx</span> <span class="o">=</span> <span class="n">convert2matrix</span><span class="p">(</span><span class="n">output_mtrx</span><span class="p">)</span>
        <span class="n">output_names</span> <span class="o">=</span> <span class="nb">list</span><span class="p">(</span><span class="n">output_names</span><span class="p">)</span>
        
        <span class="bp">self</span><span class="o">.</span><span class="n">output_mtrx</span><span class="o">.</span><span class="n">append</span><span class="p">(</span><span class="n">output_mtrx</span><span class="p">)</span>
        <span class="bp">self</span><span class="o">.</span><span class="n">output_names</span><span class="o">.</span><span class="n">append</span><span class="p">(</span><span class="n">output_names</span><span class="p">)</span>
        
    <span class="k">else</span><span class="p">:</span>
        
        <span class="bp">self</span><span class="o">.</span><span class="n">output_mtrx</span> <span class="o">=</span> <span class="n">output_mtrx</span>
        <span class="bp">self</span><span class="o">.</span><span class="n">output_names</span> <span class="o">=</span> <span class="n">output_names</span>            
    
    <span class="k">if</span> <span class="n">verbose</span><span class="p">:</span>
        
        <span class="k">print</span><span class="p">(</span><span class="s2">&quot;Updated output matrix shapes:&quot;</span><span class="p">)</span>
        <span class="k">for</span> <span class="n">_om</span> <span class="ow">in</span> <span class="bp">self</span><span class="o">.</span><span class="n">output_mtrx</span><span class="p">:</span>
            <span class="k">print</span><span class="p">(</span><span class="n">_om</span><span class="o">.</span><span class="n">shape</span><span class="p">)</span>
        
        <span class="k">print</span><span class="p">(</span><span class="s2">&quot;Updated output names:&quot;</span><span class="p">)</span>
        <span class="k">print</span><span class="p">(</span><span class="bp">self</span><span class="o">.</span><span class="n">output_names</span><span class="p">)</span>
    
    <span class="c1"># Check dimensions of all output matrices defined</span>
    <span class="bp">self</span><span class="o">.</span><span class="n">check_outputs</span><span class="p">()</span>
</pre></div>

  </div>
</div>

  </div>
  
            
  <div class="item">
    <div class="name def" id="modalsys.ModalSys.calc_eigenproperties">
    <p>def <span class="ident">calc_eigenproperties</span>(</p><p>self, normalise=True, verbose=False, makePlots=False, axarr=None)</p>
    </div>
    

    
  
<<<<<<< HEAD
    <div class="desc"><p>General method for determining damped eigenvectors and eigenvalues 
of system</p>
<hr />
<p>Note in general eigenproperties will be complex due to non-proportional
damping.</p>
<p>Eigendecomposition of the system state matrix 'A' is carried out to 
obtain eigenvalues and displacement-velocity eigenvectors.</p>
<p>Engineers who are not familiar with the background theory should read
the following excellent paper:</p>
<p><em>An Engineering Interpretation of the Complex 
Eigensolution of Linear Dynamic Systems</em></p>
<p>by Christopher Hoen. </p>
<p><a href="../references/An Engineering Interpretation of the Complex 
Eigensolution of Linear Dynamic Systems.pdf">PDF</a></p>
<hr />
<p><strong>Required:</strong></p>
<p>No arguments; the mass, stiffness, damping and (if defined) constraint 
matrices held as attributes of the system will be used.</p>
<hr />
<p><strong>Optional:</strong></p>
<ul>
<li>
<p><code>normalise</code>, <em>boolean</em>, dictates whether eigenvectors 
  should be normalised, such that Y.T @ X = I</p>
</li>
<li>
<p><code>makePlots</code>, <em>boolean</em>, if True plots will be produced to illustrate 
  the eigensolution obtained</p>
</li>
<li>
<p><code>axarr</code>, list of <em>axes</em> onto which plots should be made. If None 
  plots will be made onto new figures</p>
</li>
<li>
<p><code>verbose</code>, <em>boolean</em>, if True intermediate output &amp; text will be 
  printed to the console</p>
</li>
</ul>
<hr />
<p><strong>Returns:</strong></p>
<p><em>Dict</em> containing the following entries:</p>
<ul>
<li>
<p>'s', <em>array</em> containing the eigenvalues of 'A'</p>
</li>
<li>
<p>'X', <em>matrix</em>, the columns of which are the right-eigenvectors of 'A'</p>
</li>
<li>
<p>'Y', <em>matrix</em>, the columns of which are the left-eigenvectors of 'A'</p>
</li>
</ul>
<p>The above entries will in general be complex-valued and represent the 
eigenproperties of 'A'.</p>
<p>The following entries are real-valued and 
express the complex eigenvalues 's' in terms which should be more 
familiar to structural/mechanical engineers:</p>
<ul>
<li>'f_n', <em>array</em> of <em>undamped natural frequencies</em>, in Hz. </li>
</ul>
<p>Note as 's' comprises conjugate pairs, there will be N pairs of 
positive and negative frequencies for a system with N degrees of 
freedom (i.e. 'A' matrix of shape [2N x 2N])</p>
<ul>
<li>
<p>'f_d', <em>array</em> of <em>damped</em> natural frequencies_, in Hz</p>
</li>
<li>
<p>'w_n', 'w_d'; circular natural natural frequencies related to the 
  above, in rad/s</p>
</li>
<li>
<p>'eta', damping ratio (1.0=critical)</p>
</li>
</ul></div>
  <div class="source_cont">
  <p class="source_link"><a href="javascript:void(0);" onclick="toggle('source-modalsys.ModalSys.calc_eigenproperties', this);">Show source &equiv;</a></p>
  <div id="source-modalsys.ModalSys.calc_eigenproperties" class="source">
    <div class="codehilite"><pre><span></span><span class="k">def</span> <span class="nf">calc_eigenproperties</span><span class="p">(</span><span class="bp">self</span><span class="p">,</span>
                         <span class="n">normalise</span><span class="o">=</span><span class="bp">True</span><span class="p">,</span>
                         <span class="n">verbose</span><span class="o">=</span><span class="bp">False</span><span class="p">,</span>
                         <span class="n">makePlots</span><span class="o">=</span><span class="bp">False</span><span class="p">,</span>
                         <span class="n">axarr</span><span class="o">=</span><span class="bp">None</span><span class="p">):</span>
    <span class="sd">&quot;&quot;&quot;</span>
<span class="sd">    General method for determining damped eigenvectors and eigenvalues </span>
<span class="sd">    of system</span>
<span class="sd">    ***</span>
<span class="sd">    </span>
<span class="sd">    Note in general eigenproperties will be complex due to non-proportional</span>
<span class="sd">    damping.</span>
<span class="sd">    </span>
<span class="sd">    Eigendecomposition of the system state matrix &#39;A&#39; is carried out to </span>
<span class="sd">    obtain eigenvalues and displacement-velocity eigenvectors.</span>
<span class="sd">    </span>
<span class="sd">    Engineers who are not familiar with the background theory should read</span>
<span class="sd">    the following excellent paper:</span>
<span class="sd">        </span>
<span class="sd">    *An Engineering Interpretation of the Complex </span>
<span class="sd">    Eigensolution of Linear Dynamic Systems*</span>
<span class="sd">    </span>
<span class="sd">    by Christopher Hoen. </span>
<span class="sd">    </span>
<span class="sd">    [PDF](../references/An Engineering Interpretation of the Complex </span>
<span class="sd">    Eigensolution of Linear Dynamic Systems.pdf)</span>
<span class="sd">    </span>
<span class="sd">    ***</span>
<span class="sd">    **Required:**</span>
<span class="sd">        </span>
<span class="sd">    No arguments; the mass, stiffness, damping and (if defined) constraint </span>
<span class="sd">    matrices held as attributes of the system will be used.</span>
<span class="sd">    </span>
<span class="sd">    ***</span>
<span class="sd">    **Optional:**</span>
<span class="sd">        </span>
<span class="sd">    * `normalise`, _boolean_, dictates whether eigenvectors </span>
<span class="sd">      should be normalised, such that Y.T @ X = I</span>
<span class="sd">      </span>
<span class="sd">    * `makePlots`, _boolean_, if True plots will be produced to illustrate </span>
<span class="sd">      the eigensolution obtained</span>
<span class="sd">      </span>
<span class="sd">    * `axarr`, list of _axes_ onto which plots should be made. If None </span>
<span class="sd">      plots will be made onto new figures</span>
<span class="sd">      </span>
<span class="sd">    * `verbose`, _boolean_, if True intermediate output &amp; text will be </span>
<span class="sd">      printed to the console</span>
<span class="sd">     </span>
<span class="sd">    ***</span>
<span class="sd">    **Returns:**</span>
<span class="sd">         </span>
<span class="sd">    _Dict_ containing the following entries:</span>
<span class="sd">        </span>
<span class="sd">    * &#39;s&#39;, _array_ containing the eigenvalues of &#39;A&#39;</span>
<span class="sd">    </span>
<span class="sd">    * &#39;X&#39;, _matrix_, the columns of which are the right-eigenvectors of &#39;A&#39;</span>
<span class="sd">    </span>
<span class="sd">    * &#39;Y&#39;, _matrix_, the columns of which are the left-eigenvectors of &#39;A&#39;</span>
<span class="sd">    </span>
<span class="sd">    The above entries will in general be complex-valued and represent the </span>
<span class="sd">    eigenproperties of &#39;A&#39;.</span>
<span class="sd">    </span>
<span class="sd">    The following entries are real-valued and </span>
<span class="sd">    express the complex eigenvalues &#39;s&#39; in terms which should be more </span>
<span class="sd">    familiar to structural/mechanical engineers:</span>
<span class="sd">    </span>
<span class="sd">    * &#39;f_n&#39;, _array_ of _undamped natural frequencies_, in Hz. </span>
<span class="sd">      </span>
<span class="sd">    Note as &#39;s&#39; comprises conjugate pairs, there will be N pairs of </span>
<span class="sd">    positive and negative frequencies for a system with N degrees of </span>
<span class="sd">    freedom (i.e. &#39;A&#39; matrix of shape [2N x 2N])</span>
<span class="sd">      </span>
<span class="sd">    * &#39;f_d&#39;, _array_ of _damped_ natural frequencies_, in Hz</span>
<span class="sd">    </span>
<span class="sd">    * &#39;w_n&#39;, &#39;w_d&#39;; circular natural natural frequencies related to the </span>
<span class="sd">      above, in rad/s</span>
<span class="sd">      </span>
<span class="sd">    * &#39;eta&#39;, damping ratio (1.0=critical)</span>
<span class="sd">            </span>
<span class="sd">    &quot;&quot;&quot;</span>
    
    <span class="c1"># Get system matrices</span>
    <span class="n">d</span> <span class="o">=</span> <span class="bp">self</span><span class="o">.</span><span class="n">GetSystemMatrices</span><span class="p">()</span>
    <span class="n">M</span> <span class="o">=</span> <span class="n">d</span><span class="p">[</span><span class="s2">&quot;M_mtrx&quot;</span><span class="p">]</span>
    <span class="n">K</span> <span class="o">=</span> <span class="n">d</span><span class="p">[</span><span class="s2">&quot;K_mtrx&quot;</span><span class="p">]</span>
    <span class="n">C</span> <span class="o">=</span> <span class="n">d</span><span class="p">[</span><span class="s2">&quot;C_mtrx&quot;</span><span class="p">]</span>
    
    <span class="k">if</span> <span class="bp">self</span><span class="o">.</span><span class="n">hasConstraints</span><span class="p">():</span>
        <span class="n">J</span> <span class="o">=</span> <span class="n">d</span><span class="p">[</span><span class="s2">&quot;J_mtrx&quot;</span><span class="p">]</span>
    <span class="k">else</span><span class="p">:</span>
        <span class="n">J</span> <span class="o">=</span> <span class="bp">None</span>
        
    <span class="c1"># Compute eigenproperties of A_c</span>
    <span class="c1"># s is vector of singular values</span>
    <span class="c1"># columns of X are right eigenvectors of A</span>
    <span class="c1"># columns of Y are left eigenvectors of A  </span>
    <span class="n">eig_rslts_obj</span> <span class="o">=</span> <span class="n">solve_eig</span><span class="p">(</span><span class="n">M</span><span class="o">=</span><span class="n">M</span><span class="p">,</span><span class="n">K</span><span class="o">=</span><span class="n">K</span><span class="p">,</span><span class="n">C</span><span class="o">=</span><span class="n">C</span><span class="p">,</span><span class="n">J</span><span class="o">=</span><span class="n">J</span><span class="p">,</span>
                              <span class="n">normalise</span><span class="o">=</span><span class="n">normalise</span><span class="p">,</span>
                              <span class="n">verbose</span><span class="o">=</span><span class="n">verbose</span><span class="p">)</span>
    
    <span class="c1"># Create two-way link between objects</span>
    <span class="n">eig_rslts_obj</span><span class="o">.</span><span class="n">dynsys</span> <span class="o">=</span> <span class="bp">self</span>
    <span class="bp">self</span><span class="o">.</span><span class="n">eig_rslts</span> <span class="o">=</span> <span class="n">eig_rslts_obj</span>
    
    <span class="k">if</span> <span class="n">makePlots</span><span class="p">:</span>
        <span class="n">eig_rslts_obj</span><span class="o">.</span><span class="n">plot</span><span class="p">(</span><span class="n">axarr</span><span class="p">)</span>
                
    <span class="k">return</span> <span class="n">eig_rslts_obj</span> 
</pre></div>

  </div>
</div>

  </div>
  
            
  <div class="item">
    <div class="name def" id="modalsys.ModalSys.check_outputs">
    <p>def <span class="ident">check_outputs</span>(</p><p>self, output_mtrx=None, output_names=None, verbose=False)</p>
    </div>
    

    
  
    <div class="desc"><p>Checks that all defined output matrices are of the correct shape</p></div>
  <div class="source_cont">
  <p class="source_link"><a href="javascript:void(0);" onclick="toggle('source-modalsys.ModalSys.check_outputs', this);">Show source &equiv;</a></p>
  <div id="source-modalsys.ModalSys.check_outputs" class="source">
    <div class="codehilite"><pre><span></span><span class="k">def</span> <span class="nf">check_outputs</span><span class="p">(</span><span class="bp">self</span><span class="p">,</span><span class="n">output_mtrx</span><span class="o">=</span><span class="bp">None</span><span class="p">,</span><span class="n">output_names</span><span class="o">=</span><span class="bp">None</span><span class="p">,</span><span class="n">verbose</span><span class="o">=</span><span class="bp">False</span><span class="p">):</span>
    <span class="sd">&quot;&quot;&quot;</span>
<span class="sd">    Checks that all defined output matrices are of the correct shape</span>
<span class="sd">    &quot;&quot;&quot;</span>
    
    <span class="c1"># Handle option arguments</span>
    <span class="k">if</span> <span class="n">output_mtrx</span> <span class="ow">is</span> <span class="bp">None</span><span class="p">:</span>
        <span class="n">output_mtrx</span> <span class="o">=</span> <span class="bp">self</span><span class="o">.</span><span class="n">output_mtrx</span>
        
    <span class="k">if</span> <span class="n">output_names</span> <span class="ow">is</span> <span class="bp">None</span><span class="p">:</span>
        <span class="n">output_names</span> <span class="o">=</span> <span class="bp">self</span><span class="o">.</span><span class="n">output_names</span>
        
    <span class="c1"># Exit early if both none</span>
    <span class="k">if</span> <span class="n">output_mtrx</span> <span class="ow">is</span> <span class="bp">None</span> <span class="ow">and</span> <span class="n">output_names</span> <span class="ow">is</span> <span class="bp">None</span><span class="p">:</span>
        <span class="k">return</span> <span class="bp">True</span>
    
    <span class="k">if</span> <span class="n">verbose</span><span class="p">:</span>
        
        <span class="k">print</span><span class="p">(</span><span class="s2">&quot;</span><span class="se">\n</span><span class="s2">CheckOutputMtrx() method invoked:&quot;</span><span class="p">)</span>
    
        <span class="k">print</span><span class="p">(</span><span class="s2">&quot;Output matrix shapes:&quot;</span><span class="p">)</span>
        <span class="k">for</span> <span class="n">_om</span> <span class="ow">in</span> <span class="n">output_mtrx</span><span class="p">:</span>
            <span class="k">print</span><span class="p">(</span><span class="n">_om</span><span class="o">.</span><span class="n">shape</span><span class="p">)</span>
        
        <span class="k">print</span><span class="p">(</span><span class="s2">&quot;Output names:&quot;</span><span class="p">)</span>
        <span class="k">print</span><span class="p">(</span><span class="n">output_names</span><span class="p">)</span>
    
    <span class="c1"># Check list lengths agree</span>
    <span class="k">for</span> <span class="n">_om</span><span class="p">,</span> <span class="n">_names</span> <span class="ow">in</span> <span class="nb">zip</span><span class="p">(</span><span class="n">output_mtrx</span><span class="p">,</span> <span class="n">output_names</span><span class="p">):</span>
        
        <span class="k">if</span> <span class="nb">len</span><span class="p">(</span><span class="n">_names</span><span class="p">)</span><span class="o">!=</span><span class="n">_om</span><span class="o">.</span><span class="n">shape</span><span class="p">[</span><span class="mi">0</span><span class="p">]:</span>
            <span class="k">raise</span> <span class="ne">ValueError</span><span class="p">(</span><span class="s2">&quot;Length of lists `output_names` &quot;</span><span class="o">+</span>
                             <span class="s2">&quot;and rows of `output_mtrx` do not agree!</span><span class="se">\n</span><span class="s2">&quot;</span><span class="o">+</span>
                             <span class="s2">&quot;len(output_names)={0}</span><span class="se">\n</span><span class="s2">&quot;</span><span class="o">.</span><span class="n">format</span><span class="p">(</span><span class="nb">len</span><span class="p">(</span><span class="n">_names</span><span class="p">))</span><span class="o">+</span>
                             <span class="s2">&quot;output_mtrx.shape: {0}&quot;</span><span class="o">.</span><span class="n">format</span><span class="p">(</span><span class="n">_om</span><span class="o">.</span><span class="n">shape</span><span class="p">))</span>
    
        <span class="c1"># Check shape of output matrix </span>
        <span class="n">nDOF_expected</span> <span class="o">=</span> <span class="mi">3</span><span class="o">*</span><span class="bp">self</span><span class="o">.</span><span class="n">nDOF</span>
        
        <span class="k">if</span> <span class="n">_om</span><span class="o">.</span><span class="n">shape</span><span class="p">[</span><span class="mi">1</span><span class="p">]</span> <span class="o">!=</span> <span class="n">nDOF_expected</span><span class="p">:</span>
            <span class="k">raise</span> <span class="ne">ValueError</span><span class="p">(</span><span class="s2">&quot;output_mtrx of invalid shape defined!</span><span class="se">\n</span><span class="s2">&quot;</span> <span class="o">+</span>
                             <span class="s2">&quot;Shape provided: {0}</span><span class="se">\n</span><span class="s2">&quot;</span><span class="o">.</span><span class="n">format</span><span class="p">(</span><span class="n">_om</span><span class="o">.</span><span class="n">shape</span><span class="p">)</span> <span class="o">+</span>
                             <span class="s2">&quot;Cols expected: {0}&quot;</span><span class="o">.</span><span class="n">format</span><span class="p">(</span><span class="n">nDOF_expected</span><span class="p">))</span>

    <span class="k">return</span> <span class="bp">True</span>
</pre></div>

  </div>
</div>

  </div>
  
            
  <div class="item">
    <div class="name def" id="modalsys.ModalSys.freqVals">
    <p>def <span class="ident">freqVals</span>(</p><p>self, f_salient=None, nf_pad=400, fmax=None)</p>
    </div>
    

    
  
    <div class="desc"><p>"
Define frequency values to evaluate frequency response G(f) at</p>
<hr />
<p>Optional:</p>
<ul>
<li>
<p><code>f_salient</code>, <em>array-like</em> of salient frequencies (Hz)</p>
</li>
<li>
<p><code>nf</code>, number of intermediate frequencies between salient points</p>
</li>
</ul></div>
  <div class="source_cont">
  <p class="source_link"><a href="javascript:void(0);" onclick="toggle('source-modalsys.ModalSys.freqVals', this);">Show source &equiv;</a></p>
  <div id="source-modalsys.ModalSys.freqVals" class="source">
    <div class="codehilite"><pre><span></span><span class="k">def</span> <span class="nf">freqVals</span><span class="p">(</span><span class="bp">self</span><span class="p">,</span><span class="n">f_salient</span><span class="o">=</span><span class="bp">None</span><span class="p">,</span><span class="n">nf_pad</span><span class="p">:</span><span class="nb">int</span><span class="o">=</span><span class="mi">400</span><span class="p">,</span><span class="n">fmax</span><span class="o">=</span><span class="bp">None</span><span class="p">):</span>
    <span class="sd">&quot;&quot;&quot;&quot;</span>
<span class="sd">    Define frequency values to evaluate frequency response G(f) at</span>
<span class="sd">    ***</span>
<span class="sd">    </span>
<span class="sd">    Optional:</span>
<span class="sd">    </span>
<span class="sd">    * `f_salient`, *array-like* of salient frequencies (Hz)</span>
<span class="sd">        </span>
<span class="sd">    * `nf`, number of intermediate frequencies between salient points</span>
<span class="sd">    &quot;&quot;&quot;</span>
    
    <span class="c1"># Obtain f_salient</span>
    <span class="k">if</span> <span class="n">f_salient</span> <span class="ow">is</span> <span class="bp">None</span><span class="p">:</span>
        
        <span class="c1"># Peaks are at _damped_ natural frequencies (note: not undamped)</span>
        <span class="n">f_salient</span> <span class="o">=</span> <span class="bp">self</span><span class="o">.</span><span class="n">CalcEigenproperties</span><span class="p">()[</span><span class="s2">&quot;f_d&quot;</span><span class="p">]</span>
        <span class="n">f_salient</span> <span class="o">=</span> <span class="n">npy</span><span class="o">.</span><span class="n">sort</span><span class="p">(</span><span class="n">f_salient</span><span class="p">)</span>
        
        <span class="c1"># Extend beyond min/max f_n value</span>
        <span class="n">f_salient</span> <span class="o">=</span> <span class="n">f_salient</span><span class="o">.</span><span class="n">tolist</span><span class="p">()</span>
        <span class="n">f_salient</span><span class="o">.</span><span class="n">insert</span><span class="p">(</span><span class="mi">0</span><span class="p">,</span> <span class="n">f_salient</span><span class="p">[</span><span class="mi">0</span><span class="p">]</span> <span class="o">-</span> <span class="mf">0.5</span><span class="o">*</span><span class="p">(</span><span class="n">f_salient</span><span class="p">[</span><span class="mi">1</span><span class="p">]</span><span class="o">-</span><span class="n">f_salient</span><span class="p">[</span><span class="mi">0</span><span class="p">]))</span>
        <span class="n">f_salient</span><span class="o">.</span><span class="n">append</span><span class="p">(</span><span class="n">f_salient</span><span class="p">[</span><span class="o">-</span><span class="mi">1</span><span class="p">]</span> <span class="o">+</span> <span class="mf">0.5</span><span class="o">*</span><span class="p">(</span><span class="n">f_salient</span><span class="p">[</span><span class="o">-</span><span class="mi">1</span><span class="p">]</span><span class="o">-</span><span class="n">f_salient</span><span class="p">[</span><span class="o">-</span><span class="mi">2</span><span class="p">]))</span>
    
    <span class="c1"># Flatten input</span>
    <span class="n">f_salient</span> <span class="o">=</span> <span class="n">npy</span><span class="o">.</span><span class="n">ravel</span><span class="p">(</span><span class="n">f_salient</span><span class="p">)</span>
    
    <span class="c1"># Append fmax to list of salient frequencies</span>
    <span class="k">if</span> <span class="ow">not</span> <span class="n">fmax</span> <span class="ow">is</span> <span class="bp">None</span><span class="p">:</span>
        <span class="n">f_salient</span> <span class="o">=</span> <span class="n">npy</span><span class="o">.</span><span class="n">hstack</span><span class="p">(([</span><span class="o">-</span><span class="n">fmax</span><span class="p">],</span><span class="n">npy</span><span class="o">.</span><span class="n">sort</span><span class="p">(</span><span class="n">f_salient</span><span class="p">),[</span><span class="n">fmax</span><span class="p">]))</span>

    <span class="c1"># Obtain full list of frequencies</span>
    <span class="k">for</span> <span class="n">i</span> <span class="ow">in</span> <span class="nb">range</span><span class="p">(</span><span class="nb">len</span><span class="p">(</span><span class="n">f_salient</span><span class="p">)</span><span class="o">-</span><span class="mi">1</span><span class="p">):</span>

        <span class="n">f1</span> <span class="o">=</span> <span class="n">f_salient</span><span class="p">[</span><span class="n">i</span><span class="p">]</span>
        <span class="n">f2</span> <span class="o">=</span> <span class="n">f_salient</span><span class="p">[</span><span class="n">i</span><span class="o">+</span><span class="mi">1</span><span class="p">]</span>
        <span class="n">df</span> <span class="o">=</span> <span class="p">(</span><span class="n">f2</span> <span class="o">-</span> <span class="n">f1</span><span class="p">)</span><span class="o">/</span><span class="p">(</span><span class="n">nf_pad</span><span class="o">+</span><span class="mi">1</span><span class="p">)</span>
        <span class="n">newf</span> <span class="o">=</span> <span class="n">f1</span> <span class="o">+</span> <span class="n">npy</span><span class="o">.</span><span class="n">arange</span><span class="p">(</span><span class="mi">0</span><span class="p">,</span><span class="n">nf_pad</span><span class="o">+</span><span class="mi">1</span><span class="p">)</span><span class="o">*</span><span class="n">df</span>
        
        <span class="k">if</span> <span class="n">i</span> <span class="o">==</span><span class="mi">0</span><span class="p">:</span>
            <span class="n">fVals</span> <span class="o">=</span> <span class="n">newf</span>
            
        <span class="k">else</span><span class="p">:</span>
            <span class="n">fVals</span> <span class="o">=</span> <span class="n">npy</span><span class="o">.</span><span class="n">hstack</span><span class="p">((</span><span class="n">fVals</span><span class="p">,</span><span class="n">newf</span><span class="p">))</span>

    <span class="c1"># Add on end freq</span>
    <span class="n">fVals</span> <span class="o">=</span> <span class="n">npy</span><span class="o">.</span><span class="n">hstack</span><span class="p">((</span><span class="n">fVals</span><span class="p">,</span><span class="n">f2</span><span class="p">))</span>
            
    <span class="k">return</span> <span class="n">fVals</span>
</pre></div>

  </div>
</div>

  </div>
  
            
  <div class="item">
    <div class="name def" id="modalsys.ModalSys.get_output_mtrx">
    <p>def <span class="ident">get_output_mtrx</span>(</p><p>self, state_variables_only=False, all_systems=True)</p>
    </div>
    

    
  
    <div class="desc"><p>Returns output matrix for overall system</p>
<hr />
<p>Optional:</p>
<ul>
<li>
<p><code>state_variables_only</code>, <em>boolean</em>, if True, only columns relating to 
  state variables (i.e. displacements, velocities - but not 
  accelerations) will be returned</p>
</li>
<li>
<p><code>all_systems</code>, <em>boolean</em>, if True output matrices for all subsystems 
  will be arranged as block diagonal matrix, which represents the 
  output matrix for the full system</p>
</li>
</ul></div>
  <div class="source_cont">
  <p class="source_link"><a href="javascript:void(0);" onclick="toggle('source-modalsys.ModalSys.get_output_mtrx', this);">Show source &equiv;</a></p>
  <div id="source-modalsys.ModalSys.get_output_mtrx" class="source">
    <div class="codehilite"><pre><span></span><span class="k">def</span> <span class="nf">get_output_mtrx</span><span class="p">(</span><span class="bp">self</span><span class="p">,</span>
                    <span class="n">state_variables_only</span><span class="p">:</span><span class="nb">bool</span><span class="o">=</span><span class="bp">False</span><span class="p">,</span>
                    <span class="n">all_systems</span><span class="p">:</span><span class="nb">bool</span><span class="o">=</span><span class="bp">True</span><span class="p">):</span>
    <span class="sd">&quot;&quot;&quot;</span>
<span class="sd">    Returns output matrix for overall system</span>
<span class="sd">    </span>
<span class="sd">    ***</span>
<span class="sd">    Optional:</span>
<span class="sd">        </span>
<span class="sd">    * `state_variables_only`, _boolean_, if True, only columns relating to </span>
<span class="sd">      state variables (i.e. displacements, velocities - but not </span>
<span class="sd">      accelerations) will be returned</span>
<span class="sd">      </span>
<span class="sd">    * `all_systems`, _boolean_, if True output matrices for all subsystems </span>
<span class="sd">      will be arranged as block diagonal matrix, which represents the </span>
<span class="sd">      output matrix for the full system</span>
<span class="sd">      </span>
<span class="sd">    &quot;&quot;&quot;</span>
    
    <span class="c1"># Define list over which to loop</span>
    <span class="k">if</span> <span class="n">all_systems</span><span class="p">:</span>
        <span class="n">sys_list</span> <span class="o">=</span> <span class="bp">self</span><span class="o">.</span><span class="n">DynSys_list</span>
    <span class="k">else</span><span class="p">:</span>
        <span class="n">sys_list</span> <span class="o">=</span> <span class="p">[</span><span class="bp">self</span><span class="p">]</span>
    
    <span class="c1"># Assemble full output matrix by arranging as block diagonal matrix</span>
    
    <span class="n">disp_cols_list</span> <span class="o">=</span> <span class="p">[]</span>
    <span class="n">vel_cols_list</span> <span class="o">=</span> <span class="p">[]</span>
    <span class="n">accn_cols_list</span> <span class="o">=</span> <span class="p">[]</span>
    <span class="n">output_names_list</span> <span class="o">=</span> <span class="p">[]</span>
    
    <span class="k">for</span> <span class="n">x</span> <span class="ow">in</span> <span class="n">sys_list</span><span class="p">:</span>
        <span class="n">nDOF</span> <span class="o">=</span> <span class="n">x</span><span class="o">.</span><span class="n">nDOF</span>
        
        <span class="c1"># Loop over all output matrices</span>
        <span class="k">for</span> <span class="n">i</span><span class="p">,</span> <span class="p">(</span><span class="n">om</span><span class="p">,</span> <span class="n">names</span><span class="p">)</span> <span class="ow">in</span> <span class="nb">enumerate</span><span class="p">(</span><span class="nb">zip</span><span class="p">(</span><span class="n">x</span><span class="o">.</span><span class="n">output_mtrx</span><span class="p">,</span><span class="n">x</span><span class="o">.</span><span class="n">output_names</span><span class="p">)):</span>
                            
            <span class="k">if</span> <span class="n">i</span><span class="o">==</span><span class="mi">0</span><span class="p">:</span>
                <span class="n">output_mtrx</span> <span class="o">=</span> <span class="n">om</span>
                <span class="n">output_names</span> <span class="o">=</span> <span class="n">names</span>
                
            <span class="k">else</span><span class="p">:</span>
                <span class="n">output_mtrx</span> <span class="o">=</span> <span class="n">npy</span><span class="o">.</span><span class="n">vstack</span><span class="p">((</span><span class="n">output_mtrx</span><span class="p">,</span><span class="n">om</span><span class="p">))</span>
                <span class="n">output_names</span> <span class="o">=</span> <span class="n">output_names</span> <span class="o">+</span> <span class="n">names</span>
                            
        <span class="c1"># Decompose into groups relating to (disp,vel,accn)</span>
        <span class="n">disp_cols</span> <span class="o">=</span> <span class="n">output_mtrx</span><span class="p">[:,:</span><span class="n">nDOF</span><span class="p">]</span>
        <span class="n">vel_cols</span> <span class="o">=</span> <span class="n">output_mtrx</span><span class="p">[:,</span><span class="n">nDOF</span><span class="p">:</span><span class="mi">2</span><span class="o">*</span><span class="n">nDOF</span><span class="p">]</span>
        <span class="n">accn_cols</span> <span class="o">=</span> <span class="n">output_mtrx</span><span class="p">[:,</span><span class="mi">2</span><span class="o">*</span><span class="n">nDOF</span><span class="p">:]</span>
        
        <span class="c1"># Append to lists</span>
        <span class="n">disp_cols_list</span><span class="o">.</span><span class="n">append</span><span class="p">(</span><span class="n">disp_cols</span><span class="p">)</span>
        <span class="n">vel_cols_list</span><span class="o">.</span><span class="n">append</span><span class="p">(</span><span class="n">vel_cols</span><span class="p">)</span>
        <span class="n">accn_cols_list</span><span class="o">.</span><span class="n">append</span><span class="p">(</span><span class="n">accn_cols</span><span class="p">)</span>
        <span class="n">output_names_list</span><span class="o">.</span><span class="n">append</span><span class="p">([</span><span class="n">x</span><span class="o">.</span><span class="n">name</span><span class="o">+</span><span class="s2">&quot; : &quot;</span><span class="o">+</span><span class="n">y</span> <span class="k">for</span> <span class="n">y</span> <span class="ow">in</span> <span class="n">output_names</span><span class="p">])</span>
        
    <span class="c1"># Assemble submatrices for full system</span>
    <span class="n">disp_cols_full</span> <span class="o">=</span> <span class="n">scipy</span><span class="o">.</span><span class="n">linalg</span><span class="o">.</span><span class="n">block_diag</span><span class="p">(</span><span class="o">*</span><span class="n">disp_cols_list</span><span class="p">)</span>
    <span class="n">vel_cols_full</span> <span class="o">=</span> <span class="n">scipy</span><span class="o">.</span><span class="n">linalg</span><span class="o">.</span><span class="n">block_diag</span><span class="p">(</span><span class="o">*</span><span class="n">vel_cols_list</span><span class="p">)</span>
    
    <span class="k">if</span> <span class="ow">not</span> <span class="n">state_variables_only</span><span class="p">:</span>
        <span class="n">accn_cols_full</span> <span class="o">=</span> <span class="n">scipy</span><span class="o">.</span><span class="n">linalg</span><span class="o">.</span><span class="n">block_diag</span><span class="p">(</span><span class="o">*</span><span class="n">accn_cols_list</span><span class="p">)</span>
    
    <span class="c1"># Concatenate to prepare output matrix for full system</span>
    <span class="n">output_mtrx_full</span> <span class="o">=</span> <span class="n">npy</span><span class="o">.</span><span class="n">hstack</span><span class="p">((</span><span class="n">disp_cols_full</span><span class="p">,</span><span class="n">vel_cols_full</span><span class="p">))</span>
    
    <span class="k">if</span> <span class="ow">not</span> <span class="n">state_variables_only</span><span class="p">:</span>
        <span class="n">output_mtrx_full</span> <span class="o">=</span> <span class="n">npy</span><span class="o">.</span><span class="n">hstack</span><span class="p">((</span><span class="n">output_mtrx_full</span><span class="p">,</span><span class="n">accn_cols_full</span><span class="p">))</span>
    
    <span class="c1"># Convert list of names to array format</span>
    <span class="n">output_names_arr</span> <span class="o">=</span> <span class="n">npy</span><span class="o">.</span><span class="n">ravel</span><span class="p">(</span><span class="n">output_names_list</span><span class="p">)</span> 
    
    <span class="c1"># Return matrix and row names for full system</span>
    <span class="k">return</span> <span class="n">output_mtrx_full</span><span class="p">,</span> <span class="n">output_names_arr</span>
</pre></div>

  </div>
</div>

  </div>
  
            
  <div class="item">
    <div class="name def" id="modalsys.ModalSys.hasConstraints">
    <p>def <span class="ident">hasConstraints</span>(</p><p>self)</p>
    </div>
    

    
  
=======
>>>>>>> 535d632d
    <div class="desc"><p>Tests whether constraint equations are defined</p></div>
  <div class="source_cont">
  <p class="source_link"><a href="javascript:void(0);" onclick="toggle('source-modalsys.ModalSys.hasConstraints', this);">Show source &equiv;</a></p>
  <div id="source-modalsys.ModalSys.hasConstraints" class="source">
    <div class="codehilite"><pre><span></span><span class="k">def</span> <span class="nf">hasConstraints</span><span class="p">(</span><span class="bp">self</span><span class="p">)</span><span class="o">-&gt;</span><span class="nb">bool</span><span class="p">:</span>
    <span class="sd">&quot;&quot;&quot;</span>
<span class="sd">    Tests whether constraint equations are defined</span>
<span class="sd">    &quot;&quot;&quot;</span>
    
    <span class="k">if</span> <span class="nb">len</span><span class="p">(</span><span class="bp">self</span><span class="o">.</span><span class="n">_J_dict</span><span class="p">)</span><span class="o">&gt;</span><span class="mi">0</span><span class="p">:</span>
        <span class="k">return</span> <span class="bp">True</span>
    <span class="k">else</span><span class="p">:</span>
        <span class="k">return</span> <span class="bp">False</span>
</pre></div>

  </div>
</div>

  </div>
  
          <h3>Instance variables</h3>
            <div class="item">
            <p id="modalsys.ModalSys.Ltrack" class="name">var <span class="ident">Ltrack</span></p>
            

            
  
    <div class="desc"><p>Defines overall chainage</p></div>
  <div class="source_cont">
</div>

            </div>
            <div class="item">
            <p id="modalsys.ModalSys.modalParams_dict" class="name">var <span class="ident">modalParams_dict</span></p>
            

            
  
    <div class="desc"><p><em>Dict</em> containing modal parameters used to define system</p></div>
  <div class="source_cont">
</div>

            </div>
            <div class="item">
            <p id="modalsys.ModalSys.mode_IDs" class="name">var <span class="ident">mode_IDs</span></p>
            

            
  
    <div class="desc"><p>Labels to describe modal dofs</p></div>
<<<<<<< HEAD
  <div class="source_cont">
</div>

            </div>
            <div class="item">
            <p id="modalsys.ModalSys.modeshapeFunc" class="name">var <span class="ident">modeshapeFunc</span></p>
            

            
  
    <div class="desc"><p>Function defining how modeshapes vary with chainage</p></div>
  <div class="source_cont">
</div>

            </div>
            <div class="item">
            <p id="modalsys.ModalSys.output_mtrx" class="name">var <span class="ident">output_mtrx</span></p>
            

            
  
    <div class="desc"><p>List of output matrices</p>
<p>Use <code>add_outputs()</code> to define append output matrices. 
<code>check_outputs()</code> can be used to check the validity (shape) of the 
output matrices defined.</p></div>
  <div class="source_cont">
</div>

            </div>
            <div class="item">
            <p id="modalsys.ModalSys.output_names" class="name">var <span class="ident">output_names</span></p>
            

            
  
    <div class="desc"><p>List of string descriptions for rows of <code>output_mtrx</code>.
Used to label plots etc.</p></div>
=======
>>>>>>> 535d632d
  <div class="source_cont">
</div>

            </div>
            <div class="item">
            <p id="modalsys.ModalSys.modeshapeFunc" class="name">var <span class="ident">modeshapeFunc</span></p>
            

            
  
    <div class="desc"><p>Function defining how modeshapes vary with chainage</p></div>
  <div class="source_cont">
</div>

            </div>
      </div>
      </div>

  </section>

    </article>
  <div class="clear"> </div>
  <footer id="footer">
    <p>
      Documentation generated by
      <a href="https://github.com/BurntSushi/pdoc">pdoc 0.3.2</a>
    </p>

    <p>pdoc is in the public domain with the
      <a href="http://unlicense.org">UNLICENSE</a></p>

    <p>Design by <a href="http://nadh.in">Kailash Nadh</a></p>
  </footer>
</div>
</body>
</html><|MERGE_RESOLUTION|>--- conflicted
+++ resolved
@@ -1,8 +1,4 @@
-<<<<<<< HEAD
 Version: 1.6.2_dev
-=======
-Version: 1.5.1_dev
->>>>>>> 535d632d
 <!doctype html>
 <head>
   <meta http-equiv="Content-Type" content="text/html; charset=utf-8" />
@@ -1103,6 +1099,8 @@
     <li class="mono"><a href="#modalsys.ModalSys.freqVals">freqVals</a></li>
     <li class="mono"><a href="#modalsys.ModalSys.get_output_mtrx">get_output_mtrx</a></li>
     <li class="mono"><a href="#modalsys.ModalSys.hasConstraints">hasConstraints</a></li>
+    <li class="mono"><a href="#modalsys.ModalSys.has_output_mtrx">has_output_mtrx</a></li>
+    <li class="mono"><a href="#modalsys.ModalSys.plot_modeshapes">plot_modeshapes</a></li>
   </ul>
 
         </li>
@@ -1141,7 +1139,6 @@
 <span class="kn">from</span> <span class="nn">scipy</span> <span class="kn">import</span> <span class="n">interpolate</span>
 <span class="kn">import</span> <span class="nn">matplotlib.pyplot</span> <span class="kn">as</span> <span class="nn">plt</span>
 <span class="kn">import</span> <span class="nn">warnings</span>
-<span class="c1">#import deprecation # not in anaconda distribution - obtain this from pip</span>
 
 <span class="c1"># Other imports</span>
 <span class="kn">from</span> <span class="nn">dynsys</span> <span class="kn">import</span> <span class="n">DynSys</span>
@@ -1217,7 +1214,6 @@
         <span class="sd">&quot;&quot;&quot;</span>
 <span class="sd">        _Dict_ containing modal parameters used to define system</span>
 <span class="sd">        &quot;&quot;&quot;</span>
-<<<<<<< HEAD
         
         <span class="bp">self</span><span class="o">.</span><span class="n">mode_IDs</span> <span class="o">=</span> <span class="n">modalParams_dict</span><span class="p">[</span><span class="s1">&#39;ModeIDs&#39;</span><span class="p">]</span>
         <span class="sd">&quot;&quot;&quot;</span>
@@ -1228,18 +1224,6 @@
         <span class="k">if</span> <span class="n">fLimit</span> <span class="ow">is</span> <span class="ow">not</span> <span class="bp">None</span><span class="p">:</span>
             <span class="bp">self</span><span class="o">.</span><span class="n">_FilterByFreq</span><span class="p">(</span><span class="n">fLimit</span><span class="p">)</span>
         
-=======
-        
-        <span class="bp">self</span><span class="o">.</span><span class="n">mode_IDs</span> <span class="o">=</span> <span class="n">modalParams_dict</span><span class="p">[</span><span class="s1">&#39;ModeIDs&#39;</span><span class="p">]</span>
-        <span class="sd">&quot;&quot;&quot;</span>
-<span class="sd">        Labels to describe modal dofs</span>
-<span class="sd">        &quot;&quot;&quot;</span>
-            
-        <span class="c1"># Filter according to frequency</span>
-        <span class="k">if</span> <span class="n">fLimit</span> <span class="ow">is</span> <span class="ow">not</span> <span class="bp">None</span><span class="p">:</span>
-            <span class="bp">self</span><span class="o">.</span><span class="n">_FilterByFreq</span><span class="p">(</span><span class="n">fLimit</span><span class="p">)</span>
-        
->>>>>>> 535d632d
         <span class="c1"># Calculate system matrices</span>
         <span class="n">d</span> <span class="o">=</span> <span class="bp">self</span><span class="o">.</span><span class="n">_CalcSystemMatrices</span><span class="p">()</span>
         <span class="n">M_mtrx</span> <span class="o">=</span> <span class="n">d</span><span class="p">[</span><span class="s2">&quot;M_mtrx&quot;</span><span class="p">]</span>
@@ -1341,7 +1325,6 @@
         <span class="c1"># Bring modal parameters dict into function</span>
         <span class="k">if</span> <span class="n">modalParams_dict</span> <span class="ow">is</span> <span class="bp">None</span><span class="p">:</span>
             <span class="n">modalParams_dict</span> <span class="o">=</span> <span class="bp">self</span><span class="o">.</span><span class="n">modalParams_dict</span>
-<<<<<<< HEAD
             
         <span class="c1"># Check how many modes included prior to filtering</span>
         <span class="n">nModes_before</span> <span class="o">=</span> <span class="nb">len</span><span class="p">(</span><span class="n">modalParams_dict</span><span class="p">[</span><span class="s1">&#39;Mass&#39;</span><span class="p">])</span>
@@ -1371,37 +1354,6 @@
         <span class="k">if</span> <span class="n">modalParams_dict</span> <span class="ow">is</span> <span class="bp">None</span><span class="p">:</span>
             <span class="n">modalParams_dict</span> <span class="o">=</span> <span class="bp">self</span><span class="o">.</span><span class="n">modalParams_dict</span>
             
-=======
-            
-        <span class="c1"># Check how many modes included prior to filtering</span>
-        <span class="n">nModes_before</span> <span class="o">=</span> <span class="nb">len</span><span class="p">(</span><span class="n">modalParams_dict</span><span class="p">[</span><span class="s1">&#39;Mass&#39;</span><span class="p">])</span>
-            
-        <span class="c1"># Convert dict to pandas dataframe and filter</span>
-        <span class="n">df</span> <span class="o">=</span> <span class="n">pd</span><span class="o">.</span><span class="n">DataFrame</span><span class="p">(</span><span class="n">modalParams_dict</span><span class="p">)</span>
-        <span class="n">df</span> <span class="o">=</span> <span class="n">df</span><span class="o">.</span><span class="n">loc</span><span class="p">[(</span><span class="n">df</span><span class="p">[</span><span class="s1">&#39;Freq&#39;</span><span class="p">]</span> <span class="o">&lt;=</span> <span class="n">fLimit</span><span class="p">)]</span>
-        <span class="n">modalParams_dict</span> <span class="o">=</span> <span class="n">df</span><span class="o">.</span><span class="n">to_dict</span><span class="p">(</span><span class="n">orient</span><span class="o">=</span><span class="s1">&#39;list&#39;</span><span class="p">)</span>
-        <span class="bp">self</span><span class="o">.</span><span class="n">modalParams_dict</span>
-        
-        <span class="c1"># Check how many modes included after filtering</span>
-        <span class="n">nModes</span> <span class="o">=</span> <span class="nb">len</span><span class="p">(</span><span class="n">modalParams_dict</span><span class="p">[</span><span class="s1">&#39;Mass&#39;</span><span class="p">])</span>
-            
-        <span class="k">print</span><span class="p">(</span><span class="s2">&quot;fLimit = </span><span class="si">%.2f</span><span class="s2"> specified. &quot;</span> <span class="o">%</span> <span class="n">fLimit</span> <span class="o">+</span> 
-              <span class="s2">&quot;Only #</span><span class="si">%d</span><span class="s2"> of #</span><span class="si">%d</span><span class="s2"> modes defined&quot;</span> <span class="o">%</span> <span class="p">(</span><span class="n">nModes</span><span class="p">,</span><span class="n">nModes_before</span><span class="p">)</span> <span class="o">+</span> 
-              <span class="s2">&quot;will be included.&quot;</span><span class="p">)</span>
-    
-        <span class="k">return</span> <span class="n">modalParams_dict</span>
-    
-    
-    <span class="k">def</span> <span class="nf">_CalcSystemMatrices</span><span class="p">(</span><span class="bp">self</span><span class="p">,</span><span class="n">modalParams_dict</span><span class="o">=</span><span class="bp">None</span><span class="p">):</span>
-        <span class="sd">&quot;&quot;&quot;</span>
-<span class="sd">        Calculates diagonal system matrices from modal parameters</span>
-<span class="sd">        &quot;&quot;&quot;</span>
-        
-        <span class="c1"># Bring modal parameters dict into function</span>
-        <span class="k">if</span> <span class="n">modalParams_dict</span> <span class="ow">is</span> <span class="bp">None</span><span class="p">:</span>
-            <span class="n">modalParams_dict</span> <span class="o">=</span> <span class="bp">self</span><span class="o">.</span><span class="n">modalParams_dict</span>
-            
->>>>>>> 535d632d
         <span class="n">M_vals</span> <span class="o">=</span> <span class="n">modalParams_dict</span><span class="p">[</span><span class="s1">&#39;Mass&#39;</span><span class="p">]</span>
         <span class="n">f_vals</span> <span class="o">=</span> <span class="n">modalParams_dict</span><span class="p">[</span><span class="s1">&#39;Freq&#39;</span><span class="p">]</span>
         <span class="n">eta_vals</span> <span class="o">=</span> <span class="n">modalParams_dict</span><span class="p">[</span><span class="s1">&#39;DampingRatio&#39;</span><span class="p">]</span>
@@ -1473,12 +1425,21 @@
             
         <span class="k">return</span> <span class="n">modeshapeFunc</span><span class="p">,</span> <span class="n">Ltrack</span>
     
-    
-    <span class="k">def</span> <span class="nf">PlotModeshapes</span><span class="p">(</span><span class="bp">self</span><span class="p">,</span>
-                       <span class="n">num</span><span class="p">:</span><span class="nb">int</span> <span class="o">=</span> <span class="mi">50</span><span class="p">,</span>
-                       <span class="n">L</span><span class="p">:</span><span class="nb">float</span> <span class="o">=</span> <span class="mf">100.0</span><span class="p">,</span>
-                       <span class="n">ax</span><span class="o">=</span><span class="bp">None</span><span class="p">,</span>
-                       <span class="n">plotAttached</span><span class="o">=</span><span class="bp">True</span><span class="p">):</span>
+
+    <span class="k">def</span> <span class="nf">PlotModeshapes</span><span class="p">(</span><span class="bp">self</span><span class="p">,</span><span class="o">*</span><span class="n">args</span><span class="p">,</span><span class="o">**</span><span class="n">kwargs</span><span class="p">):</span>
+        <span class="sd">&quot;&quot;&quot;</span>
+<span class="sd">        Note: DEPRECATED METHOD</span>
+<span class="sd">        &quot;&quot;&quot;</span>
+        <span class="k">print</span><span class="p">(</span><span class="s2">&quot;PlotModeshapes() method is deprecated. &quot;</span> <span class="o">+</span> 
+              <span class="s2">&quot;Use plot_modeshapes instead&quot;</span><span class="p">)</span>
+        <span class="bp">self</span><span class="o">.</span><span class="n">plot_modeshapes</span><span class="p">(</span><span class="o">*</span><span class="n">args</span><span class="p">,</span><span class="o">**</span><span class="n">kwargs</span><span class="p">)</span>
+    
+    
+    <span class="k">def</span> <span class="nf">plot_modeshapes</span><span class="p">(</span><span class="bp">self</span><span class="p">,</span>
+                        <span class="n">num</span><span class="p">:</span><span class="nb">int</span> <span class="o">=</span> <span class="mi">50</span><span class="p">,</span>
+                        <span class="n">L</span><span class="p">:</span><span class="nb">float</span> <span class="o">=</span> <span class="mf">100.0</span><span class="p">,</span>
+                        <span class="n">ax</span><span class="o">=</span><span class="bp">None</span><span class="p">,</span>
+                        <span class="n">plotAttached</span><span class="o">=</span><span class="bp">True</span><span class="p">):</span>
         <span class="sd">&quot;&quot;&quot;</span>
 <span class="sd">        Plot modeshapes vs chainage using &#39;modeshapeFunc&#39;</span>
 <span class="sd">        </span>
@@ -2235,7 +2196,6 @@
             
         <span class="c1"># Check how many modes included prior to filtering</span>
         <span class="n">nModes_before</span> <span class="o">=</span> <span class="nb">len</span><span class="p">(</span><span class="n">modalParams_dict</span><span class="p">[</span><span class="s1">&#39;Mass&#39;</span><span class="p">])</span>
-<<<<<<< HEAD
             
         <span class="c1"># Convert dict to pandas dataframe and filter</span>
         <span class="n">df</span> <span class="o">=</span> <span class="n">pd</span><span class="o">.</span><span class="n">DataFrame</span><span class="p">(</span><span class="n">modalParams_dict</span><span class="p">)</span>
@@ -2262,34 +2222,6 @@
         <span class="k">if</span> <span class="n">modalParams_dict</span> <span class="ow">is</span> <span class="bp">None</span><span class="p">:</span>
             <span class="n">modalParams_dict</span> <span class="o">=</span> <span class="bp">self</span><span class="o">.</span><span class="n">modalParams_dict</span>
             
-=======
-            
-        <span class="c1"># Convert dict to pandas dataframe and filter</span>
-        <span class="n">df</span> <span class="o">=</span> <span class="n">pd</span><span class="o">.</span><span class="n">DataFrame</span><span class="p">(</span><span class="n">modalParams_dict</span><span class="p">)</span>
-        <span class="n">df</span> <span class="o">=</span> <span class="n">df</span><span class="o">.</span><span class="n">loc</span><span class="p">[(</span><span class="n">df</span><span class="p">[</span><span class="s1">&#39;Freq&#39;</span><span class="p">]</span> <span class="o">&lt;=</span> <span class="n">fLimit</span><span class="p">)]</span>
-        <span class="n">modalParams_dict</span> <span class="o">=</span> <span class="n">df</span><span class="o">.</span><span class="n">to_dict</span><span class="p">(</span><span class="n">orient</span><span class="o">=</span><span class="s1">&#39;list&#39;</span><span class="p">)</span>
-        <span class="bp">self</span><span class="o">.</span><span class="n">modalParams_dict</span>
-        
-        <span class="c1"># Check how many modes included after filtering</span>
-        <span class="n">nModes</span> <span class="o">=</span> <span class="nb">len</span><span class="p">(</span><span class="n">modalParams_dict</span><span class="p">[</span><span class="s1">&#39;Mass&#39;</span><span class="p">])</span>
-            
-        <span class="k">print</span><span class="p">(</span><span class="s2">&quot;fLimit = </span><span class="si">%.2f</span><span class="s2"> specified. &quot;</span> <span class="o">%</span> <span class="n">fLimit</span> <span class="o">+</span> 
-              <span class="s2">&quot;Only #</span><span class="si">%d</span><span class="s2"> of #</span><span class="si">%d</span><span class="s2"> modes defined&quot;</span> <span class="o">%</span> <span class="p">(</span><span class="n">nModes</span><span class="p">,</span><span class="n">nModes_before</span><span class="p">)</span> <span class="o">+</span> 
-              <span class="s2">&quot;will be included.&quot;</span><span class="p">)</span>
-    
-        <span class="k">return</span> <span class="n">modalParams_dict</span>
-    
-    
-    <span class="k">def</span> <span class="nf">_CalcSystemMatrices</span><span class="p">(</span><span class="bp">self</span><span class="p">,</span><span class="n">modalParams_dict</span><span class="o">=</span><span class="bp">None</span><span class="p">):</span>
-        <span class="sd">&quot;&quot;&quot;</span>
-<span class="sd">        Calculates diagonal system matrices from modal parameters</span>
-<span class="sd">        &quot;&quot;&quot;</span>
-        
-        <span class="c1"># Bring modal parameters dict into function</span>
-        <span class="k">if</span> <span class="n">modalParams_dict</span> <span class="ow">is</span> <span class="bp">None</span><span class="p">:</span>
-            <span class="n">modalParams_dict</span> <span class="o">=</span> <span class="bp">self</span><span class="o">.</span><span class="n">modalParams_dict</span>
-            
->>>>>>> 535d632d
         <span class="n">M_vals</span> <span class="o">=</span> <span class="n">modalParams_dict</span><span class="p">[</span><span class="s1">&#39;Mass&#39;</span><span class="p">]</span>
         <span class="n">f_vals</span> <span class="o">=</span> <span class="n">modalParams_dict</span><span class="p">[</span><span class="s1">&#39;Freq&#39;</span><span class="p">]</span>
         <span class="n">eta_vals</span> <span class="o">=</span> <span class="n">modalParams_dict</span><span class="p">[</span><span class="s1">&#39;DampingRatio&#39;</span><span class="p">]</span>
@@ -2361,12 +2293,21 @@
             
         <span class="k">return</span> <span class="n">modeshapeFunc</span><span class="p">,</span> <span class="n">Ltrack</span>
     
-    
-    <span class="k">def</span> <span class="nf">PlotModeshapes</span><span class="p">(</span><span class="bp">self</span><span class="p">,</span>
-                       <span class="n">num</span><span class="p">:</span><span class="nb">int</span> <span class="o">=</span> <span class="mi">50</span><span class="p">,</span>
-                       <span class="n">L</span><span class="p">:</span><span class="nb">float</span> <span class="o">=</span> <span class="mf">100.0</span><span class="p">,</span>
-                       <span class="n">ax</span><span class="o">=</span><span class="bp">None</span><span class="p">,</span>
-                       <span class="n">plotAttached</span><span class="o">=</span><span class="bp">True</span><span class="p">):</span>
+
+    <span class="k">def</span> <span class="nf">PlotModeshapes</span><span class="p">(</span><span class="bp">self</span><span class="p">,</span><span class="o">*</span><span class="n">args</span><span class="p">,</span><span class="o">**</span><span class="n">kwargs</span><span class="p">):</span>
+        <span class="sd">&quot;&quot;&quot;</span>
+<span class="sd">        Note: DEPRECATED METHOD</span>
+<span class="sd">        &quot;&quot;&quot;</span>
+        <span class="k">print</span><span class="p">(</span><span class="s2">&quot;PlotModeshapes() method is deprecated. &quot;</span> <span class="o">+</span> 
+              <span class="s2">&quot;Use plot_modeshapes instead&quot;</span><span class="p">)</span>
+        <span class="bp">self</span><span class="o">.</span><span class="n">plot_modeshapes</span><span class="p">(</span><span class="o">*</span><span class="n">args</span><span class="p">,</span><span class="o">**</span><span class="n">kwargs</span><span class="p">)</span>
+    
+    
+    <span class="k">def</span> <span class="nf">plot_modeshapes</span><span class="p">(</span><span class="bp">self</span><span class="p">,</span>
+                        <span class="n">num</span><span class="p">:</span><span class="nb">int</span> <span class="o">=</span> <span class="mi">50</span><span class="p">,</span>
+                        <span class="n">L</span><span class="p">:</span><span class="nb">float</span> <span class="o">=</span> <span class="mf">100.0</span><span class="p">,</span>
+                        <span class="n">ax</span><span class="o">=</span><span class="bp">None</span><span class="p">,</span>
+                        <span class="n">plotAttached</span><span class="o">=</span><span class="bp">True</span><span class="p">):</span>
         <span class="sd">&quot;&quot;&quot;</span>
 <span class="sd">        Plot modeshapes vs chainage using &#39;modeshapeFunc&#39;</span>
 <span class="sd">        </span>
@@ -2914,7 +2855,6 @@
 <span class="sd">    * `fLimit`, maximum natural frequency for modes: modes with fn in </span>
 <span class="sd">      excess of this value will not be included in analysis</span>
 <span class="sd">      </span>
-<<<<<<< HEAD
 <span class="sd">    &quot;&quot;&quot;</span>
     
     <span class="k">if</span> <span class="n">modalParams_dict</span> <span class="ow">is</span> <span class="bp">None</span><span class="p">:</span>
@@ -2942,35 +2882,6 @@
     <span class="k">if</span> <span class="n">fLimit</span> <span class="ow">is</span> <span class="ow">not</span> <span class="bp">None</span><span class="p">:</span>
         <span class="bp">self</span><span class="o">.</span><span class="n">_FilterByFreq</span><span class="p">(</span><span class="n">fLimit</span><span class="p">)</span>
     
-=======
-<span class="sd">    &quot;&quot;&quot;</span>
-    
-    <span class="k">if</span> <span class="n">modalParams_dict</span> <span class="ow">is</span> <span class="bp">None</span><span class="p">:</span>
-        
-        <span class="c1"># Import data from input files</span>
-        <span class="n">modalParams_dict</span> <span class="o">=</span> <span class="bp">self</span><span class="o">.</span><span class="n">ReadModalParams</span><span class="p">(</span><span class="n">fName</span><span class="o">=</span><span class="n">fname_modalParams</span><span class="p">)</span>
-        
-    <span class="c1"># Define mode IDs, if not already provided</span>
-    <span class="k">if</span> <span class="ow">not</span> <span class="s1">&#39;ModeIDs&#39;</span> <span class="ow">in</span> <span class="n">modalParams_dict</span><span class="o">.</span><span class="n">keys</span><span class="p">():</span>
-        <span class="n">nModes</span> <span class="o">=</span> <span class="nb">len</span><span class="p">(</span><span class="n">modalParams_dict</span><span class="p">[</span><span class="s1">&#39;Mass&#39;</span><span class="p">])</span>
-        <span class="n">mode_IDs</span> <span class="o">=</span> <span class="p">[</span><span class="s2">&quot;Mode </span><span class="si">%d</span><span class="s2">&quot;</span> <span class="o">%</span> <span class="p">(</span><span class="n">i</span><span class="o">+</span><span class="mi">1</span><span class="p">)</span> <span class="k">for</span> <span class="n">i</span> <span class="ow">in</span> <span class="nb">range</span><span class="p">(</span><span class="n">nModes</span><span class="p">)]</span>
-        <span class="n">modalParams_dict</span><span class="p">[</span><span class="s1">&#39;ModeIDs&#39;</span><span class="p">]</span> <span class="o">=</span> <span class="n">mode_IDs</span>
-        
-    <span class="bp">self</span><span class="o">.</span><span class="n">modalParams_dict</span> <span class="o">=</span> <span class="n">modalParams_dict</span>
-    <span class="sd">&quot;&quot;&quot;</span>
-<span class="sd">    _Dict_ containing modal parameters used to define system</span>
-<span class="sd">    &quot;&quot;&quot;</span>
-    
-    <span class="bp">self</span><span class="o">.</span><span class="n">mode_IDs</span> <span class="o">=</span> <span class="n">modalParams_dict</span><span class="p">[</span><span class="s1">&#39;ModeIDs&#39;</span><span class="p">]</span>
-    <span class="sd">&quot;&quot;&quot;</span>
-<span class="sd">    Labels to describe modal dofs</span>
-<span class="sd">    &quot;&quot;&quot;</span>
-        
-    <span class="c1"># Filter according to frequency</span>
-    <span class="k">if</span> <span class="n">fLimit</span> <span class="ow">is</span> <span class="ow">not</span> <span class="bp">None</span><span class="p">:</span>
-        <span class="bp">self</span><span class="o">.</span><span class="n">_FilterByFreq</span><span class="p">(</span><span class="n">fLimit</span><span class="p">)</span>
-    
->>>>>>> 535d632d
     <span class="c1"># Calculate system matrices</span>
     <span class="n">d</span> <span class="o">=</span> <span class="bp">self</span><span class="o">.</span><span class="n">_CalcSystemMatrices</span><span class="p">()</span>
     <span class="n">M_mtrx</span> <span class="o">=</span> <span class="n">d</span><span class="p">[</span><span class="s2">&quot;M_mtrx&quot;</span><span class="p">]</span>
@@ -3113,11 +3024,7 @@
             
   <div class="item">
     <div class="name def" id="modalsys.ModalSys.AddOutputMtrx">
-<<<<<<< HEAD
     <p>def <span class="ident">AddOutputMtrx</span>(</p><p>self, *args, **kwargs)</p>
-=======
-    <p>def <span class="ident">AddOutputMtrx</span>(</p><p>self, output_mtrx=None, output_names=None, overwrite=False, fName=&#39;outputs.csv&#39;, verbose=False)</p>
->>>>>>> 535d632d
     </div>
     
 
@@ -3126,63 +3033,8 @@
   <div class="source_cont">
   <p class="source_link"><a href="javascript:void(0);" onclick="toggle('source-modalsys.ModalSys.AddOutputMtrx', this);">Show source &equiv;</a></p>
   <div id="source-modalsys.ModalSys.AddOutputMtrx" class="source">
-<<<<<<< HEAD
     <div class="codehilite"><pre><span></span><span class="k">def</span> <span class="nf">AddOutputMtrx</span><span class="p">(</span><span class="bp">self</span><span class="p">,</span><span class="o">*</span><span class="n">args</span><span class="p">,</span><span class="o">**</span><span class="n">kwargs</span><span class="p">):</span>
     <span class="bp">self</span><span class="o">.</span><span class="n">add_outputs</span><span class="p">(</span><span class="o">*</span><span class="n">args</span><span class="p">,</span><span class="o">**</span><span class="n">kwargs</span><span class="p">)</span>
-=======
-    <div class="codehilite"><pre><span></span><span class="k">def</span> <span class="nf">AddOutputMtrx</span><span class="p">(</span><span class="bp">self</span><span class="p">,</span>
-                  <span class="n">output_mtrx</span><span class="o">=</span><span class="bp">None</span><span class="p">,</span>
-                  <span class="n">output_names</span><span class="o">=</span><span class="bp">None</span><span class="p">,</span>
-                  <span class="n">overwrite</span><span class="o">=</span><span class="bp">False</span><span class="p">,</span>
-                  <span class="n">fName</span><span class="o">=</span><span class="s1">&#39;outputs.csv&#39;</span><span class="p">,</span>
-                  <span class="n">verbose</span><span class="o">=</span><span class="bp">False</span><span class="p">):</span>
-    <span class="sd">&quot;&quot;&quot;</span>
-<span class="sd">    Appends `output_mtrx` to `outputsList`</span>
-<span class="sd">    ***</span>
-<span class="sd">    </span>
-<span class="sd">    `output_mtrx` can either be supplied directly or else read from file </span>
-<span class="sd">    (as denoted by `fName`)</span>
-<span class="sd">    </span>
-<span class="sd">    `output_mtrx` can be a list of matrices; each will be appended in turn</span>
-<span class="sd">    </span>
-<span class="sd">    &quot;&quot;&quot;</span>
-    
-    <span class="k">if</span> <span class="n">verbose</span><span class="p">:</span>
-        <span class="k">print</span><span class="p">(</span><span class="s2">&quot;AddOutputMtrx() method invoked.&quot;</span><span class="p">)</span>
-    
-    <span class="c1"># Read from file if no output_mtrx provided</span>
-    <span class="k">if</span> <span class="n">output_mtrx</span> <span class="ow">is</span> <span class="bp">None</span><span class="p">:</span>
-        <span class="n">output_mtrx</span><span class="p">,</span> <span class="n">output_names</span> <span class="o">=</span> <span class="bp">self</span><span class="o">.</span><span class="n">ReadOutputMtrxFromFile</span><span class="p">(</span><span class="n">fName</span><span class="p">)</span>
-    <span class="k">else</span><span class="p">:</span>
-        <span class="n">output_mtrx</span> <span class="o">=</span> <span class="n">npy</span><span class="o">.</span><span class="n">asmatrix</span><span class="p">(</span><span class="n">output_mtrx</span><span class="p">)</span>
-        
-    <span class="c1"># Create default output names if none provided</span>
-    <span class="k">if</span> <span class="n">output_names</span> <span class="ow">is</span> <span class="bp">None</span><span class="p">:</span>
-        <span class="n">output_names</span> <span class="o">=</span> <span class="p">[</span><span class="s2">&quot;Response {0}&quot;</span><span class="o">.</span><span class="n">format</span><span class="p">(</span><span class="n">x</span><span class="p">)</span> <span class="k">for</span> <span class="n">x</span> <span class="ow">in</span> <span class="nb">range</span><span class="p">(</span><span class="n">output_mtrx</span><span class="o">.</span><span class="n">shape</span><span class="p">[</span><span class="mi">0</span><span class="p">])]</span>
-        
-    
-    <span class="k">if</span> <span class="n">overwrite</span><span class="p">:</span>
-        <span class="k">if</span> <span class="n">verbose</span><span class="p">:</span>
-            <span class="k">print</span><span class="p">(</span><span class="s2">&quot;New output matrix replaces previous output matrix, if defined&quot;</span><span class="p">)</span>
-        <span class="bp">self</span><span class="o">.</span><span class="n">output_mtrx</span> <span class="o">=</span> <span class="n">output_mtrx</span>
-        <span class="bp">self</span><span class="o">.</span><span class="n">output_names</span> <span class="o">=</span> <span class="n">output_names</span>
-    <span class="k">else</span><span class="p">:</span>
-        <span class="k">if</span> <span class="n">verbose</span><span class="p">:</span>
-            <span class="k">print</span><span class="p">(</span><span class="s2">&quot;New output matrix appended to previous output matrix, if defined&quot;</span><span class="p">)</span>
-        <span class="bp">self</span><span class="o">.</span><span class="n">output_mtrx</span> <span class="o">=</span> <span class="n">npy</span><span class="o">.</span><span class="n">append</span><span class="p">(</span><span class="bp">self</span><span class="o">.</span><span class="n">output_mtrx</span><span class="p">,</span><span class="n">output_mtrx</span><span class="p">,</span><span class="n">axis</span><span class="o">=</span><span class="mi">0</span><span class="p">)</span>
-        <span class="bp">self</span><span class="o">.</span><span class="n">output_names</span> <span class="o">+=</span> <span class="n">output_names</span>
-    
-    <span class="k">if</span> <span class="n">verbose</span><span class="p">:</span>
-        
-        <span class="k">print</span><span class="p">(</span><span class="s2">&quot;Updated output matrix shape:&quot;</span><span class="p">)</span>
-        <span class="k">print</span><span class="p">(</span><span class="bp">self</span><span class="o">.</span><span class="n">output_mtrx</span><span class="o">.</span><span class="n">shape</span><span class="p">)</span>
-        
-        <span class="k">print</span><span class="p">(</span><span class="s2">&quot;Updated output names list:&quot;</span><span class="p">)</span>
-        <span class="k">print</span><span class="p">(</span><span class="bp">self</span><span class="o">.</span><span class="n">output_names</span><span class="p">)</span>
-    
-    <span class="c1"># Check dimensions of all output matrices defined</span>
-    <span class="bp">self</span><span class="o">.</span><span class="n">CheckOutputMtrx</span><span class="p">()</span>
->>>>>>> 535d632d
 </pre></div>
 
   </div>
@@ -3781,10 +3633,13 @@
                                                <span class="n">state_variables_only</span><span class="o">=</span><span class="bp">False</span><span class="p">)</span>
         
         <span class="c1"># Check shape</span>
-        <span class="k">if</span> <span class="n">C</span><span class="o">.</span><span class="n">shape</span><span class="p">[</span><span class="mi">1</span><span class="p">]</span><span class="o">!=</span><span class="mi">3</span><span class="o">*</span><span class="n">nDOF_full</span><span class="p">:</span>
-            <span class="k">raise</span> <span class="ne">ValueError</span><span class="p">(</span><span class="s2">&quot;Error: C matrix of unexpected shape!&quot;</span><span class="p">)</span>
+        <span class="n">expected</span> <span class="o">=</span> <span class="mi">3</span><span class="o">*</span><span class="n">nDOF_full</span>
+        <span class="k">if</span> <span class="n">C</span> <span class="ow">is</span> <span class="ow">not</span> <span class="bp">None</span> <span class="ow">and</span> <span class="n">C</span><span class="o">.</span><span class="n">shape</span><span class="p">[</span><span class="mi">1</span><span class="p">]</span><span class="o">!=</span><span class="n">expected</span><span class="p">:</span>
+            <span class="k">raise</span> <span class="ne">ValueError</span><span class="p">(</span><span class="s2">&quot;Error: C matrix of unexpected shape!</span><span class="se">\n</span><span class="s2">&quot;</span> <span class="o">+</span> 
+                             <span class="s2">&quot;C.shape: {0}</span><span class="se">\n</span><span class="s2">&quot;</span><span class="o">.</span><span class="n">format</span><span class="p">(</span><span class="n">C</span><span class="o">.</span><span class="n">shape</span><span class="p">)</span> <span class="o">+</span> 
+                             <span class="s2">&quot;Expected: {0}&quot;</span><span class="o">.</span><span class="n">format</span><span class="p">(</span><span class="n">expected</span><span class="p">))</span>
                 
-    <span class="k">if</span> <span class="n">C</span><span class="o">.</span><span class="n">shape</span><span class="p">[</span><span class="mi">0</span><span class="p">]</span><span class="o">==</span><span class="mi">0</span><span class="p">:</span>
+    <span class="k">if</span> <span class="n">C</span> <span class="ow">is</span> <span class="bp">None</span> <span class="ow">or</span> <span class="n">C</span><span class="o">.</span><span class="n">shape</span><span class="p">[</span><span class="mi">0</span><span class="p">]</span><span class="o">==</span><span class="mi">0</span><span class="p">:</span>
         
         <span class="k">if</span> <span class="n">verbose</span><span class="p">:</span>
             <span class="k">print</span><span class="p">(</span><span class="s2">&quot;***</span><span class="se">\n</span><span class="s2">Warning: no output matrix defined. &quot;</span><span class="o">+</span>
@@ -3879,7 +3734,9 @@
     <span class="n">Gf_list</span> <span class="o">=</span> <span class="n">npy</span><span class="o">.</span><span class="n">asarray</span><span class="p">(</span><span class="n">Gf_list</span><span class="p">)</span>
                 
     <span class="c1"># Return values as class instance</span>
-    <span class="n">obj</span> <span class="o">=</span> <span class="n">FreqResponse_Results</span><span class="p">(</span><span class="n">f</span><span class="o">=</span><span class="n">fVals</span><span class="p">,</span><span class="n">Gf</span><span class="o">=</span><span class="n">Gf_list</span><span class="p">)</span>        
+    <span class="n">obj</span> <span class="o">=</span> <span class="n">FreqResponse_Results</span><span class="p">(</span><span class="n">f</span><span class="o">=</span><span class="n">fVals</span><span class="p">,</span>
+                               <span class="n">Gf</span><span class="o">=</span><span class="n">Gf_list</span><span class="p">,</span>
+                               <span class="n">output_names</span><span class="o">=</span><span class="n">output_names</span><span class="p">)</span>        
     <span class="k">return</span> <span class="n">obj</span>
 </pre></div>
 
@@ -4957,137 +4814,23 @@
             
   <div class="item">
     <div class="name def" id="modalsys.ModalSys.PlotModeshapes">
-    <p>def <span class="ident">PlotModeshapes</span>(</p><p>self, num=50, L=100.0, ax=None, plotAttached=True)</p>
+    <p>def <span class="ident">PlotModeshapes</span>(</p><p>self, *args, **kwargs)</p>
     </div>
     
 
     
   
-    <div class="desc"><p>Plot modeshapes vs chainage using 'modeshapeFunc'</p>
-<p>Optional:</p>
-<ul>
-<li>
-<p><code>ax</code>: axes object onto which plot should be produced. If <code>None</code> then 
-  new figure will be produced.</p>
-</li>
-<li>
-<p><code>L</code>: chainage is defined in the range [0,L]. L=100.0m is default.
-  If <code>Ltrack</code> attribute is defined, this value will be used instead.</p>
-</li>
-<li>
-<p><code>num</code>: number of intermediate chainages to interpolate modeshapes at</p>
-</li>
-<li>
-<p><code>plotAttached</code>: if <code>modeshape_attachedSystems</code> and 
-  <code>Xpos_attachedSystems</code> attributes exist, modeshape ordinates at 
-  attachment positions will be overlaid as red dots (usually attached 
-  systems will represent damper systems)</p>
-</li>
-</ul></div>
+    <div class="desc"><p>Note: DEPRECATED METHOD</p></div>
   <div class="source_cont">
   <p class="source_link"><a href="javascript:void(0);" onclick="toggle('source-modalsys.ModalSys.PlotModeshapes', this);">Show source &equiv;</a></p>
   <div id="source-modalsys.ModalSys.PlotModeshapes" class="source">
-    <div class="codehilite"><pre><span></span><span class="k">def</span> <span class="nf">PlotModeshapes</span><span class="p">(</span><span class="bp">self</span><span class="p">,</span>
-                   <span class="n">num</span><span class="p">:</span><span class="nb">int</span> <span class="o">=</span> <span class="mi">50</span><span class="p">,</span>
-                   <span class="n">L</span><span class="p">:</span><span class="nb">float</span> <span class="o">=</span> <span class="mf">100.0</span><span class="p">,</span>
-                   <span class="n">ax</span><span class="o">=</span><span class="bp">None</span><span class="p">,</span>
-                   <span class="n">plotAttached</span><span class="o">=</span><span class="bp">True</span><span class="p">):</span>
+    <div class="codehilite"><pre><span></span><span class="k">def</span> <span class="nf">PlotModeshapes</span><span class="p">(</span><span class="bp">self</span><span class="p">,</span><span class="o">*</span><span class="n">args</span><span class="p">,</span><span class="o">**</span><span class="n">kwargs</span><span class="p">):</span>
     <span class="sd">&quot;&quot;&quot;</span>
-<span class="sd">    Plot modeshapes vs chainage using &#39;modeshapeFunc&#39;</span>
-<span class="sd">    </span>
-<span class="sd">    </span>
-<span class="sd">    Optional:</span>
-<span class="sd">        </span>
-<span class="sd">    * `ax`: axes object onto which plot should be produced. If `None` then </span>
-<span class="sd">      new figure will be produced.</span>
-<span class="sd">      </span>
-<span class="sd">    * `L`: chainage is defined in the range [0,L]. L=100.0m is default.</span>
-<span class="sd">      If `Ltrack` attribute is defined, this value will be used instead.</span>
-<span class="sd">    </span>
-<span class="sd">    * `num`: number of intermediate chainages to interpolate modeshapes at</span>
-<span class="sd">    </span>
-<span class="sd">    * `plotAttached`: if `modeshape_attachedSystems` and </span>
-<span class="sd">      `Xpos_attachedSystems` attributes exist, modeshape ordinates at </span>
-<span class="sd">      attachment positions will be overlaid as red dots (usually attached </span>
-<span class="sd">      systems will represent damper systems)</span>
-<span class="sd">    </span>
+<span class="sd">    Note: DEPRECATED METHOD</span>
 <span class="sd">    &quot;&quot;&quot;</span>
-    
-    <span class="c1"># Configure plot</span>
-    <span class="k">if</span> <span class="n">ax</span> <span class="ow">is</span> <span class="bp">None</span><span class="p">:</span>
-        <span class="n">fig</span> <span class="o">=</span> <span class="n">plt</span><span class="o">.</span><span class="n">figure</span><span class="p">()</span>
-        <span class="n">fig</span><span class="o">.</span><span class="n">set_size_inches</span><span class="p">(</span><span class="mi">16</span><span class="p">,</span><span class="mi">4</span><span class="p">)</span>
-        <span class="n">ax</span> <span class="o">=</span> <span class="n">fig</span><span class="o">.</span><span class="n">add_subplot</span><span class="p">(</span><span class="mi">1</span><span class="p">,</span> <span class="mi">1</span><span class="p">,</span> <span class="mi">1</span><span class="p">)</span>
-    <span class="k">else</span><span class="p">:</span>
-        <span class="n">fig</span> <span class="o">=</span> <span class="n">ax</span><span class="o">.</span><span class="n">gcf</span><span class="p">()</span>
-        
-    <span class="c1"># Get ordinates to plot</span>
-    <span class="n">modeshape_func</span> <span class="o">=</span> <span class="bp">self</span><span class="o">.</span><span class="n">modeshapeFunc</span>
-    
-    <span class="k">if</span> <span class="nb">isinstance</span><span class="p">(</span><span class="n">modeshape_func</span><span class="p">,</span><span class="n">scipy</span><span class="o">.</span><span class="n">interpolate</span><span class="o">.</span><span class="n">interpolate</span><span class="o">.</span><span class="n">interp1d</span><span class="p">):</span>
-        
-        <span class="c1"># Retrieve modeshape ordinates defining interpolation function</span>
-        <span class="n">x</span> <span class="o">=</span> <span class="n">modeshape_func</span><span class="o">.</span><span class="n">x</span>
-        <span class="n">m</span> <span class="o">=</span> <span class="n">modeshape_func</span><span class="o">.</span><span class="n">y</span>
-        <span class="n">L</span> <span class="o">=</span> <span class="n">x</span><span class="p">[</span><span class="o">-</span><span class="mi">1</span><span class="p">]</span>
-        
-    <span class="k">else</span><span class="p">:</span>
-        
-        <span class="c1"># Use Ltrack instead of L passed, if attribute defined</span>
-        <span class="n">attr</span><span class="o">=</span><span class="s2">&quot;Ltrack&quot;</span>
-        <span class="n">obj</span><span class="o">=</span><span class="bp">self</span>
-        <span class="k">if</span> <span class="nb">hasattr</span><span class="p">(</span><span class="n">obj</span><span class="p">,</span><span class="n">attr</span><span class="p">):</span>
-            <span class="n">L</span><span class="o">=</span><span class="nb">getattr</span><span class="p">(</span><span class="n">obj</span><span class="p">,</span><span class="n">attr</span><span class="p">)</span>
-            
-        <span class="c1"># Use interpolation function to obtain modeshapes at</span>
-        <span class="n">x</span> <span class="o">=</span> <span class="n">npy</span><span class="o">.</span><span class="n">linspace</span><span class="p">(</span><span class="mi">0</span><span class="p">,</span><span class="n">L</span><span class="p">,</span><span class="n">num</span><span class="p">,</span><span class="n">endpoint</span><span class="o">=</span><span class="bp">True</span><span class="p">)</span>
-        <span class="n">m</span> <span class="o">=</span> <span class="bp">self</span><span class="o">.</span><span class="n">modeshapeFunc</span><span class="p">(</span><span class="n">x</span><span class="p">)</span>
-        
-    <span class="c1"># Get mode IDs to use as labels</span>
-    <span class="k">if</span> <span class="nb">hasattr</span><span class="p">(</span><span class="bp">self</span><span class="p">,</span><span class="s2">&quot;mode_IDs&quot;</span><span class="p">):</span>
-        <span class="n">modeNames</span> <span class="o">=</span> <span class="bp">self</span><span class="o">.</span><span class="n">mode_IDs</span>
-    <span class="k">else</span><span class="p">:</span>
-        <span class="n">modeNames</span> <span class="o">=</span> <span class="n">npy</span><span class="o">.</span><span class="n">arange</span><span class="p">(</span><span class="mi">1</span><span class="p">,</span><span class="n">m</span><span class="o">.</span><span class="n">shape</span><span class="p">[</span><span class="mi">1</span><span class="p">],</span><span class="mi">1</span><span class="p">)</span>
-        
-    <span class="c1"># Plot modeshapes vs chainage</span>
-    <span class="n">ax</span><span class="o">.</span><span class="n">plot</span><span class="p">(</span><span class="n">x</span><span class="p">,</span><span class="n">m</span><span class="p">,</span><span class="n">label</span><span class="o">=</span><span class="n">modeNames</span><span class="p">)</span>
-    <span class="n">ax</span><span class="o">.</span><span class="n">set_xlim</span><span class="p">([</span><span class="mi">0</span><span class="p">,</span><span class="n">L</span><span class="p">])</span>
-    <span class="n">ax</span><span class="o">.</span><span class="n">set_xlabel</span><span class="p">(</span><span class="s2">&quot;Longitudinal chainage [m]&quot;</span><span class="p">)</span>
-    <span class="n">ax</span><span class="o">.</span><span class="n">set_ylabel</span><span class="p">(</span><span class="s2">&quot;Modeshape ordinate&quot;</span><span class="p">)</span>
-    <span class="n">ax</span><span class="o">.</span><span class="n">set_title</span><span class="p">(</span><span class="s2">&quot;Modeshapes along loading track&quot;</span><span class="p">)</span>
-    
-    <span class="c1"># Overlaid modeshape ordinates at attachment positions, if defined</span>
-    <span class="k">if</span> <span class="n">plotAttached</span> <span class="ow">and</span> <span class="nb">len</span><span class="p">(</span><span class="bp">self</span><span class="o">.</span><span class="n">DynSys_list</span><span class="p">)</span><span class="o">&gt;</span><span class="mi">1</span><span class="p">:</span>
-        
-        <span class="n">attr1</span> <span class="o">=</span> <span class="s2">&quot;Xpos_attachedSystems&quot;</span>
-        <span class="n">attr2</span> <span class="o">=</span> <span class="s2">&quot;modeshapes_attachedSystems&quot;</span>
-        <span class="n">makePlot</span> <span class="o">=</span> <span class="bp">True</span>
-        
-        <span class="k">if</span> <span class="nb">hasattr</span><span class="p">(</span><span class="bp">self</span><span class="p">,</span><span class="n">attr1</span><span class="p">):</span>
-            <span class="n">X_TMD</span> <span class="o">=</span> <span class="nb">getattr</span><span class="p">(</span><span class="bp">self</span><span class="p">,</span><span class="n">attr1</span><span class="p">)</span>
-        <span class="k">else</span><span class="p">:</span>
-            <span class="n">makePlot</span> <span class="o">=</span> <span class="bp">False</span>
-            <span class="k">print</span><span class="p">(</span><span class="s2">&quot;Warning: {0} attribute not defined</span><span class="se">\n</span><span class="s2">&quot;</span><span class="o">.</span><span class="n">format</span><span class="p">(</span><span class="n">attr1</span><span class="p">)</span> <span class="o">+</span> 
-                  <span class="s2">&quot;Modeshape ordinates at attached system locations &quot;</span> <span class="o">+</span> 
-                  <span class="s2">&quot;cannot be plotted&quot;</span><span class="p">)</span>
-            
-        <span class="k">if</span> <span class="nb">hasattr</span><span class="p">(</span><span class="bp">self</span><span class="p">,</span><span class="n">attr2</span><span class="p">):</span>
-            <span class="n">modeshape_TMD</span> <span class="o">=</span> <span class="nb">getattr</span><span class="p">(</span><span class="bp">self</span><span class="p">,</span><span class="n">attr2</span><span class="p">)</span>
-        <span class="k">else</span><span class="p">:</span>
-            <span class="n">makePlot</span> <span class="o">=</span> <span class="bp">False</span>
-            <span class="k">print</span><span class="p">(</span><span class="s2">&quot;Warning: {0} attribute not defined</span><span class="se">\n</span><span class="s2">&quot;</span><span class="o">.</span><span class="n">format</span><span class="p">(</span><span class="n">attr2</span><span class="p">)</span> <span class="o">+</span> 
-                  <span class="s2">&quot;Modeshape ordinates at attached system locations &quot;</span> <span class="o">+</span> 
-                  <span class="s2">&quot;cannot be plotted&quot;</span><span class="p">)</span>
-                
-        <span class="k">if</span> <span class="n">makePlot</span><span class="p">:</span>
-            <span class="n">ax</span><span class="o">.</span><span class="n">plot</span><span class="p">(</span><span class="n">X_TMD</span><span class="p">,</span><span class="n">modeshape_TMD</span><span class="p">,</span><span class="s1">&#39;xr&#39;</span><span class="p">,</span><span class="n">label</span><span class="o">=</span><span class="s2">&quot;Attached systems&quot;</span><span class="p">)</span>
-    
-    <span class="c1"># Prepare legend</span>
-    <span class="n">handles</span><span class="p">,</span> <span class="n">labels</span> <span class="o">=</span> <span class="n">ax</span><span class="o">.</span><span class="n">get_legend_handles_labels</span><span class="p">()</span>
-    <span class="n">ax</span><span class="o">.</span><span class="n">legend</span><span class="p">(</span><span class="n">handles</span><span class="p">,</span> <span class="n">modeNames</span><span class="p">,</span> <span class="n">loc</span><span class="o">=</span><span class="s1">&#39;best&#39;</span><span class="p">,</span><span class="n">fontsize</span><span class="o">=</span><span class="s1">&#39;xx-small&#39;</span><span class="p">,</span><span class="n">ncol</span><span class="o">=</span><span class="mi">5</span><span class="p">)</span>
-    
-    <span class="c1"># Return objects</span>
-    <span class="k">return</span> <span class="n">fig</span><span class="p">,</span> <span class="n">ax</span>
+    <span class="k">print</span><span class="p">(</span><span class="s2">&quot;PlotModeshapes() method is deprecated. &quot;</span> <span class="o">+</span> 
+          <span class="s2">&quot;Use plot_modeshapes instead&quot;</span><span class="p">)</span>
+    <span class="bp">self</span><span class="o">.</span><span class="n">plot_modeshapes</span><span class="p">(</span><span class="o">*</span><span class="n">args</span><span class="p">,</span><span class="o">**</span><span class="n">kwargs</span><span class="p">)</span>
 </pre></div>
 
   </div>
@@ -5507,7 +5250,6 @@
 
     
   
-<<<<<<< HEAD
     <div class="desc"><p>General method for determining damped eigenvectors and eigenvalues 
 of system</p>
 <hr />
@@ -5907,7 +5649,7 @@
     
     <span class="k">for</span> <span class="n">x</span> <span class="ow">in</span> <span class="n">sys_list</span><span class="p">:</span>
         <span class="n">nDOF</span> <span class="o">=</span> <span class="n">x</span><span class="o">.</span><span class="n">nDOF</span>
-        
+                    
         <span class="c1"># Loop over all output matrices</span>
         <span class="k">for</span> <span class="n">i</span><span class="p">,</span> <span class="p">(</span><span class="n">om</span><span class="p">,</span> <span class="n">names</span><span class="p">)</span> <span class="ow">in</span> <span class="nb">enumerate</span><span class="p">(</span><span class="nb">zip</span><span class="p">(</span><span class="n">x</span><span class="o">.</span><span class="n">output_mtrx</span><span class="p">,</span><span class="n">x</span><span class="o">.</span><span class="n">output_names</span><span class="p">)):</span>
                             
@@ -5930,6 +5672,10 @@
         <span class="n">accn_cols_list</span><span class="o">.</span><span class="n">append</span><span class="p">(</span><span class="n">accn_cols</span><span class="p">)</span>
         <span class="n">output_names_list</span><span class="o">.</span><span class="n">append</span><span class="p">([</span><span class="n">x</span><span class="o">.</span><span class="n">name</span><span class="o">+</span><span class="s2">&quot; : &quot;</span><span class="o">+</span><span class="n">y</span> <span class="k">for</span> <span class="n">y</span> <span class="ow">in</span> <span class="n">output_names</span><span class="p">])</span>
         
+    <span class="c1"># Break out of function if no output matrices defined</span>
+    <span class="k">if</span> <span class="n">output_names_list</span><span class="o">==</span><span class="p">[]:</span>
+        <span class="k">return</span> <span class="bp">None</span><span class="p">,</span> <span class="bp">None</span>
+        
     <span class="c1"># Assemble submatrices for full system</span>
     <span class="n">disp_cols_full</span> <span class="o">=</span> <span class="n">scipy</span><span class="o">.</span><span class="n">linalg</span><span class="o">.</span><span class="n">block_diag</span><span class="p">(</span><span class="o">*</span><span class="n">disp_cols_list</span><span class="p">)</span>
     <span class="n">vel_cols_full</span> <span class="o">=</span> <span class="n">scipy</span><span class="o">.</span><span class="n">linalg</span><span class="o">.</span><span class="n">block_diag</span><span class="p">(</span><span class="o">*</span><span class="n">vel_cols_list</span><span class="p">)</span>
@@ -5964,8 +5710,6 @@
 
     
   
-=======
->>>>>>> 535d632d
     <div class="desc"><p>Tests whether constraint equations are defined</p></div>
   <div class="source_cont">
   <p class="source_link"><a href="javascript:void(0);" onclick="toggle('source-modalsys.ModalSys.hasConstraints', this);">Show source &equiv;</a></p>
@@ -5986,6 +5730,175 @@
 
   </div>
   
+            
+  <div class="item">
+    <div class="name def" id="modalsys.ModalSys.has_output_mtrx">
+    <p>def <span class="ident">has_output_mtrx</span>(</p><p>self)</p>
+    </div>
+    
+
+    
+  
+    <div class="desc"><p>Returns True if system has output matrix</p></div>
+  <div class="source_cont">
+  <p class="source_link"><a href="javascript:void(0);" onclick="toggle('source-modalsys.ModalSys.has_output_mtrx', this);">Show source &equiv;</a></p>
+  <div id="source-modalsys.ModalSys.has_output_mtrx" class="source">
+    <div class="codehilite"><pre><span></span><span class="k">def</span> <span class="nf">has_output_mtrx</span><span class="p">(</span><span class="bp">self</span><span class="p">)</span><span class="o">-&gt;</span><span class="nb">bool</span><span class="p">:</span>
+    <span class="sd">&quot;&quot;&quot;</span>
+<span class="sd">    Returns True if system has output matrix</span>
+<span class="sd">    &quot;&quot;&quot;</span>
+    <span class="k">if</span> <span class="bp">self</span><span class="o">.</span><span class="n">output_mtrx</span> <span class="o">==</span> <span class="p">[]:</span>
+        <span class="k">return</span> <span class="bp">False</span>
+    <span class="k">else</span><span class="p">:</span>
+        <span class="k">return</span> <span class="bp">True</span>
+</pre></div>
+
+  </div>
+</div>
+
+  </div>
+  
+            
+  <div class="item">
+    <div class="name def" id="modalsys.ModalSys.plot_modeshapes">
+    <p>def <span class="ident">plot_modeshapes</span>(</p><p>self, num=50, L=100.0, ax=None, plotAttached=True)</p>
+    </div>
+    
+
+    
+  
+    <div class="desc"><p>Plot modeshapes vs chainage using 'modeshapeFunc'</p>
+<p>Optional:</p>
+<ul>
+<li>
+<p><code>ax</code>: axes object onto which plot should be produced. If <code>None</code> then 
+  new figure will be produced.</p>
+</li>
+<li>
+<p><code>L</code>: chainage is defined in the range [0,L]. L=100.0m is default.
+  If <code>Ltrack</code> attribute is defined, this value will be used instead.</p>
+</li>
+<li>
+<p><code>num</code>: number of intermediate chainages to interpolate modeshapes at</p>
+</li>
+<li>
+<p><code>plotAttached</code>: if <code>modeshape_attachedSystems</code> and 
+  <code>Xpos_attachedSystems</code> attributes exist, modeshape ordinates at 
+  attachment positions will be overlaid as red dots (usually attached 
+  systems will represent damper systems)</p>
+</li>
+</ul></div>
+  <div class="source_cont">
+  <p class="source_link"><a href="javascript:void(0);" onclick="toggle('source-modalsys.ModalSys.plot_modeshapes', this);">Show source &equiv;</a></p>
+  <div id="source-modalsys.ModalSys.plot_modeshapes" class="source">
+    <div class="codehilite"><pre><span></span><span class="k">def</span> <span class="nf">plot_modeshapes</span><span class="p">(</span><span class="bp">self</span><span class="p">,</span>
+                    <span class="n">num</span><span class="p">:</span><span class="nb">int</span> <span class="o">=</span> <span class="mi">50</span><span class="p">,</span>
+                    <span class="n">L</span><span class="p">:</span><span class="nb">float</span> <span class="o">=</span> <span class="mf">100.0</span><span class="p">,</span>
+                    <span class="n">ax</span><span class="o">=</span><span class="bp">None</span><span class="p">,</span>
+                    <span class="n">plotAttached</span><span class="o">=</span><span class="bp">True</span><span class="p">):</span>
+    <span class="sd">&quot;&quot;&quot;</span>
+<span class="sd">    Plot modeshapes vs chainage using &#39;modeshapeFunc&#39;</span>
+<span class="sd">    </span>
+<span class="sd">    </span>
+<span class="sd">    Optional:</span>
+<span class="sd">        </span>
+<span class="sd">    * `ax`: axes object onto which plot should be produced. If `None` then </span>
+<span class="sd">      new figure will be produced.</span>
+<span class="sd">      </span>
+<span class="sd">    * `L`: chainage is defined in the range [0,L]. L=100.0m is default.</span>
+<span class="sd">      If `Ltrack` attribute is defined, this value will be used instead.</span>
+<span class="sd">    </span>
+<span class="sd">    * `num`: number of intermediate chainages to interpolate modeshapes at</span>
+<span class="sd">    </span>
+<span class="sd">    * `plotAttached`: if `modeshape_attachedSystems` and </span>
+<span class="sd">      `Xpos_attachedSystems` attributes exist, modeshape ordinates at </span>
+<span class="sd">      attachment positions will be overlaid as red dots (usually attached </span>
+<span class="sd">      systems will represent damper systems)</span>
+<span class="sd">    </span>
+<span class="sd">    &quot;&quot;&quot;</span>
+    
+    <span class="c1"># Configure plot</span>
+    <span class="k">if</span> <span class="n">ax</span> <span class="ow">is</span> <span class="bp">None</span><span class="p">:</span>
+        <span class="n">fig</span> <span class="o">=</span> <span class="n">plt</span><span class="o">.</span><span class="n">figure</span><span class="p">()</span>
+        <span class="n">fig</span><span class="o">.</span><span class="n">set_size_inches</span><span class="p">(</span><span class="mi">16</span><span class="p">,</span><span class="mi">4</span><span class="p">)</span>
+        <span class="n">ax</span> <span class="o">=</span> <span class="n">fig</span><span class="o">.</span><span class="n">add_subplot</span><span class="p">(</span><span class="mi">1</span><span class="p">,</span> <span class="mi">1</span><span class="p">,</span> <span class="mi">1</span><span class="p">)</span>
+    <span class="k">else</span><span class="p">:</span>
+        <span class="n">fig</span> <span class="o">=</span> <span class="n">ax</span><span class="o">.</span><span class="n">gcf</span><span class="p">()</span>
+        
+    <span class="c1"># Get ordinates to plot</span>
+    <span class="n">modeshape_func</span> <span class="o">=</span> <span class="bp">self</span><span class="o">.</span><span class="n">modeshapeFunc</span>
+    
+    <span class="k">if</span> <span class="nb">isinstance</span><span class="p">(</span><span class="n">modeshape_func</span><span class="p">,</span><span class="n">scipy</span><span class="o">.</span><span class="n">interpolate</span><span class="o">.</span><span class="n">interpolate</span><span class="o">.</span><span class="n">interp1d</span><span class="p">):</span>
+        
+        <span class="c1"># Retrieve modeshape ordinates defining interpolation function</span>
+        <span class="n">x</span> <span class="o">=</span> <span class="n">modeshape_func</span><span class="o">.</span><span class="n">x</span>
+        <span class="n">m</span> <span class="o">=</span> <span class="n">modeshape_func</span><span class="o">.</span><span class="n">y</span>
+        <span class="n">L</span> <span class="o">=</span> <span class="n">x</span><span class="p">[</span><span class="o">-</span><span class="mi">1</span><span class="p">]</span>
+        
+    <span class="k">else</span><span class="p">:</span>
+        
+        <span class="c1"># Use Ltrack instead of L passed, if attribute defined</span>
+        <span class="n">attr</span><span class="o">=</span><span class="s2">&quot;Ltrack&quot;</span>
+        <span class="n">obj</span><span class="o">=</span><span class="bp">self</span>
+        <span class="k">if</span> <span class="nb">hasattr</span><span class="p">(</span><span class="n">obj</span><span class="p">,</span><span class="n">attr</span><span class="p">):</span>
+            <span class="n">L</span><span class="o">=</span><span class="nb">getattr</span><span class="p">(</span><span class="n">obj</span><span class="p">,</span><span class="n">attr</span><span class="p">)</span>
+            
+        <span class="c1"># Use interpolation function to obtain modeshapes at</span>
+        <span class="n">x</span> <span class="o">=</span> <span class="n">npy</span><span class="o">.</span><span class="n">linspace</span><span class="p">(</span><span class="mi">0</span><span class="p">,</span><span class="n">L</span><span class="p">,</span><span class="n">num</span><span class="p">,</span><span class="n">endpoint</span><span class="o">=</span><span class="bp">True</span><span class="p">)</span>
+        <span class="n">m</span> <span class="o">=</span> <span class="bp">self</span><span class="o">.</span><span class="n">modeshapeFunc</span><span class="p">(</span><span class="n">x</span><span class="p">)</span>
+        
+    <span class="c1"># Get mode IDs to use as labels</span>
+    <span class="k">if</span> <span class="nb">hasattr</span><span class="p">(</span><span class="bp">self</span><span class="p">,</span><span class="s2">&quot;mode_IDs&quot;</span><span class="p">):</span>
+        <span class="n">modeNames</span> <span class="o">=</span> <span class="bp">self</span><span class="o">.</span><span class="n">mode_IDs</span>
+    <span class="k">else</span><span class="p">:</span>
+        <span class="n">modeNames</span> <span class="o">=</span> <span class="n">npy</span><span class="o">.</span><span class="n">arange</span><span class="p">(</span><span class="mi">1</span><span class="p">,</span><span class="n">m</span><span class="o">.</span><span class="n">shape</span><span class="p">[</span><span class="mi">1</span><span class="p">],</span><span class="mi">1</span><span class="p">)</span>
+        
+    <span class="c1"># Plot modeshapes vs chainage</span>
+    <span class="n">ax</span><span class="o">.</span><span class="n">plot</span><span class="p">(</span><span class="n">x</span><span class="p">,</span><span class="n">m</span><span class="p">,</span><span class="n">label</span><span class="o">=</span><span class="n">modeNames</span><span class="p">)</span>
+    <span class="n">ax</span><span class="o">.</span><span class="n">set_xlim</span><span class="p">([</span><span class="mi">0</span><span class="p">,</span><span class="n">L</span><span class="p">])</span>
+    <span class="n">ax</span><span class="o">.</span><span class="n">set_xlabel</span><span class="p">(</span><span class="s2">&quot;Longitudinal chainage [m]&quot;</span><span class="p">)</span>
+    <span class="n">ax</span><span class="o">.</span><span class="n">set_ylabel</span><span class="p">(</span><span class="s2">&quot;Modeshape ordinate&quot;</span><span class="p">)</span>
+    <span class="n">ax</span><span class="o">.</span><span class="n">set_title</span><span class="p">(</span><span class="s2">&quot;Modeshapes along loading track&quot;</span><span class="p">)</span>
+    
+    <span class="c1"># Overlaid modeshape ordinates at attachment positions, if defined</span>
+    <span class="k">if</span> <span class="n">plotAttached</span> <span class="ow">and</span> <span class="nb">len</span><span class="p">(</span><span class="bp">self</span><span class="o">.</span><span class="n">DynSys_list</span><span class="p">)</span><span class="o">&gt;</span><span class="mi">1</span><span class="p">:</span>
+        
+        <span class="n">attr1</span> <span class="o">=</span> <span class="s2">&quot;Xpos_attachedSystems&quot;</span>
+        <span class="n">attr2</span> <span class="o">=</span> <span class="s2">&quot;modeshapes_attachedSystems&quot;</span>
+        <span class="n">makePlot</span> <span class="o">=</span> <span class="bp">True</span>
+        
+        <span class="k">if</span> <span class="nb">hasattr</span><span class="p">(</span><span class="bp">self</span><span class="p">,</span><span class="n">attr1</span><span class="p">):</span>
+            <span class="n">X_TMD</span> <span class="o">=</span> <span class="nb">getattr</span><span class="p">(</span><span class="bp">self</span><span class="p">,</span><span class="n">attr1</span><span class="p">)</span>
+        <span class="k">else</span><span class="p">:</span>
+            <span class="n">makePlot</span> <span class="o">=</span> <span class="bp">False</span>
+            <span class="k">print</span><span class="p">(</span><span class="s2">&quot;Warning: {0} attribute not defined</span><span class="se">\n</span><span class="s2">&quot;</span><span class="o">.</span><span class="n">format</span><span class="p">(</span><span class="n">attr1</span><span class="p">)</span> <span class="o">+</span> 
+                  <span class="s2">&quot;Modeshape ordinates at attached system locations &quot;</span> <span class="o">+</span> 
+                  <span class="s2">&quot;cannot be plotted&quot;</span><span class="p">)</span>
+            
+        <span class="k">if</span> <span class="nb">hasattr</span><span class="p">(</span><span class="bp">self</span><span class="p">,</span><span class="n">attr2</span><span class="p">):</span>
+            <span class="n">modeshape_TMD</span> <span class="o">=</span> <span class="nb">getattr</span><span class="p">(</span><span class="bp">self</span><span class="p">,</span><span class="n">attr2</span><span class="p">)</span>
+        <span class="k">else</span><span class="p">:</span>
+            <span class="n">makePlot</span> <span class="o">=</span> <span class="bp">False</span>
+            <span class="k">print</span><span class="p">(</span><span class="s2">&quot;Warning: {0} attribute not defined</span><span class="se">\n</span><span class="s2">&quot;</span><span class="o">.</span><span class="n">format</span><span class="p">(</span><span class="n">attr2</span><span class="p">)</span> <span class="o">+</span> 
+                  <span class="s2">&quot;Modeshape ordinates at attached system locations &quot;</span> <span class="o">+</span> 
+                  <span class="s2">&quot;cannot be plotted&quot;</span><span class="p">)</span>
+                
+        <span class="k">if</span> <span class="n">makePlot</span><span class="p">:</span>
+            <span class="n">ax</span><span class="o">.</span><span class="n">plot</span><span class="p">(</span><span class="n">X_TMD</span><span class="p">,</span><span class="n">modeshape_TMD</span><span class="p">,</span><span class="s1">&#39;xr&#39;</span><span class="p">,</span><span class="n">label</span><span class="o">=</span><span class="s2">&quot;Attached systems&quot;</span><span class="p">)</span>
+    
+    <span class="c1"># Prepare legend</span>
+    <span class="n">handles</span><span class="p">,</span> <span class="n">labels</span> <span class="o">=</span> <span class="n">ax</span><span class="o">.</span><span class="n">get_legend_handles_labels</span><span class="p">()</span>
+    <span class="n">ax</span><span class="o">.</span><span class="n">legend</span><span class="p">(</span><span class="n">handles</span><span class="p">,</span> <span class="n">modeNames</span><span class="p">,</span> <span class="n">loc</span><span class="o">=</span><span class="s1">&#39;best&#39;</span><span class="p">,</span><span class="n">fontsize</span><span class="o">=</span><span class="s1">&#39;xx-small&#39;</span><span class="p">,</span><span class="n">ncol</span><span class="o">=</span><span class="mi">5</span><span class="p">)</span>
+    
+    <span class="c1"># Return objects</span>
+    <span class="k">return</span> <span class="n">fig</span><span class="p">,</span> <span class="n">ax</span>
+</pre></div>
+
+  </div>
+</div>
+
+  </div>
+  
           <h3>Instance variables</h3>
             <div class="item">
             <p id="modalsys.ModalSys.Ltrack" class="name">var <span class="ident">Ltrack</span></p>
@@ -6016,7 +5929,6 @@
             
   
     <div class="desc"><p>Labels to describe modal dofs</p></div>
-<<<<<<< HEAD
   <div class="source_cont">
 </div>
 
@@ -6054,19 +5966,6 @@
   
     <div class="desc"><p>List of string descriptions for rows of <code>output_mtrx</code>.
 Used to label plots etc.</p></div>
-=======
->>>>>>> 535d632d
-  <div class="source_cont">
-</div>
-
-            </div>
-            <div class="item">
-            <p id="modalsys.ModalSys.modeshapeFunc" class="name">var <span class="ident">modeshapeFunc</span></p>
-            
-
-            
-  
-    <div class="desc"><p>Function defining how modeshapes vary with chainage</p></div>
   <div class="source_cont">
 </div>
 
