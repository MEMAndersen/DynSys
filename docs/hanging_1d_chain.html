<<<<<<< HEAD
Version: 1.6.2_dev
=======
Version: 1.5.1_dev
>>>>>>> 535d632d
<!doctype html>
<head>
  <meta http-equiv="Content-Type" content="text/html; charset=utf-8" />
  <meta name="viewport" content="width=device-width, initial-scale=1, minimum-scale=1" />

    <title>hanging_1d_chain API documentation</title>
    <meta name="description" content="Class definition and test functions for hanging1DChain, a class used to define
a chain hanging verti..." />

  <link href='http://fonts.googleapis.com/css?family=Source+Sans+Pro:400,300' rel='stylesheet' type='text/css'>
  
  <style type="text/css">
  
* {
  box-sizing: border-box;
}
/*! normalize.css v1.1.1 | MIT License | git.io/normalize */

/* ==========================================================================
   HTML5 display definitions
   ========================================================================== */

/**
 * Correct `block` display not defined in IE 6/7/8/9 and Firefox 3.
 */

article,
aside,
details,
figcaption,
figure,
footer,
header,
hgroup,
main,
nav,
section,
summary {
    display: block;
}

/**
 * Correct `inline-block` display not defined in IE 6/7/8/9 and Firefox 3.
 */

audio,
canvas,
video {
    display: inline-block;
    *display: inline;
    *zoom: 1;
}

/**
 * Prevent modern browsers from displaying `audio` without controls.
 * Remove excess height in iOS 5 devices.
 */

audio:not([controls]) {
    display: none;
    height: 0;
}

/**
 * Address styling not present in IE 7/8/9, Firefox 3, and Safari 4.
 * Known issue: no IE 6 support.
 */

[hidden] {
    display: none;
}

/* ==========================================================================
   Base
   ========================================================================== */

/**
 * 1. Prevent system color scheme's background color being used in Firefox, IE,
 *    and Opera.
 * 2. Prevent system color scheme's text color being used in Firefox, IE, and
 *    Opera.
 * 3. Correct text resizing oddly in IE 6/7 when body `font-size` is set using
 *    `em` units.
 * 4. Prevent iOS text size adjust after orientation change, without disabling
 *    user zoom.
 */

html {
    background: #fff; /* 1 */
    color: #000; /* 2 */
    font-size: 100%; /* 3 */
    -webkit-text-size-adjust: 100%; /* 4 */
    -ms-text-size-adjust: 100%; /* 4 */
}

/**
 * Address `font-family` inconsistency between `textarea` and other form
 * elements.
 */

html,
button,
input,
select,
textarea {
    font-family: sans-serif;
}

/**
 * Address margins handled incorrectly in IE 6/7.
 */

body {
    margin: 0;
}

/* ==========================================================================
   Links
   ========================================================================== */

/**
 * Address `outline` inconsistency between Chrome and other browsers.
 */

a:focus {
    outline: thin dotted;
}

/**
 * Improve readability when focused and also mouse hovered in all browsers.
 */

a:active,
a:hover {
    outline: 0;
}

/* ==========================================================================
   Typography
   ========================================================================== */

/**
 * Address font sizes and margins set differently in IE 6/7.
 * Address font sizes within `section` and `article` in Firefox 4+, Safari 5,
 * and Chrome.
 */

h1 {
    font-size: 2em;
    margin: 0.67em 0;
}

h2 {
    font-size: 1.5em;
    margin: 0.83em 0;
}

h3 {
    font-size: 1.17em;
    margin: 1em 0;
}

h4 {
    font-size: 1em;
    margin: 1.33em 0;
}

h5 {
    font-size: 0.83em;
    margin: 1.67em 0;
}

h6 {
    font-size: 0.67em;
    margin: 2.33em 0;
}

/**
 * Address styling not present in IE 7/8/9, Safari 5, and Chrome.
 */

abbr[title] {
    border-bottom: 1px dotted;
}

/**
 * Address style set to `bolder` in Firefox 3+, Safari 4/5, and Chrome.
 */

b,
strong {
    font-weight: bold;
}

blockquote {
    margin: 1em 40px;
}

/**
 * Address styling not present in Safari 5 and Chrome.
 */

dfn {
    font-style: italic;
}

/**
 * Address differences between Firefox and other browsers.
 * Known issue: no IE 6/7 normalization.
 */

hr {
    -moz-box-sizing: content-box;
    box-sizing: content-box;
    height: 0;
}

/**
 * Address styling not present in IE 6/7/8/9.
 */

mark {
    background: #ff0;
    color: #000;
}

/**
 * Address margins set differently in IE 6/7.
 */

p,
pre {
    margin: 1em 0;
}

/**
 * Correct font family set oddly in IE 6, Safari 4/5, and Chrome.
 */

code,
kbd,
pre,
samp {
    font-family: monospace, serif;
    _font-family: 'courier new', monospace;
    font-size: 1em;
}

/**
 * Improve readability of pre-formatted text in all browsers.
 */

pre {
    white-space: pre;
    white-space: pre-wrap;
    word-wrap: break-word;
}

/**
 * Address CSS quotes not supported in IE 6/7.
 */

q {
    quotes: none;
}

/**
 * Address `quotes` property not supported in Safari 4.
 */

q:before,
q:after {
    content: '';
    content: none;
}

/**
 * Address inconsistent and variable font size in all browsers.
 */

small {
    font-size: 80%;
}

/**
 * Prevent `sub` and `sup` affecting `line-height` in all browsers.
 */

sub,
sup {
    font-size: 75%;
    line-height: 0;
    position: relative;
    vertical-align: baseline;
}

sup {
    top: -0.5em;
}

sub {
    bottom: -0.25em;
}

/* ==========================================================================
   Lists
   ========================================================================== */

/**
 * Address margins set differently in IE 6/7.
 */

dl,
menu,
ol,
ul {
    margin: 1em 0;
}

dd {
    margin: 0 0 0 40px;
}

/**
 * Address paddings set differently in IE 6/7.
 */

menu,
ol,
ul {
    padding: 0 0 0 40px;
}

/**
 * Correct list images handled incorrectly in IE 7.
 */

nav ul,
nav ol {
    list-style: none;
    list-style-image: none;
}

/* ==========================================================================
   Embedded content
   ========================================================================== */

/**
 * 1. Remove border when inside `a` element in IE 6/7/8/9 and Firefox 3.
 * 2. Improve image quality when scaled in IE 7.
 */

img {
    border: 0; /* 1 */
    -ms-interpolation-mode: bicubic; /* 2 */
}

/**
 * Correct overflow displayed oddly in IE 9.
 */

svg:not(:root) {
    overflow: hidden;
}

/* ==========================================================================
   Figures
   ========================================================================== */

/**
 * Address margin not present in IE 6/7/8/9, Safari 5, and Opera 11.
 */

figure {
    margin: 0;
}

/* ==========================================================================
   Forms
   ========================================================================== */

/**
 * Correct margin displayed oddly in IE 6/7.
 */

form {
    margin: 0;
}

/**
 * Define consistent border, margin, and padding.
 */

fieldset {
    border: 1px solid #c0c0c0;
    margin: 0 2px;
    padding: 0.35em 0.625em 0.75em;
}

/**
 * 1. Correct color not being inherited in IE 6/7/8/9.
 * 2. Correct text not wrapping in Firefox 3.
 * 3. Correct alignment displayed oddly in IE 6/7.
 */

legend {
    border: 0; /* 1 */
    padding: 0;
    white-space: normal; /* 2 */
    *margin-left: -7px; /* 3 */
}

/**
 * 1. Correct font size not being inherited in all browsers.
 * 2. Address margins set differently in IE 6/7, Firefox 3+, Safari 5,
 *    and Chrome.
 * 3. Improve appearance and consistency in all browsers.
 */

button,
input,
select,
textarea {
    font-size: 100%; /* 1 */
    margin: 0; /* 2 */
    vertical-align: baseline; /* 3 */
    *vertical-align: middle; /* 3 */
}

/**
 * Address Firefox 3+ setting `line-height` on `input` using `!important` in
 * the UA stylesheet.
 */

button,
input {
    line-height: normal;
}

/**
 * Address inconsistent `text-transform` inheritance for `button` and `select`.
 * All other form control elements do not inherit `text-transform` values.
 * Correct `button` style inheritance in Chrome, Safari 5+, and IE 6+.
 * Correct `select` style inheritance in Firefox 4+ and Opera.
 */

button,
select {
    text-transform: none;
}

/**
 * 1. Avoid the WebKit bug in Android 4.0.* where (2) destroys native `audio`
 *    and `video` controls.
 * 2. Correct inability to style clickable `input` types in iOS.
 * 3. Improve usability and consistency of cursor style between image-type
 *    `input` and others.
 * 4. Remove inner spacing in IE 7 without affecting normal text inputs.
 *    Known issue: inner spacing remains in IE 6.
 */

button,
html input[type="button"], /* 1 */
input[type="reset"],
input[type="submit"] {
    -webkit-appearance: button; /* 2 */
    cursor: pointer; /* 3 */
    *overflow: visible;  /* 4 */
}

/**
 * Re-set default cursor for disabled elements.
 */

button[disabled],
html input[disabled] {
    cursor: default;
}

/**
 * 1. Address box sizing set to content-box in IE 8/9.
 * 2. Remove excess padding in IE 8/9.
 * 3. Remove excess padding in IE 7.
 *    Known issue: excess padding remains in IE 6.
 */

input[type="checkbox"],
input[type="radio"] {
    box-sizing: border-box; /* 1 */
    padding: 0; /* 2 */
    *height: 13px; /* 3 */
    *width: 13px; /* 3 */
}

/**
 * 1. Address `appearance` set to `searchfield` in Safari 5 and Chrome.
 * 2. Address `box-sizing` set to `border-box` in Safari 5 and Chrome
 *    (include `-moz` to future-proof).
 */

input[type="search"] {
    -webkit-appearance: textfield; /* 1 */
    -moz-box-sizing: content-box;
    -webkit-box-sizing: content-box; /* 2 */
    box-sizing: content-box;
}

/**
 * Remove inner padding and search cancel button in Safari 5 and Chrome
 * on OS X.
 */

input[type="search"]::-webkit-search-cancel-button,
input[type="search"]::-webkit-search-decoration {
    -webkit-appearance: none;
}

/**
 * Remove inner padding and border in Firefox 3+.
 */

button::-moz-focus-inner,
input::-moz-focus-inner {
    border: 0;
    padding: 0;
}

/**
 * 1. Remove default vertical scrollbar in IE 6/7/8/9.
 * 2. Improve readability and alignment in all browsers.
 */

textarea {
    overflow: auto; /* 1 */
    vertical-align: top; /* 2 */
}

/* ==========================================================================
   Tables
   ========================================================================== */

/**
 * Remove most spacing between table cells.
 */

table {
    border-collapse: collapse;
    border-spacing: 0;
}

  </style>

  <style type="text/css">
  
  html, body {
    margin: 0;
    padding: 0;
    min-height: 100%;
  }
  body {
    background: #fff;
    font-family: "Source Sans Pro", "Helvetica Neueue", Helvetica, sans;
    font-weight: 300;
    font-size: 16px;
    line-height: 1.6em;
  }
  #content {
    width: 70%;
    max-width: 850px;
    float: left;
    padding: 30px 60px;
    border-left: 1px solid #ddd;
  }
  #sidebar {
    width: 25%;
    float: left;
    padding: 30px;
    overflow: hidden;
  }
  #nav {
    font-size: 130%;
    margin: 0 0 15px 0;
  }

  #top {
    display: block;
    position: fixed;
    bottom: 5px;
    left: 5px;
    font-size: .85em;
    text-transform: uppercase;
  }

  #footer {
    font-size: .75em;
    padding: 5px 30px;
    border-top: 1px solid #ddd;
    text-align: right;
  }
    #footer p {
      margin: 0 0 0 30px;
      display: inline-block;
    }

  h1, h2, h3, h4, h5 {
    font-weight: 300;
  }
  h1 {
    font-size: 2.5em;
    line-height: 1.1em;
    margin: 0 0 .50em 0;
  }

  h2 {
    font-size: 1.75em;
    margin: 1em 0 .50em 0;
  }

  h3 {
    margin: 25px 0 10px 0;
  }

  h4 {
    margin: 0;
    font-size: 105%;
  }

  a {
    color: #058;
    text-decoration: none;
    transition: color .3s ease-in-out;
  }

  a:hover {
    color: #e08524;
    transition: color .3s ease-in-out;
  }

  pre, code, .mono, .name {
    font-family: "Ubuntu Mono", "Cousine", "DejaVu Sans Mono", monospace;
  }

  .title .name {
    font-weight: bold;
  }
  .section-title {
    margin-top: 2em;
  }
  .ident {
    color: #900;
  }

  code {
    background: #f9f9f9;
  } 

  pre {
    background: #fefefe;
    border: 1px solid #ddd;
    box-shadow: 2px 2px 0 #f3f3f3;
    margin: 0 30px;
    padding: 15px 30px;
  }

  .codehilite {
    margin: 0 30px 10px 30px;
  }

    .codehilite pre {
      margin: 0;
    }
    .codehilite .err { background: #ff3300; color: #fff !important; } 

  table#module-list {
    font-size: 110%;
  }

    table#module-list tr td:first-child {
      padding-right: 10px;
      white-space: nowrap;
    }

    table#module-list td {
      vertical-align: top;
      padding-bottom: 8px;
    }

      table#module-list td p {
        margin: 0 0 7px 0;
      }

  .def {
    display: table;
  }

    .def p {
      display: table-cell;
      vertical-align: top;
      text-align: left;
    }

    .def p:first-child {
      white-space: nowrap;
    }

    .def p:last-child {
      width: 100%;
    }


  #index {
    list-style-type: none;
    margin: 0;
    padding: 0;
  }
    ul#index .class_name {
      /* font-size: 110%; */
      font-weight: bold;
    }
    #index ul {
      margin: 0;
    }

  .item {
    margin: 0 0 15px 0;
  }

    .item .class {
      margin: 0 0 25px 30px;
    }

      .item .class ul.class_list {
        margin: 0 0 20px 0;
      }

    .item .name {
      background: #fafafa;
      margin: 0;
      font-weight: bold;
      padding: 5px 10px;
      border-radius: 3px;
      display: inline-block;
      min-width: 40%;
    }
      .item .name:hover {
        background: #f6f6f6;
      }

    .item .empty_desc {
      margin: 0 0 5px 0;
      padding: 0;
    }

    .item .inheritance {
      margin: 3px 0 0 30px;
    }

    .item .inherited {
      color: #666;
    }

    .item .desc {
      padding: 0 8px;
      margin: 0;
    }

      .item .desc p {
        margin: 0 0 10px 0;
      }

    .source_cont {
      margin: 0;
      padding: 0;
    }

    .source_link a {
      background: #ffc300;
      font-weight: 400;
      font-size: .75em;
      text-transform: uppercase;
      color: #fff;
      text-shadow: 1px 1px 0 #f4b700;
      
      padding: 3px 8px;
      border-radius: 2px;
      transition: background .3s ease-in-out;
    }
      .source_link a:hover {
        background: #FF7200;
        text-shadow: none;
        transition: background .3s ease-in-out;
      }

    .source {
      display: none;
      max-height: 600px;
      overflow-y: scroll;
      margin-bottom: 15px;
    }

      .source .codehilite {
        margin: 0;
      }

  .desc h1, .desc h2, .desc h3 {
    font-size: 100% !important;
  }
  .clear {
    clear: both;
  }

  @media all and (max-width: 950px) {
    #sidebar {
      width: 35%;
    }
    #content {
      width: 65%;
    }
  }
  @media all and (max-width: 650px) {
    #top {
      display: none;
    }
    #sidebar {
      float: none;
      width: auto;
    }
    #content {
      float: none;
      width: auto;
      padding: 30px;
    }

    #index ul {
      padding: 0;
      margin-bottom: 15px;
    }
    #index ul li {
      display: inline-block;
      margin-right: 30px;
    }
    #footer {
      text-align: left;
    }
    #footer p {
      display: block;
      margin: inherit;
    }
  }

  /*****************************/

  </style>

  <style type="text/css">
  .codehilite .hll { background-color: #ffffcc }
.codehilite  { background: #f8f8f8; }
.codehilite .c { color: #408080; font-style: italic } /* Comment */
.codehilite .err { border: 1px solid #FF0000 } /* Error */
.codehilite .k { color: #008000; font-weight: bold } /* Keyword */
.codehilite .o { color: #666666 } /* Operator */
.codehilite .ch { color: #408080; font-style: italic } /* Comment.Hashbang */
.codehilite .cm { color: #408080; font-style: italic } /* Comment.Multiline */
.codehilite .cp { color: #BC7A00 } /* Comment.Preproc */
.codehilite .cpf { color: #408080; font-style: italic } /* Comment.PreprocFile */
.codehilite .c1 { color: #408080; font-style: italic } /* Comment.Single */
.codehilite .cs { color: #408080; font-style: italic } /* Comment.Special */
.codehilite .gd { color: #A00000 } /* Generic.Deleted */
.codehilite .ge { font-style: italic } /* Generic.Emph */
.codehilite .gr { color: #FF0000 } /* Generic.Error */
.codehilite .gh { color: #000080; font-weight: bold } /* Generic.Heading */
.codehilite .gi { color: #00A000 } /* Generic.Inserted */
.codehilite .go { color: #888888 } /* Generic.Output */
.codehilite .gp { color: #000080; font-weight: bold } /* Generic.Prompt */
.codehilite .gs { font-weight: bold } /* Generic.Strong */
.codehilite .gu { color: #800080; font-weight: bold } /* Generic.Subheading */
.codehilite .gt { color: #0044DD } /* Generic.Traceback */
.codehilite .kc { color: #008000; font-weight: bold } /* Keyword.Constant */
.codehilite .kd { color: #008000; font-weight: bold } /* Keyword.Declaration */
.codehilite .kn { color: #008000; font-weight: bold } /* Keyword.Namespace */
.codehilite .kp { color: #008000 } /* Keyword.Pseudo */
.codehilite .kr { color: #008000; font-weight: bold } /* Keyword.Reserved */
.codehilite .kt { color: #B00040 } /* Keyword.Type */
.codehilite .m { color: #666666 } /* Literal.Number */
.codehilite .s { color: #BA2121 } /* Literal.String */
.codehilite .na { color: #7D9029 } /* Name.Attribute */
.codehilite .nb { color: #008000 } /* Name.Builtin */
.codehilite .nc { color: #0000FF; font-weight: bold } /* Name.Class */
.codehilite .no { color: #880000 } /* Name.Constant */
.codehilite .nd { color: #AA22FF } /* Name.Decorator */
.codehilite .ni { color: #999999; font-weight: bold } /* Name.Entity */
.codehilite .ne { color: #D2413A; font-weight: bold } /* Name.Exception */
.codehilite .nf { color: #0000FF } /* Name.Function */
.codehilite .nl { color: #A0A000 } /* Name.Label */
.codehilite .nn { color: #0000FF; font-weight: bold } /* Name.Namespace */
.codehilite .nt { color: #008000; font-weight: bold } /* Name.Tag */
.codehilite .nv { color: #19177C } /* Name.Variable */
.codehilite .ow { color: #AA22FF; font-weight: bold } /* Operator.Word */
.codehilite .w { color: #bbbbbb } /* Text.Whitespace */
.codehilite .mb { color: #666666 } /* Literal.Number.Bin */
.codehilite .mf { color: #666666 } /* Literal.Number.Float */
.codehilite .mh { color: #666666 } /* Literal.Number.Hex */
.codehilite .mi { color: #666666 } /* Literal.Number.Integer */
.codehilite .mo { color: #666666 } /* Literal.Number.Oct */
.codehilite .sa { color: #BA2121 } /* Literal.String.Affix */
.codehilite .sb { color: #BA2121 } /* Literal.String.Backtick */
.codehilite .sc { color: #BA2121 } /* Literal.String.Char */
.codehilite .dl { color: #BA2121 } /* Literal.String.Delimiter */
.codehilite .sd { color: #BA2121; font-style: italic } /* Literal.String.Doc */
.codehilite .s2 { color: #BA2121 } /* Literal.String.Double */
.codehilite .se { color: #BB6622; font-weight: bold } /* Literal.String.Escape */
.codehilite .sh { color: #BA2121 } /* Literal.String.Heredoc */
.codehilite .si { color: #BB6688; font-weight: bold } /* Literal.String.Interpol */
.codehilite .sx { color: #008000 } /* Literal.String.Other */
.codehilite .sr { color: #BB6688 } /* Literal.String.Regex */
.codehilite .s1 { color: #BA2121 } /* Literal.String.Single */
.codehilite .ss { color: #19177C } /* Literal.String.Symbol */
.codehilite .bp { color: #008000 } /* Name.Builtin.Pseudo */
.codehilite .fm { color: #0000FF } /* Name.Function.Magic */
.codehilite .vc { color: #19177C } /* Name.Variable.Class */
.codehilite .vg { color: #19177C } /* Name.Variable.Global */
.codehilite .vi { color: #19177C } /* Name.Variable.Instance */
.codehilite .vm { color: #19177C } /* Name.Variable.Magic */
.codehilite .il { color: #666666 } /* Literal.Number.Integer.Long */
  </style>

  <style type="text/css">
  
/* ==========================================================================
   EXAMPLE Media Queries for Responsive Design.
   These examples override the primary ('mobile first') styles.
   Modify as content requires.
   ========================================================================== */

@media only screen and (min-width: 35em) {
    /* Style adjustments for viewports that meet the condition */
}

@media print,
       (-o-min-device-pixel-ratio: 5/4),
       (-webkit-min-device-pixel-ratio: 1.25),
       (min-resolution: 120dpi) {
    /* Style adjustments for high resolution devices */
}

/* ==========================================================================
   Print styles.
   Inlined to avoid required HTTP connection: h5bp.com/r
   ========================================================================== */

@media print {
    * {
        background: transparent !important;
        color: #000 !important; /* Black prints faster: h5bp.com/s */
        box-shadow: none !important;
        text-shadow: none !important;
    }

    a,
    a:visited {
        text-decoration: underline;
    }

    a[href]:after {
        content: " (" attr(href) ")";
    }

    abbr[title]:after {
        content: " (" attr(title) ")";
    }

    /*
     * Don't show links for images, or javascript/internal links
     */

    .ir a:after,
    a[href^="javascript:"]:after,
    a[href^="#"]:after {
        content: "";
    }

    pre,
    blockquote {
        border: 1px solid #999;
        page-break-inside: avoid;
    }

    thead {
        display: table-header-group; /* h5bp.com/t */
    }

    tr,
    img {
        page-break-inside: avoid;
    }

    img {
        max-width: 100% !important;
    }

    @page {
        margin: 0.5cm;
    }

    p,
    h2,
    h3 {
        orphans: 3;
        widows: 3;
    }

    h2,
    h3 {
        page-break-after: avoid;
    }
}

  </style>

  <script type="text/javascript">
  function toggle(id, $link) {
    $node = document.getElementById(id);
    if (!$node)
    return;
    if (!$node.style.display || $node.style.display == 'none') {
    $node.style.display = 'block';
    $link.innerHTML = 'Hide source &nequiv;';
    } else {
    $node.style.display = 'none';
    $link.innerHTML = 'Show source &equiv;';
    }
  }
  </script>
  
  <script type="text/javascript" async src="https://cdn.mathjax.org/mathjax/latest/MathJax.js?config=TeX-MML-AM_CHTML"> </script>
  
</head>
<body>
<a href="#" id="top">Top</a>

<div id="container">
    
  
  <div id="sidebar">
    <h1>Index</h1>
    <ul id="index">
    <li class="set"><h3><a href="#header-variables">Module variables</a></h3>
      
  <ul>
    <li class="mono"><a href="#hanging_1d_chain.currentVersion">currentVersion</a></li>
  </ul>

    </li>


    <li class="set"><h3><a href="#header-classes">Classes</a></h3>
      <ul>
        <li class="mono">
        <span class="class_name"><a href="#hanging_1d_chain.hanging1DChain">hanging1DChain</a></span>
        
          
  <ul>
    <li class="mono"><a href="#hanging_1d_chain.hanging1DChain.__init__">__init__</a></li>
    <li class="mono"><a href="#hanging_1d_chain.hanging1DChain.AddConstraintEqns">AddConstraintEqns</a></li>
    <li class="mono"><a href="#hanging_1d_chain.hanging1DChain.AddOutputMtrx">AddOutputMtrx</a></li>
    <li class="mono"><a href="#hanging_1d_chain.hanging1DChain.AppendSystem">AppendSystem</a></li>
    <li class="mono"><a href="#hanging_1d_chain.hanging1DChain.CalcEigenproperties">CalcEigenproperties</a></li>
    <li class="mono"><a href="#hanging_1d_chain.hanging1DChain.CalcFreqResponse">CalcFreqResponse</a></li>
    <li class="mono"><a href="#hanging_1d_chain.hanging1DChain.CalcLoadMatrix">CalcLoadMatrix</a></li>
    <li class="mono"><a href="#hanging_1d_chain.hanging1DChain.CalcStateMatrix">CalcStateMatrix</a></li>
    <li class="mono"><a href="#hanging_1d_chain.hanging1DChain.CheckConstraints">CheckConstraints</a></li>
    <li class="mono"><a href="#hanging_1d_chain.hanging1DChain.CheckDOF">CheckDOF</a></li>
    <li class="mono"><a href="#hanging_1d_chain.hanging1DChain.EqnOfMotion">EqnOfMotion</a></li>
    <li class="mono"><a href="#hanging_1d_chain.hanging1DChain.GetLoadMatrix">GetLoadMatrix</a></li>
    <li class="mono"><a href="#hanging_1d_chain.hanging1DChain.GetStateMatrix">GetStateMatrix</a></li>
    <li class="mono"><a href="#hanging_1d_chain.hanging1DChain.GetSystemMatrices">GetSystemMatrices</a></li>
    <li class="mono"><a href="#hanging_1d_chain.hanging1DChain.PlotSystem">PlotSystem</a></li>
    <li class="mono"><a href="#hanging_1d_chain.hanging1DChain.PlotSystem_init_plot">PlotSystem_init_plot</a></li>
    <li class="mono"><a href="#hanging_1d_chain.hanging1DChain.PlotSystem_update_plot">PlotSystem_update_plot</a></li>
    <li class="mono"><a href="#hanging_1d_chain.hanging1DChain.PrintSystemMatrices">PrintSystemMatrices</a></li>
    <li class="mono"><a href="#hanging_1d_chain.hanging1DChain.ReadOutputMtrxFromFile">ReadOutputMtrxFromFile</a></li>
    <li class="mono"><a href="#hanging_1d_chain.hanging1DChain.add_outputs">add_outputs</a></li>
    <li class="mono"><a href="#hanging_1d_chain.hanging1DChain.calc_eigenproperties">calc_eigenproperties</a></li>
    <li class="mono"><a href="#hanging_1d_chain.hanging1DChain.check_outputs">check_outputs</a></li>
    <li class="mono"><a href="#hanging_1d_chain.hanging1DChain.freqVals">freqVals</a></li>
    <li class="mono"><a href="#hanging_1d_chain.hanging1DChain.get_output_mtrx">get_output_mtrx</a></li>
    <li class="mono"><a href="#hanging_1d_chain.hanging1DChain.hasConstraints">hasConstraints</a></li>
  </ul>

        </li>
      </ul>
    </li>

    </ul>
  </div>

    <article id="content">
      
  

  


  <header id="section-intro">
  <h1 class="title"><span class="name">hanging_1d_chain</span> module</h1>
  <p>Class definition and test functions for hanging1DChain, a class used to define
a chain hanging vertically under self-weight</p>
  
  <p class="source_link"><a href="javascript:void(0);" onclick="toggle('source-hanging_1d_chain', this);">Show source &equiv;</a></p>
  <div id="source-hanging_1d_chain" class="source">
    <div class="codehilite"><pre><span></span><span class="c1"># -*- coding: utf-8 -*-</span>
<span class="sd">&quot;&quot;&quot;</span>
<span class="sd">Class definition and test functions for hanging1DChain, a class used to define</span>
<span class="sd">a chain hanging vertically under self-weight</span>
<span class="sd">&quot;&quot;&quot;</span>

<span class="kn">from</span> <span class="nn">__init__</span> <span class="kn">import</span> <span class="n">__version__</span> <span class="k">as</span> <span class="n">currentVersion</span>

<span class="c1"># Std library imports</span>
<span class="kn">import</span> <span class="nn">numpy</span> <span class="kn">as</span> <span class="nn">npy</span>

<span class="c1"># Other imports</span>
<span class="kn">import</span> <span class="nn">dynsys</span>

<span class="k">class</span> <span class="nc">hanging1DChain</span><span class="p">(</span><span class="n">dynsys</span><span class="o">.</span><span class="n">DynSys</span><span class="p">):</span>
    <span class="sd">&quot;&quot;&quot;</span>
<span class="sd">    Chain hanging vertically under self-weight</span>
<span class="sd">    ***</span>
<span class="sd">    </span>
<span class="sd">    DOFs are transverse displacements of lumped masses.</span>
<span class="sd">    </span>
<span class="sd">    </span>
<span class="sd">    *Note*: Model is linearised; small rotations and displacements assumed</span>
<span class="sd">    &quot;&quot;&quot;</span>
    
    <span class="k">def</span> <span class="fm">__init__</span><span class="p">(</span><span class="bp">self</span><span class="p">,</span><span class="n">nDOF</span><span class="p">,</span><span class="n">mass_per_length</span><span class="p">,</span><span class="n">length</span><span class="p">,</span><span class="n">modal_eta</span><span class="o">=</span><span class="mi">0</span><span class="p">,</span><span class="n">g</span><span class="o">=</span><span class="mi">10</span><span class="p">,</span><span class="n">constrainFixedEnd</span><span class="o">=</span><span class="bp">True</span><span class="p">):</span>
        <span class="sd">&quot;&quot;&quot;</span>
<span class="sd">        Initialisation function</span>
<span class="sd">        ***</span>
<span class="sd">        </span>
<span class="sd">        Required:</span>
<span class="sd">            </span>
<span class="sd">        * `mass_per_length`, mass per unit length (kg/m)</span>
<span class="sd">        </span>
<span class="sd">        * `length`, length of chain (m)</span>
<span class="sd">        </span>
<span class="sd">        * `nDOF`, number of lumped masses to be used to define subdivide chain</span>
<span class="sd">        </span>
<span class="sd">        </span>
<span class="sd">        `nDOF=0` denotes the top of the chain. By default `nDOF=0` is </span>
<span class="sd">        constrained to not displace.</span>
<span class="sd">        &quot;&quot;&quot;</span>    
        
        <span class="bp">self</span><span class="o">.</span><span class="n">mass_per_length</span> <span class="o">=</span> <span class="n">mass_per_length</span>
        <span class="bp">self</span><span class="o">.</span><span class="n">length</span> <span class="o">=</span> <span class="n">length</span>
        
        <span class="c1"># Define mass matrix</span>
        <span class="n">M_vals</span> <span class="o">=</span> <span class="n">mass_per_length</span><span class="o">*</span><span class="n">length</span> <span class="o">/</span> <span class="p">(</span><span class="n">nDOF</span><span class="o">-</span><span class="mi">1</span><span class="p">)</span> <span class="o">*</span> <span class="n">npy</span><span class="o">.</span><span class="n">ones</span><span class="p">((</span><span class="n">nDOF</span><span class="p">,))</span>
        <span class="n">M_vals</span><span class="p">[</span><span class="mi">0</span><span class="p">]</span><span class="o">=</span><span class="n">M_vals</span><span class="p">[</span><span class="mi">0</span><span class="p">]</span><span class="o">/</span><span class="mi">2</span>               <span class="c1"># halve first mass to account for half-length</span>
        <span class="n">M_vals</span><span class="p">[</span><span class="n">nDOF</span><span class="o">-</span><span class="mi">1</span><span class="p">]</span><span class="o">=</span><span class="n">M_vals</span><span class="p">[</span><span class="n">nDOF</span><span class="o">-</span><span class="mi">1</span><span class="p">]</span><span class="o">/</span><span class="mi">2</span>     <span class="c1"># halve last mass to account for half-length</span>
        <span class="n">M_mtrx</span> <span class="o">=</span> <span class="n">npy</span><span class="o">.</span><span class="n">asmatrix</span><span class="p">(</span><span class="n">npy</span><span class="o">.</span><span class="n">diag</span><span class="p">(</span><span class="n">M_vals</span><span class="p">))</span>
        
        <span class="c1"># Derive tensions in links between masses</span>
        <span class="n">T_vals</span> <span class="o">=</span> <span class="n">npy</span><span class="o">.</span><span class="n">zeros</span><span class="p">((</span><span class="n">nDOF</span><span class="p">,</span><span class="mi">1</span><span class="p">))</span>
        <span class="k">for</span> <span class="n">i</span> <span class="ow">in</span> <span class="nb">range</span><span class="p">(</span><span class="n">nDOF</span><span class="o">-</span><span class="mi">1</span><span class="p">,</span><span class="o">-</span><span class="mi">1</span><span class="p">,</span><span class="o">-</span><span class="mi">1</span><span class="p">):</span>
    
            <span class="n">T_vals</span><span class="p">[</span><span class="n">i</span><span class="p">]</span> <span class="o">=</span> <span class="n">M_vals</span><span class="p">[</span><span class="n">i</span><span class="p">]</span><span class="o">*</span><span class="n">g</span>
            
            <span class="k">if</span> <span class="n">i</span><span class="o">!=</span><span class="n">nDOF</span><span class="o">-</span><span class="mi">1</span><span class="p">:</span>
                <span class="n">T_vals</span><span class="p">[</span><span class="n">i</span><span class="p">]</span> <span class="o">=</span> <span class="n">T_vals</span><span class="p">[</span><span class="n">i</span><span class="p">]</span> <span class="o">+</span> <span class="n">T_vals</span><span class="p">[</span><span class="n">i</span><span class="o">+</span><span class="mi">1</span><span class="p">]</span>
        <span class="c1">#print(T_vals)</span>
        
        <span class="c1"># Define length of chain segments between masses</span>
        <span class="n">L_vals</span> <span class="o">=</span> <span class="n">length</span> <span class="o">/</span> <span class="p">(</span><span class="n">nDOF</span><span class="o">-</span><span class="mi">1</span><span class="p">)</span> <span class="o">*</span> <span class="n">npy</span><span class="o">.</span><span class="n">ones</span><span class="p">((</span><span class="n">nDOF</span><span class="o">-</span><span class="mi">1</span><span class="p">,))</span>
        
        <span class="c1"># Define stiffness matrix</span>
        <span class="n">K_mtrx</span> <span class="o">=</span> <span class="n">npy</span><span class="o">.</span><span class="n">zeros_like</span><span class="p">(</span><span class="n">M_mtrx</span><span class="p">)</span>
        
        <span class="k">for</span> <span class="n">i</span> <span class="ow">in</span> <span class="nb">range</span><span class="p">(</span><span class="n">nDOF</span><span class="p">):</span>
            
            <span class="k">if</span> <span class="n">i</span><span class="o">!=</span><span class="mi">0</span><span class="p">:</span>        
                <span class="n">K_mtrx</span><span class="p">[</span><span class="n">i</span><span class="p">,</span><span class="n">i</span><span class="p">]</span><span class="o">+=</span><span class="n">T_vals</span><span class="p">[</span><span class="n">i</span><span class="o">-</span><span class="mi">1</span><span class="p">]</span><span class="o">/</span><span class="n">L_vals</span><span class="p">[</span><span class="n">i</span><span class="o">-</span><span class="mi">1</span><span class="p">]</span>
                <span class="n">K_mtrx</span><span class="p">[</span><span class="n">i</span><span class="p">,</span><span class="n">i</span><span class="o">-</span><span class="mi">1</span><span class="p">]</span><span class="o">+=-</span><span class="n">T_vals</span><span class="p">[</span><span class="n">i</span><span class="o">-</span><span class="mi">1</span><span class="p">]</span><span class="o">/</span><span class="n">L_vals</span><span class="p">[</span><span class="n">i</span><span class="o">-</span><span class="mi">1</span><span class="p">]</span>
    
            <span class="k">if</span> <span class="n">i</span><span class="o">!=</span><span class="n">nDOF</span><span class="o">-</span><span class="mi">1</span><span class="p">:</span>
                <span class="n">K_mtrx</span><span class="p">[</span><span class="n">i</span><span class="p">,</span><span class="n">i</span><span class="p">]</span><span class="o">+=</span><span class="n">T_vals</span><span class="p">[</span><span class="n">i</span><span class="p">]</span><span class="o">/</span><span class="n">L_vals</span><span class="p">[</span><span class="n">i</span><span class="p">]</span>
                <span class="n">K_mtrx</span><span class="p">[</span><span class="n">i</span><span class="p">,</span><span class="n">i</span><span class="o">+</span><span class="mi">1</span><span class="p">]</span><span class="o">+=-</span><span class="n">T_vals</span><span class="p">[</span><span class="n">i</span><span class="p">]</span><span class="o">/</span><span class="n">L_vals</span><span class="p">[</span><span class="n">i</span><span class="p">]</span>
        
        <span class="c1"># Define modal damping ratios and hence C matrix</span>
        <span class="k">if</span> <span class="n">modal_eta</span><span class="o">==</span><span class="mi">0</span><span class="p">:</span>
            <span class="n">C_mtrx</span> <span class="o">=</span> <span class="n">npy</span><span class="o">.</span><span class="n">zeros_like</span><span class="p">(</span><span class="n">M_mtrx</span><span class="p">)</span>
        <span class="k">else</span><span class="p">:</span>
            <span class="k">raise</span> <span class="ne">ValueError</span><span class="p">(</span><span class="s2">&quot;C_mtrx for non-zero modal_eta not yet implemented!&quot;</span><span class="p">)</span>
        
        <span class="c1"># Write details into object using parent init function</span>
        <span class="nb">super</span><span class="p">()</span><span class="o">.</span><span class="fm">__init__</span><span class="p">(</span><span class="n">M_mtrx</span><span class="p">,</span><span class="n">C_mtrx</span><span class="p">,</span><span class="n">K_mtrx</span><span class="p">,</span><span class="n">isLinear</span><span class="o">=</span><span class="bp">True</span><span class="p">)</span>
        
        <span class="c1"># Define constraint equation to restrain node 0</span>
        <span class="c1"># Which would be normal for chain where pivot point is fixed in space</span>
        <span class="k">if</span> <span class="n">constrainFixedEnd</span><span class="p">:</span>
            <span class="n">Jrow</span> <span class="o">=</span> <span class="n">npy</span><span class="o">.</span><span class="n">asmatrix</span><span class="p">(</span><span class="n">npy</span><span class="o">.</span><span class="n">zeros</span><span class="p">((</span><span class="mi">1</span><span class="p">,</span><span class="bp">self</span><span class="o">.</span><span class="n">nDOF</span><span class="p">)))</span>
            <span class="n">Jrow</span><span class="p">[</span><span class="mi">0</span><span class="p">,</span><span class="mi">0</span><span class="p">]</span><span class="o">=</span><span class="mi">1</span>
        <span class="k">else</span><span class="p">:</span>
            <span class="n">Jrow</span> <span class="o">=</span> <span class="n">npy</span><span class="o">.</span><span class="n">asmatrix</span><span class="p">(</span><span class="n">npy</span><span class="o">.</span><span class="n">zeros</span><span class="p">((</span><span class="mi">0</span><span class="p">,</span><span class="bp">self</span><span class="o">.</span><span class="n">nDOF</span><span class="p">)))</span>
        
        <span class="bp">self</span><span class="o">.</span><span class="n">AddConstraintEqns</span><span class="p">(</span><span class="n">Jnew</span><span class="o">=</span><span class="n">Jrow</span><span class="p">,</span><span class="n">Jkey</span><span class="o">=</span><span class="s1">&#39;0&#39;</span><span class="p">,</span><span class="n">checkConstraints</span><span class="o">=</span><span class="bp">False</span><span class="p">)</span>
        
        
    <span class="k">def</span> <span class="nf">PlotSystem_init_plot</span><span class="p">(</span><span class="bp">self</span><span class="p">,</span><span class="n">ax</span><span class="p">,</span><span class="n">plot_env</span><span class="o">=</span><span class="bp">True</span><span class="p">):</span>
        <span class="sd">&quot;&quot;&quot;</span>
<span class="sd">        Method for initialising system displacement plot</span>
<span class="sd">        ***</span>
<span class="sd">        (Will usually be overriden by derived class methods)</span>
<span class="sd">        &quot;&quot;&quot;</span>
                
        <span class="c1"># Variables used to generate plot data</span>
        <span class="bp">self</span><span class="o">.</span><span class="n">x</span> <span class="o">=</span> <span class="n">npy</span><span class="o">.</span><span class="n">arange</span><span class="p">(</span><span class="bp">self</span><span class="o">.</span><span class="n">nDOF</span><span class="p">)</span><span class="o">/</span><span class="p">(</span><span class="bp">self</span><span class="o">.</span><span class="n">nDOF</span><span class="o">-</span><span class="mi">1</span><span class="p">)</span> <span class="o">*</span> <span class="bp">self</span><span class="o">.</span><span class="n">length</span>
        <span class="bp">self</span><span class="o">.</span><span class="n">v_env_max</span> <span class="o">=</span> <span class="n">npy</span><span class="o">.</span><span class="n">zeros</span><span class="p">((</span><span class="bp">self</span><span class="o">.</span><span class="n">nDOF</span><span class="p">,))</span>
        <span class="bp">self</span><span class="o">.</span><span class="n">v_env_min</span> <span class="o">=</span> <span class="n">npy</span><span class="o">.</span><span class="n">zeros_like</span><span class="p">(</span><span class="bp">self</span><span class="o">.</span><span class="n">v_env_max</span><span class="p">)</span>

        <span class="c1"># Define drawing artists</span>
        <span class="bp">self</span><span class="o">.</span><span class="n">lines</span> <span class="o">=</span> <span class="p">{}</span>
        
        <span class="bp">self</span><span class="o">.</span><span class="n">lines</span><span class="p">[</span><span class="s1">&#39;v&#39;</span><span class="p">]</span> <span class="o">=</span> <span class="n">ax</span><span class="o">.</span><span class="n">plot</span><span class="p">([],</span> <span class="p">[],</span><span class="s1">&#39;ko-&#39;</span><span class="p">,</span><span class="n">label</span><span class="o">=</span><span class="s1">&#39;$v(t)$&#39;</span><span class="p">)[</span><span class="mi">0</span><span class="p">]</span>
    
        <span class="bp">self</span><span class="o">.</span><span class="n">plot_env</span> <span class="o">=</span> <span class="n">plot_env</span>
        <span class="k">if</span> <span class="n">plot_env</span><span class="p">:</span>        
            
            <span class="bp">self</span><span class="o">.</span><span class="n">lines</span><span class="p">[</span><span class="s1">&#39;v_env_max&#39;</span><span class="p">]</span> <span class="o">=</span> <span class="n">ax</span><span class="o">.</span><span class="n">plot</span><span class="p">(</span><span class="bp">self</span><span class="o">.</span><span class="n">x</span><span class="p">,</span>
                                              <span class="bp">self</span><span class="o">.</span><span class="n">v_env_max</span><span class="p">,</span>
                                              <span class="n">color</span><span class="o">=</span><span class="s1">&#39;r&#39;</span><span class="p">,</span><span class="n">alpha</span><span class="o">=</span><span class="mf">0.3</span><span class="p">,</span>
                                              <span class="n">label</span><span class="o">=</span><span class="s1">&#39;$v_{max}$&#39;</span><span class="p">)[</span><span class="mi">0</span><span class="p">]</span>
            
            <span class="bp">self</span><span class="o">.</span><span class="n">lines</span><span class="p">[</span><span class="s1">&#39;v_env_min&#39;</span><span class="p">]</span> <span class="o">=</span> <span class="n">ax</span><span class="o">.</span><span class="n">plot</span><span class="p">(</span><span class="bp">self</span><span class="o">.</span><span class="n">x</span><span class="p">,</span>
                                              <span class="bp">self</span><span class="o">.</span><span class="n">v_env_min</span><span class="p">,</span>
                                              <span class="n">color</span><span class="o">=</span><span class="s1">&#39;b&#39;</span><span class="p">,</span><span class="n">alpha</span><span class="o">=</span><span class="mf">0.3</span><span class="p">,</span>
                                              <span class="n">label</span><span class="o">=</span><span class="s1">&#39;$v_{min}$&#39;</span><span class="p">)[</span><span class="mi">0</span><span class="p">]</span>
        
        <span class="c1"># Set up plot parameters</span>
        <span class="n">ax</span><span class="o">.</span><span class="n">grid</span><span class="p">(</span><span class="n">axis</span><span class="o">=</span><span class="s1">&#39;x&#39;</span><span class="p">)</span>
        <span class="n">ax</span><span class="o">.</span><span class="n">axhline</span><span class="p">(</span><span class="mf">0.0</span><span class="p">,</span><span class="n">color</span><span class="o">=</span><span class="s1">&#39;k&#39;</span><span class="p">)</span>
        <span class="n">ax</span><span class="o">.</span><span class="n">set_xlim</span><span class="p">(</span><span class="mi">0</span><span class="p">,</span><span class="bp">self</span><span class="o">.</span><span class="n">length</span><span class="p">)</span>
        <span class="n">ax</span><span class="o">.</span><span class="n">set_xticks</span><span class="p">(</span><span class="bp">self</span><span class="o">.</span><span class="n">x</span><span class="p">)</span>
        <span class="n">ax</span><span class="o">.</span><span class="n">set_xlabel</span><span class="p">(</span><span class="s2">&quot;Distance along chain&quot;</span><span class="p">)</span>
        <span class="n">ax</span><span class="o">.</span><span class="n">set_ylabel</span><span class="p">(</span><span class="s2">&quot;Displacement (m)&quot;</span><span class="p">)</span>
        
    
    <span class="k">def</span> <span class="nf">PlotSystem_update_plot</span><span class="p">(</span><span class="bp">self</span><span class="p">,</span><span class="n">v</span><span class="p">):</span>
        <span class="sd">&quot;&quot;&quot;</span>
<span class="sd">        Method for updating system displacement plot given displacements `v`</span>
<span class="sd">        ***</span>
<span class="sd">        (Will usually be overriden by derived class methods)</span>
<span class="sd">        &quot;&quot;&quot;</span>
        
        <span class="c1"># Update envelopes</span>
        <span class="bp">self</span><span class="o">.</span><span class="n">v_env_max</span> <span class="o">=</span> <span class="n">npy</span><span class="o">.</span><span class="n">maximum</span><span class="p">(</span><span class="n">v</span><span class="p">,</span><span class="bp">self</span><span class="o">.</span><span class="n">v_env_max</span><span class="p">)</span>
        <span class="bp">self</span><span class="o">.</span><span class="n">v_env_min</span> <span class="o">=</span> <span class="n">npy</span><span class="o">.</span><span class="n">minimum</span><span class="p">(</span><span class="n">v</span><span class="p">,</span><span class="bp">self</span><span class="o">.</span><span class="n">v_env_min</span><span class="p">)</span>       
        
        <span class="c1"># Update plot data</span>
        <span class="bp">self</span><span class="o">.</span><span class="n">lines</span><span class="p">[</span><span class="s1">&#39;v&#39;</span><span class="p">]</span><span class="o">.</span><span class="n">set_data</span><span class="p">(</span><span class="bp">self</span><span class="o">.</span><span class="n">x</span><span class="p">,</span><span class="n">v</span><span class="p">)</span>
        
        <span class="k">if</span> <span class="bp">self</span><span class="o">.</span><span class="n">plot_env</span><span class="p">:</span>
            <span class="bp">self</span><span class="o">.</span><span class="n">lines</span><span class="p">[</span><span class="s1">&#39;v_env_max&#39;</span><span class="p">]</span><span class="o">.</span><span class="n">set_data</span><span class="p">(</span><span class="bp">self</span><span class="o">.</span><span class="n">x</span><span class="p">,</span><span class="bp">self</span><span class="o">.</span><span class="n">v_env_max</span><span class="p">)</span>
            <span class="bp">self</span><span class="o">.</span><span class="n">lines</span><span class="p">[</span><span class="s1">&#39;v_env_min&#39;</span><span class="p">]</span><span class="o">.</span><span class="n">set_data</span><span class="p">(</span><span class="bp">self</span><span class="o">.</span><span class="n">x</span><span class="p">,</span><span class="bp">self</span><span class="o">.</span><span class="n">v_env_min</span><span class="p">)</span>
        
        <span class="k">return</span> <span class="bp">self</span><span class="o">.</span><span class="n">lines</span>
        
        

        
<span class="c1"># ********************** TEST ROUTINES ****************************************</span>
<span class="c1"># (Only execute when running as a script / top level)</span>
<span class="k">if</span> <span class="vm">__name__</span> <span class="o">==</span> <span class="s2">&quot;__main__&quot;</span><span class="p">:</span>
    
    <span class="kn">import</span> <span class="nn">tstep</span>
    
    <span class="n">nDOF</span> <span class="o">=</span> <span class="mi">21</span>
    <span class="n">mass_per_length</span> <span class="o">=</span> <span class="mi">60</span>
    <span class="n">length</span> <span class="o">=</span> <span class="mi">10</span>
    
    <span class="n">dynSys1</span> <span class="o">=</span> <span class="n">hanging1DChain</span><span class="p">(</span><span class="n">nDOF</span><span class="p">,</span><span class="n">mass_per_length</span><span class="p">,</span><span class="n">length</span><span class="p">)</span>
    <span class="n">dynSys1</span><span class="o">.</span><span class="n">PrintSystemMatrices</span><span class="p">()</span>
    
    <span class="n">x0</span> <span class="o">=</span> <span class="n">npy</span><span class="o">.</span><span class="n">ravel</span><span class="p">([</span><span class="n">npy</span><span class="o">.</span><span class="n">sin</span><span class="p">(</span><span class="n">npy</span><span class="o">.</span><span class="n">pi</span><span class="o">*</span><span class="p">(</span><span class="n">npy</span><span class="o">.</span><span class="n">arange</span><span class="p">(</span><span class="n">nDOF</span><span class="p">)</span><span class="o">/</span><span class="n">nDOF</span><span class="p">)),</span><span class="n">npy</span><span class="o">.</span><span class="n">zeros</span><span class="p">((</span><span class="n">nDOF</span><span class="p">,))])</span>
    <span class="n">my_results</span> <span class="o">=</span> <span class="n">tstep</span><span class="o">.</span><span class="n">TStep</span><span class="p">(</span><span class="n">dynSys1</span><span class="p">,</span><span class="n">x0</span><span class="o">=</span><span class="n">x0</span><span class="p">)</span><span class="o">.</span><span class="n">run</span><span class="p">()</span>
    
    <span class="c1">#my_results.PlotStateResults()</span>
    
    <span class="n">anim</span> <span class="o">=</span> <span class="n">my_results</span><span class="o">.</span><span class="n">AnimateResults</span><span class="p">()</span>
    <span class="c1">#%%</span>
    <span class="c1">#my_results.PlotEnergyResults()</span>
</pre></div>

  </div>

  </header>

  <section id="section-items">
    <h2 class="section-title" id="header-variables">Module variables</h2>
      <div class="item">
      <p id="hanging_1d_chain.currentVersion" class="name">var <span class="ident">currentVersion</span></p>
      
  
  <div class="source_cont">
</div>

      </div>


    <h2 class="section-title" id="header-classes">Classes</h2>
      
      <div class="item">
      <p id="hanging_1d_chain.hanging1DChain" class="name">class <span class="ident">hanging1DChain</span></p>
      
  
    <div class="desc"><p>Chain hanging vertically under self-weight</p>
<hr />
<p>DOFs are transverse displacements of lumped masses.</p>
<p><em>Note</em>: Model is linearised; small rotations and displacements assumed</p></div>
  <div class="source_cont">
  <p class="source_link"><a href="javascript:void(0);" onclick="toggle('source-hanging_1d_chain.hanging1DChain', this);">Show source &equiv;</a></p>
  <div id="source-hanging_1d_chain.hanging1DChain" class="source">
    <div class="codehilite"><pre><span></span><span class="k">class</span> <span class="nc">hanging1DChain</span><span class="p">(</span><span class="n">dynsys</span><span class="o">.</span><span class="n">DynSys</span><span class="p">):</span>
    <span class="sd">&quot;&quot;&quot;</span>
<span class="sd">    Chain hanging vertically under self-weight</span>
<span class="sd">    ***</span>
<span class="sd">    </span>
<span class="sd">    DOFs are transverse displacements of lumped masses.</span>
<span class="sd">    </span>
<span class="sd">    </span>
<span class="sd">    *Note*: Model is linearised; small rotations and displacements assumed</span>
<span class="sd">    &quot;&quot;&quot;</span>
    
    <span class="k">def</span> <span class="fm">__init__</span><span class="p">(</span><span class="bp">self</span><span class="p">,</span><span class="n">nDOF</span><span class="p">,</span><span class="n">mass_per_length</span><span class="p">,</span><span class="n">length</span><span class="p">,</span><span class="n">modal_eta</span><span class="o">=</span><span class="mi">0</span><span class="p">,</span><span class="n">g</span><span class="o">=</span><span class="mi">10</span><span class="p">,</span><span class="n">constrainFixedEnd</span><span class="o">=</span><span class="bp">True</span><span class="p">):</span>
        <span class="sd">&quot;&quot;&quot;</span>
<span class="sd">        Initialisation function</span>
<span class="sd">        ***</span>
<span class="sd">        </span>
<span class="sd">        Required:</span>
<span class="sd">            </span>
<span class="sd">        * `mass_per_length`, mass per unit length (kg/m)</span>
<span class="sd">        </span>
<span class="sd">        * `length`, length of chain (m)</span>
<span class="sd">        </span>
<span class="sd">        * `nDOF`, number of lumped masses to be used to define subdivide chain</span>
<span class="sd">        </span>
<span class="sd">        </span>
<span class="sd">        `nDOF=0` denotes the top of the chain. By default `nDOF=0` is </span>
<span class="sd">        constrained to not displace.</span>
<span class="sd">        &quot;&quot;&quot;</span>    
        
        <span class="bp">self</span><span class="o">.</span><span class="n">mass_per_length</span> <span class="o">=</span> <span class="n">mass_per_length</span>
        <span class="bp">self</span><span class="o">.</span><span class="n">length</span> <span class="o">=</span> <span class="n">length</span>
        
        <span class="c1"># Define mass matrix</span>
        <span class="n">M_vals</span> <span class="o">=</span> <span class="n">mass_per_length</span><span class="o">*</span><span class="n">length</span> <span class="o">/</span> <span class="p">(</span><span class="n">nDOF</span><span class="o">-</span><span class="mi">1</span><span class="p">)</span> <span class="o">*</span> <span class="n">npy</span><span class="o">.</span><span class="n">ones</span><span class="p">((</span><span class="n">nDOF</span><span class="p">,))</span>
        <span class="n">M_vals</span><span class="p">[</span><span class="mi">0</span><span class="p">]</span><span class="o">=</span><span class="n">M_vals</span><span class="p">[</span><span class="mi">0</span><span class="p">]</span><span class="o">/</span><span class="mi">2</span>               <span class="c1"># halve first mass to account for half-length</span>
        <span class="n">M_vals</span><span class="p">[</span><span class="n">nDOF</span><span class="o">-</span><span class="mi">1</span><span class="p">]</span><span class="o">=</span><span class="n">M_vals</span><span class="p">[</span><span class="n">nDOF</span><span class="o">-</span><span class="mi">1</span><span class="p">]</span><span class="o">/</span><span class="mi">2</span>     <span class="c1"># halve last mass to account for half-length</span>
        <span class="n">M_mtrx</span> <span class="o">=</span> <span class="n">npy</span><span class="o">.</span><span class="n">asmatrix</span><span class="p">(</span><span class="n">npy</span><span class="o">.</span><span class="n">diag</span><span class="p">(</span><span class="n">M_vals</span><span class="p">))</span>
        
        <span class="c1"># Derive tensions in links between masses</span>
        <span class="n">T_vals</span> <span class="o">=</span> <span class="n">npy</span><span class="o">.</span><span class="n">zeros</span><span class="p">((</span><span class="n">nDOF</span><span class="p">,</span><span class="mi">1</span><span class="p">))</span>
        <span class="k">for</span> <span class="n">i</span> <span class="ow">in</span> <span class="nb">range</span><span class="p">(</span><span class="n">nDOF</span><span class="o">-</span><span class="mi">1</span><span class="p">,</span><span class="o">-</span><span class="mi">1</span><span class="p">,</span><span class="o">-</span><span class="mi">1</span><span class="p">):</span>
    
            <span class="n">T_vals</span><span class="p">[</span><span class="n">i</span><span class="p">]</span> <span class="o">=</span> <span class="n">M_vals</span><span class="p">[</span><span class="n">i</span><span class="p">]</span><span class="o">*</span><span class="n">g</span>
            
            <span class="k">if</span> <span class="n">i</span><span class="o">!=</span><span class="n">nDOF</span><span class="o">-</span><span class="mi">1</span><span class="p">:</span>
                <span class="n">T_vals</span><span class="p">[</span><span class="n">i</span><span class="p">]</span> <span class="o">=</span> <span class="n">T_vals</span><span class="p">[</span><span class="n">i</span><span class="p">]</span> <span class="o">+</span> <span class="n">T_vals</span><span class="p">[</span><span class="n">i</span><span class="o">+</span><span class="mi">1</span><span class="p">]</span>
        <span class="c1">#print(T_vals)</span>
        
        <span class="c1"># Define length of chain segments between masses</span>
        <span class="n">L_vals</span> <span class="o">=</span> <span class="n">length</span> <span class="o">/</span> <span class="p">(</span><span class="n">nDOF</span><span class="o">-</span><span class="mi">1</span><span class="p">)</span> <span class="o">*</span> <span class="n">npy</span><span class="o">.</span><span class="n">ones</span><span class="p">((</span><span class="n">nDOF</span><span class="o">-</span><span class="mi">1</span><span class="p">,))</span>
        
        <span class="c1"># Define stiffness matrix</span>
        <span class="n">K_mtrx</span> <span class="o">=</span> <span class="n">npy</span><span class="o">.</span><span class="n">zeros_like</span><span class="p">(</span><span class="n">M_mtrx</span><span class="p">)</span>
        
        <span class="k">for</span> <span class="n">i</span> <span class="ow">in</span> <span class="nb">range</span><span class="p">(</span><span class="n">nDOF</span><span class="p">):</span>
            
            <span class="k">if</span> <span class="n">i</span><span class="o">!=</span><span class="mi">0</span><span class="p">:</span>        
                <span class="n">K_mtrx</span><span class="p">[</span><span class="n">i</span><span class="p">,</span><span class="n">i</span><span class="p">]</span><span class="o">+=</span><span class="n">T_vals</span><span class="p">[</span><span class="n">i</span><span class="o">-</span><span class="mi">1</span><span class="p">]</span><span class="o">/</span><span class="n">L_vals</span><span class="p">[</span><span class="n">i</span><span class="o">-</span><span class="mi">1</span><span class="p">]</span>
                <span class="n">K_mtrx</span><span class="p">[</span><span class="n">i</span><span class="p">,</span><span class="n">i</span><span class="o">-</span><span class="mi">1</span><span class="p">]</span><span class="o">+=-</span><span class="n">T_vals</span><span class="p">[</span><span class="n">i</span><span class="o">-</span><span class="mi">1</span><span class="p">]</span><span class="o">/</span><span class="n">L_vals</span><span class="p">[</span><span class="n">i</span><span class="o">-</span><span class="mi">1</span><span class="p">]</span>
    
            <span class="k">if</span> <span class="n">i</span><span class="o">!=</span><span class="n">nDOF</span><span class="o">-</span><span class="mi">1</span><span class="p">:</span>
                <span class="n">K_mtrx</span><span class="p">[</span><span class="n">i</span><span class="p">,</span><span class="n">i</span><span class="p">]</span><span class="o">+=</span><span class="n">T_vals</span><span class="p">[</span><span class="n">i</span><span class="p">]</span><span class="o">/</span><span class="n">L_vals</span><span class="p">[</span><span class="n">i</span><span class="p">]</span>
                <span class="n">K_mtrx</span><span class="p">[</span><span class="n">i</span><span class="p">,</span><span class="n">i</span><span class="o">+</span><span class="mi">1</span><span class="p">]</span><span class="o">+=-</span><span class="n">T_vals</span><span class="p">[</span><span class="n">i</span><span class="p">]</span><span class="o">/</span><span class="n">L_vals</span><span class="p">[</span><span class="n">i</span><span class="p">]</span>
        
        <span class="c1"># Define modal damping ratios and hence C matrix</span>
        <span class="k">if</span> <span class="n">modal_eta</span><span class="o">==</span><span class="mi">0</span><span class="p">:</span>
            <span class="n">C_mtrx</span> <span class="o">=</span> <span class="n">npy</span><span class="o">.</span><span class="n">zeros_like</span><span class="p">(</span><span class="n">M_mtrx</span><span class="p">)</span>
        <span class="k">else</span><span class="p">:</span>
            <span class="k">raise</span> <span class="ne">ValueError</span><span class="p">(</span><span class="s2">&quot;C_mtrx for non-zero modal_eta not yet implemented!&quot;</span><span class="p">)</span>
        
        <span class="c1"># Write details into object using parent init function</span>
        <span class="nb">super</span><span class="p">()</span><span class="o">.</span><span class="fm">__init__</span><span class="p">(</span><span class="n">M_mtrx</span><span class="p">,</span><span class="n">C_mtrx</span><span class="p">,</span><span class="n">K_mtrx</span><span class="p">,</span><span class="n">isLinear</span><span class="o">=</span><span class="bp">True</span><span class="p">)</span>
        
        <span class="c1"># Define constraint equation to restrain node 0</span>
        <span class="c1"># Which would be normal for chain where pivot point is fixed in space</span>
        <span class="k">if</span> <span class="n">constrainFixedEnd</span><span class="p">:</span>
            <span class="n">Jrow</span> <span class="o">=</span> <span class="n">npy</span><span class="o">.</span><span class="n">asmatrix</span><span class="p">(</span><span class="n">npy</span><span class="o">.</span><span class="n">zeros</span><span class="p">((</span><span class="mi">1</span><span class="p">,</span><span class="bp">self</span><span class="o">.</span><span class="n">nDOF</span><span class="p">)))</span>
            <span class="n">Jrow</span><span class="p">[</span><span class="mi">0</span><span class="p">,</span><span class="mi">0</span><span class="p">]</span><span class="o">=</span><span class="mi">1</span>
        <span class="k">else</span><span class="p">:</span>
            <span class="n">Jrow</span> <span class="o">=</span> <span class="n">npy</span><span class="o">.</span><span class="n">asmatrix</span><span class="p">(</span><span class="n">npy</span><span class="o">.</span><span class="n">zeros</span><span class="p">((</span><span class="mi">0</span><span class="p">,</span><span class="bp">self</span><span class="o">.</span><span class="n">nDOF</span><span class="p">)))</span>
        
        <span class="bp">self</span><span class="o">.</span><span class="n">AddConstraintEqns</span><span class="p">(</span><span class="n">Jnew</span><span class="o">=</span><span class="n">Jrow</span><span class="p">,</span><span class="n">Jkey</span><span class="o">=</span><span class="s1">&#39;0&#39;</span><span class="p">,</span><span class="n">checkConstraints</span><span class="o">=</span><span class="bp">False</span><span class="p">)</span>
        
        
    <span class="k">def</span> <span class="nf">PlotSystem_init_plot</span><span class="p">(</span><span class="bp">self</span><span class="p">,</span><span class="n">ax</span><span class="p">,</span><span class="n">plot_env</span><span class="o">=</span><span class="bp">True</span><span class="p">):</span>
        <span class="sd">&quot;&quot;&quot;</span>
<span class="sd">        Method for initialising system displacement plot</span>
<span class="sd">        ***</span>
<span class="sd">        (Will usually be overriden by derived class methods)</span>
<span class="sd">        &quot;&quot;&quot;</span>
                
        <span class="c1"># Variables used to generate plot data</span>
        <span class="bp">self</span><span class="o">.</span><span class="n">x</span> <span class="o">=</span> <span class="n">npy</span><span class="o">.</span><span class="n">arange</span><span class="p">(</span><span class="bp">self</span><span class="o">.</span><span class="n">nDOF</span><span class="p">)</span><span class="o">/</span><span class="p">(</span><span class="bp">self</span><span class="o">.</span><span class="n">nDOF</span><span class="o">-</span><span class="mi">1</span><span class="p">)</span> <span class="o">*</span> <span class="bp">self</span><span class="o">.</span><span class="n">length</span>
        <span class="bp">self</span><span class="o">.</span><span class="n">v_env_max</span> <span class="o">=</span> <span class="n">npy</span><span class="o">.</span><span class="n">zeros</span><span class="p">((</span><span class="bp">self</span><span class="o">.</span><span class="n">nDOF</span><span class="p">,))</span>
        <span class="bp">self</span><span class="o">.</span><span class="n">v_env_min</span> <span class="o">=</span> <span class="n">npy</span><span class="o">.</span><span class="n">zeros_like</span><span class="p">(</span><span class="bp">self</span><span class="o">.</span><span class="n">v_env_max</span><span class="p">)</span>

        <span class="c1"># Define drawing artists</span>
        <span class="bp">self</span><span class="o">.</span><span class="n">lines</span> <span class="o">=</span> <span class="p">{}</span>
        
        <span class="bp">self</span><span class="o">.</span><span class="n">lines</span><span class="p">[</span><span class="s1">&#39;v&#39;</span><span class="p">]</span> <span class="o">=</span> <span class="n">ax</span><span class="o">.</span><span class="n">plot</span><span class="p">([],</span> <span class="p">[],</span><span class="s1">&#39;ko-&#39;</span><span class="p">,</span><span class="n">label</span><span class="o">=</span><span class="s1">&#39;$v(t)$&#39;</span><span class="p">)[</span><span class="mi">0</span><span class="p">]</span>
    
        <span class="bp">self</span><span class="o">.</span><span class="n">plot_env</span> <span class="o">=</span> <span class="n">plot_env</span>
        <span class="k">if</span> <span class="n">plot_env</span><span class="p">:</span>        
            
            <span class="bp">self</span><span class="o">.</span><span class="n">lines</span><span class="p">[</span><span class="s1">&#39;v_env_max&#39;</span><span class="p">]</span> <span class="o">=</span> <span class="n">ax</span><span class="o">.</span><span class="n">plot</span><span class="p">(</span><span class="bp">self</span><span class="o">.</span><span class="n">x</span><span class="p">,</span>
                                              <span class="bp">self</span><span class="o">.</span><span class="n">v_env_max</span><span class="p">,</span>
                                              <span class="n">color</span><span class="o">=</span><span class="s1">&#39;r&#39;</span><span class="p">,</span><span class="n">alpha</span><span class="o">=</span><span class="mf">0.3</span><span class="p">,</span>
                                              <span class="n">label</span><span class="o">=</span><span class="s1">&#39;$v_{max}$&#39;</span><span class="p">)[</span><span class="mi">0</span><span class="p">]</span>
            
            <span class="bp">self</span><span class="o">.</span><span class="n">lines</span><span class="p">[</span><span class="s1">&#39;v_env_min&#39;</span><span class="p">]</span> <span class="o">=</span> <span class="n">ax</span><span class="o">.</span><span class="n">plot</span><span class="p">(</span><span class="bp">self</span><span class="o">.</span><span class="n">x</span><span class="p">,</span>
                                              <span class="bp">self</span><span class="o">.</span><span class="n">v_env_min</span><span class="p">,</span>
                                              <span class="n">color</span><span class="o">=</span><span class="s1">&#39;b&#39;</span><span class="p">,</span><span class="n">alpha</span><span class="o">=</span><span class="mf">0.3</span><span class="p">,</span>
                                              <span class="n">label</span><span class="o">=</span><span class="s1">&#39;$v_{min}$&#39;</span><span class="p">)[</span><span class="mi">0</span><span class="p">]</span>
        
        <span class="c1"># Set up plot parameters</span>
        <span class="n">ax</span><span class="o">.</span><span class="n">grid</span><span class="p">(</span><span class="n">axis</span><span class="o">=</span><span class="s1">&#39;x&#39;</span><span class="p">)</span>
        <span class="n">ax</span><span class="o">.</span><span class="n">axhline</span><span class="p">(</span><span class="mf">0.0</span><span class="p">,</span><span class="n">color</span><span class="o">=</span><span class="s1">&#39;k&#39;</span><span class="p">)</span>
        <span class="n">ax</span><span class="o">.</span><span class="n">set_xlim</span><span class="p">(</span><span class="mi">0</span><span class="p">,</span><span class="bp">self</span><span class="o">.</span><span class="n">length</span><span class="p">)</span>
        <span class="n">ax</span><span class="o">.</span><span class="n">set_xticks</span><span class="p">(</span><span class="bp">self</span><span class="o">.</span><span class="n">x</span><span class="p">)</span>
        <span class="n">ax</span><span class="o">.</span><span class="n">set_xlabel</span><span class="p">(</span><span class="s2">&quot;Distance along chain&quot;</span><span class="p">)</span>
        <span class="n">ax</span><span class="o">.</span><span class="n">set_ylabel</span><span class="p">(</span><span class="s2">&quot;Displacement (m)&quot;</span><span class="p">)</span>
        
    
    <span class="k">def</span> <span class="nf">PlotSystem_update_plot</span><span class="p">(</span><span class="bp">self</span><span class="p">,</span><span class="n">v</span><span class="p">):</span>
        <span class="sd">&quot;&quot;&quot;</span>
<span class="sd">        Method for updating system displacement plot given displacements `v`</span>
<span class="sd">        ***</span>
<span class="sd">        (Will usually be overriden by derived class methods)</span>
<span class="sd">        &quot;&quot;&quot;</span>
        
        <span class="c1"># Update envelopes</span>
        <span class="bp">self</span><span class="o">.</span><span class="n">v_env_max</span> <span class="o">=</span> <span class="n">npy</span><span class="o">.</span><span class="n">maximum</span><span class="p">(</span><span class="n">v</span><span class="p">,</span><span class="bp">self</span><span class="o">.</span><span class="n">v_env_max</span><span class="p">)</span>
        <span class="bp">self</span><span class="o">.</span><span class="n">v_env_min</span> <span class="o">=</span> <span class="n">npy</span><span class="o">.</span><span class="n">minimum</span><span class="p">(</span><span class="n">v</span><span class="p">,</span><span class="bp">self</span><span class="o">.</span><span class="n">v_env_min</span><span class="p">)</span>       
        
        <span class="c1"># Update plot data</span>
        <span class="bp">self</span><span class="o">.</span><span class="n">lines</span><span class="p">[</span><span class="s1">&#39;v&#39;</span><span class="p">]</span><span class="o">.</span><span class="n">set_data</span><span class="p">(</span><span class="bp">self</span><span class="o">.</span><span class="n">x</span><span class="p">,</span><span class="n">v</span><span class="p">)</span>
        
        <span class="k">if</span> <span class="bp">self</span><span class="o">.</span><span class="n">plot_env</span><span class="p">:</span>
            <span class="bp">self</span><span class="o">.</span><span class="n">lines</span><span class="p">[</span><span class="s1">&#39;v_env_max&#39;</span><span class="p">]</span><span class="o">.</span><span class="n">set_data</span><span class="p">(</span><span class="bp">self</span><span class="o">.</span><span class="n">x</span><span class="p">,</span><span class="bp">self</span><span class="o">.</span><span class="n">v_env_max</span><span class="p">)</span>
            <span class="bp">self</span><span class="o">.</span><span class="n">lines</span><span class="p">[</span><span class="s1">&#39;v_env_min&#39;</span><span class="p">]</span><span class="o">.</span><span class="n">set_data</span><span class="p">(</span><span class="bp">self</span><span class="o">.</span><span class="n">x</span><span class="p">,</span><span class="bp">self</span><span class="o">.</span><span class="n">v_env_min</span><span class="p">)</span>
        
        <span class="k">return</span> <span class="bp">self</span><span class="o">.</span><span class="n">lines</span>
</pre></div>

  </div>
</div>


      <div class="class">
          <h3>Ancestors (in MRO)</h3>
          <ul class="class_list">
          <li><a href="#hanging_1d_chain.hanging1DChain">hanging1DChain</a></li>
          <li>dynsys.DynSys</li>
          <li>builtins.object</li>
          </ul>
          <h3>Class variables</h3>
            <div class="item">
            <p id="hanging_1d_chain.hanging1DChain.description" class="name">var <span class="ident">description</span></p>
            

            
  
  <div class="source_cont">
</div>

            </div>
          <h3>Static methods</h3>
            
  <div class="item">
    <div class="name def" id="hanging_1d_chain.hanging1DChain.__init__">
    <p>def <span class="ident">__init__</span>(</p><p>self, nDOF, mass_per_length, length, modal_eta=0, g=10, constrainFixedEnd=True)</p>
    </div>
    

    
  
    <div class="desc"><p>Initialisation function</p>
<hr />
<p>Required:</p>
<ul>
<li>
<p><code>mass_per_length</code>, mass per unit length (kg/m)</p>
</li>
<li>
<p><code>length</code>, length of chain (m)</p>
</li>
<li>
<p><code>nDOF</code>, number of lumped masses to be used to define subdivide chain</p>
</li>
</ul>
<p><code>nDOF=0</code> denotes the top of the chain. By default <code>nDOF=0</code> is 
constrained to not displace.</p></div>
  <div class="source_cont">
  <p class="source_link"><a href="javascript:void(0);" onclick="toggle('source-hanging_1d_chain.hanging1DChain.__init__', this);">Show source &equiv;</a></p>
  <div id="source-hanging_1d_chain.hanging1DChain.__init__" class="source">
    <div class="codehilite"><pre><span></span><span class="k">def</span> <span class="fm">__init__</span><span class="p">(</span><span class="bp">self</span><span class="p">,</span><span class="n">nDOF</span><span class="p">,</span><span class="n">mass_per_length</span><span class="p">,</span><span class="n">length</span><span class="p">,</span><span class="n">modal_eta</span><span class="o">=</span><span class="mi">0</span><span class="p">,</span><span class="n">g</span><span class="o">=</span><span class="mi">10</span><span class="p">,</span><span class="n">constrainFixedEnd</span><span class="o">=</span><span class="bp">True</span><span class="p">):</span>
    <span class="sd">&quot;&quot;&quot;</span>
<span class="sd">    Initialisation function</span>
<span class="sd">    ***</span>
<span class="sd">    </span>
<span class="sd">    Required:</span>
<span class="sd">        </span>
<span class="sd">    * `mass_per_length`, mass per unit length (kg/m)</span>
<span class="sd">    </span>
<span class="sd">    * `length`, length of chain (m)</span>
<span class="sd">    </span>
<span class="sd">    * `nDOF`, number of lumped masses to be used to define subdivide chain</span>
<span class="sd">    </span>
<span class="sd">    </span>
<span class="sd">    `nDOF=0` denotes the top of the chain. By default `nDOF=0` is </span>
<span class="sd">    constrained to not displace.</span>
<span class="sd">    &quot;&quot;&quot;</span>    
    
    <span class="bp">self</span><span class="o">.</span><span class="n">mass_per_length</span> <span class="o">=</span> <span class="n">mass_per_length</span>
    <span class="bp">self</span><span class="o">.</span><span class="n">length</span> <span class="o">=</span> <span class="n">length</span>
    
    <span class="c1"># Define mass matrix</span>
    <span class="n">M_vals</span> <span class="o">=</span> <span class="n">mass_per_length</span><span class="o">*</span><span class="n">length</span> <span class="o">/</span> <span class="p">(</span><span class="n">nDOF</span><span class="o">-</span><span class="mi">1</span><span class="p">)</span> <span class="o">*</span> <span class="n">npy</span><span class="o">.</span><span class="n">ones</span><span class="p">((</span><span class="n">nDOF</span><span class="p">,))</span>
    <span class="n">M_vals</span><span class="p">[</span><span class="mi">0</span><span class="p">]</span><span class="o">=</span><span class="n">M_vals</span><span class="p">[</span><span class="mi">0</span><span class="p">]</span><span class="o">/</span><span class="mi">2</span>               <span class="c1"># halve first mass to account for half-length</span>
    <span class="n">M_vals</span><span class="p">[</span><span class="n">nDOF</span><span class="o">-</span><span class="mi">1</span><span class="p">]</span><span class="o">=</span><span class="n">M_vals</span><span class="p">[</span><span class="n">nDOF</span><span class="o">-</span><span class="mi">1</span><span class="p">]</span><span class="o">/</span><span class="mi">2</span>     <span class="c1"># halve last mass to account for half-length</span>
    <span class="n">M_mtrx</span> <span class="o">=</span> <span class="n">npy</span><span class="o">.</span><span class="n">asmatrix</span><span class="p">(</span><span class="n">npy</span><span class="o">.</span><span class="n">diag</span><span class="p">(</span><span class="n">M_vals</span><span class="p">))</span>
    
    <span class="c1"># Derive tensions in links between masses</span>
    <span class="n">T_vals</span> <span class="o">=</span> <span class="n">npy</span><span class="o">.</span><span class="n">zeros</span><span class="p">((</span><span class="n">nDOF</span><span class="p">,</span><span class="mi">1</span><span class="p">))</span>
    <span class="k">for</span> <span class="n">i</span> <span class="ow">in</span> <span class="nb">range</span><span class="p">(</span><span class="n">nDOF</span><span class="o">-</span><span class="mi">1</span><span class="p">,</span><span class="o">-</span><span class="mi">1</span><span class="p">,</span><span class="o">-</span><span class="mi">1</span><span class="p">):</span>

        <span class="n">T_vals</span><span class="p">[</span><span class="n">i</span><span class="p">]</span> <span class="o">=</span> <span class="n">M_vals</span><span class="p">[</span><span class="n">i</span><span class="p">]</span><span class="o">*</span><span class="n">g</span>
        
        <span class="k">if</span> <span class="n">i</span><span class="o">!=</span><span class="n">nDOF</span><span class="o">-</span><span class="mi">1</span><span class="p">:</span>
            <span class="n">T_vals</span><span class="p">[</span><span class="n">i</span><span class="p">]</span> <span class="o">=</span> <span class="n">T_vals</span><span class="p">[</span><span class="n">i</span><span class="p">]</span> <span class="o">+</span> <span class="n">T_vals</span><span class="p">[</span><span class="n">i</span><span class="o">+</span><span class="mi">1</span><span class="p">]</span>
    <span class="c1">#print(T_vals)</span>
    
    <span class="c1"># Define length of chain segments between masses</span>
    <span class="n">L_vals</span> <span class="o">=</span> <span class="n">length</span> <span class="o">/</span> <span class="p">(</span><span class="n">nDOF</span><span class="o">-</span><span class="mi">1</span><span class="p">)</span> <span class="o">*</span> <span class="n">npy</span><span class="o">.</span><span class="n">ones</span><span class="p">((</span><span class="n">nDOF</span><span class="o">-</span><span class="mi">1</span><span class="p">,))</span>
    
    <span class="c1"># Define stiffness matrix</span>
    <span class="n">K_mtrx</span> <span class="o">=</span> <span class="n">npy</span><span class="o">.</span><span class="n">zeros_like</span><span class="p">(</span><span class="n">M_mtrx</span><span class="p">)</span>
    
    <span class="k">for</span> <span class="n">i</span> <span class="ow">in</span> <span class="nb">range</span><span class="p">(</span><span class="n">nDOF</span><span class="p">):</span>
        
        <span class="k">if</span> <span class="n">i</span><span class="o">!=</span><span class="mi">0</span><span class="p">:</span>        
            <span class="n">K_mtrx</span><span class="p">[</span><span class="n">i</span><span class="p">,</span><span class="n">i</span><span class="p">]</span><span class="o">+=</span><span class="n">T_vals</span><span class="p">[</span><span class="n">i</span><span class="o">-</span><span class="mi">1</span><span class="p">]</span><span class="o">/</span><span class="n">L_vals</span><span class="p">[</span><span class="n">i</span><span class="o">-</span><span class="mi">1</span><span class="p">]</span>
            <span class="n">K_mtrx</span><span class="p">[</span><span class="n">i</span><span class="p">,</span><span class="n">i</span><span class="o">-</span><span class="mi">1</span><span class="p">]</span><span class="o">+=-</span><span class="n">T_vals</span><span class="p">[</span><span class="n">i</span><span class="o">-</span><span class="mi">1</span><span class="p">]</span><span class="o">/</span><span class="n">L_vals</span><span class="p">[</span><span class="n">i</span><span class="o">-</span><span class="mi">1</span><span class="p">]</span>

        <span class="k">if</span> <span class="n">i</span><span class="o">!=</span><span class="n">nDOF</span><span class="o">-</span><span class="mi">1</span><span class="p">:</span>
            <span class="n">K_mtrx</span><span class="p">[</span><span class="n">i</span><span class="p">,</span><span class="n">i</span><span class="p">]</span><span class="o">+=</span><span class="n">T_vals</span><span class="p">[</span><span class="n">i</span><span class="p">]</span><span class="o">/</span><span class="n">L_vals</span><span class="p">[</span><span class="n">i</span><span class="p">]</span>
            <span class="n">K_mtrx</span><span class="p">[</span><span class="n">i</span><span class="p">,</span><span class="n">i</span><span class="o">+</span><span class="mi">1</span><span class="p">]</span><span class="o">+=-</span><span class="n">T_vals</span><span class="p">[</span><span class="n">i</span><span class="p">]</span><span class="o">/</span><span class="n">L_vals</span><span class="p">[</span><span class="n">i</span><span class="p">]</span>
    
    <span class="c1"># Define modal damping ratios and hence C matrix</span>
    <span class="k">if</span> <span class="n">modal_eta</span><span class="o">==</span><span class="mi">0</span><span class="p">:</span>
        <span class="n">C_mtrx</span> <span class="o">=</span> <span class="n">npy</span><span class="o">.</span><span class="n">zeros_like</span><span class="p">(</span><span class="n">M_mtrx</span><span class="p">)</span>
    <span class="k">else</span><span class="p">:</span>
        <span class="k">raise</span> <span class="ne">ValueError</span><span class="p">(</span><span class="s2">&quot;C_mtrx for non-zero modal_eta not yet implemented!&quot;</span><span class="p">)</span>
    
    <span class="c1"># Write details into object using parent init function</span>
    <span class="nb">super</span><span class="p">()</span><span class="o">.</span><span class="fm">__init__</span><span class="p">(</span><span class="n">M_mtrx</span><span class="p">,</span><span class="n">C_mtrx</span><span class="p">,</span><span class="n">K_mtrx</span><span class="p">,</span><span class="n">isLinear</span><span class="o">=</span><span class="bp">True</span><span class="p">)</span>
    
    <span class="c1"># Define constraint equation to restrain node 0</span>
    <span class="c1"># Which would be normal for chain where pivot point is fixed in space</span>
    <span class="k">if</span> <span class="n">constrainFixedEnd</span><span class="p">:</span>
        <span class="n">Jrow</span> <span class="o">=</span> <span class="n">npy</span><span class="o">.</span><span class="n">asmatrix</span><span class="p">(</span><span class="n">npy</span><span class="o">.</span><span class="n">zeros</span><span class="p">((</span><span class="mi">1</span><span class="p">,</span><span class="bp">self</span><span class="o">.</span><span class="n">nDOF</span><span class="p">)))</span>
        <span class="n">Jrow</span><span class="p">[</span><span class="mi">0</span><span class="p">,</span><span class="mi">0</span><span class="p">]</span><span class="o">=</span><span class="mi">1</span>
    <span class="k">else</span><span class="p">:</span>
        <span class="n">Jrow</span> <span class="o">=</span> <span class="n">npy</span><span class="o">.</span><span class="n">asmatrix</span><span class="p">(</span><span class="n">npy</span><span class="o">.</span><span class="n">zeros</span><span class="p">((</span><span class="mi">0</span><span class="p">,</span><span class="bp">self</span><span class="o">.</span><span class="n">nDOF</span><span class="p">)))</span>
    
    <span class="bp">self</span><span class="o">.</span><span class="n">AddConstraintEqns</span><span class="p">(</span><span class="n">Jnew</span><span class="o">=</span><span class="n">Jrow</span><span class="p">,</span><span class="n">Jkey</span><span class="o">=</span><span class="s1">&#39;0&#39;</span><span class="p">,</span><span class="n">checkConstraints</span><span class="o">=</span><span class="bp">False</span><span class="p">)</span>
</pre></div>

  </div>
</div>

  </div>
  
            
  <div class="item">
    <div class="name def" id="hanging_1d_chain.hanging1DChain.AddConstraintEqns">
    <p>def <span class="ident">AddConstraintEqns</span>(</p><p>self, Jnew, Jkey, checkConstraints=True)</p>
    </div>
    

    
  
    <div class="desc"><p>Function is used to append a constraint equation</p>
<hr />
<p>Constraint equations are assumed to take the following form:
$$ J\ddot{y} = 0 $$</p>
<hr />
<p>Required:</p>
<ul>
<li>
<p><code>Jnew</code>, <em>matrix</em> of dimensions <em>[m,n]</em> where:    </p>
<ul>
<li>
<p><em>m</em> denotes the number of constraint equations</p>
</li>
<li>
<p><em>n</em> denotes the number of DOFS of the system</p>
</li>
</ul>
</li>
<li>
<p><code>Jkey</code>, key used to denote Jnew within dict    </p>
</li>
</ul>
<hr />
<p><strong>Important note</strong>: <code>Jnew</code> must be <em>full rank</em>, i.e. must itself have
independent constraints. In addition <code>Jnew</code> must be independent of any 
constraints previously defined.</p>
<p><code>CheckConstraints()</code> should be used to test whether constraint 
equations are independent</p></div>
  <div class="source_cont">
  <p class="source_link"><a href="javascript:void(0);" onclick="toggle('source-hanging_1d_chain.hanging1DChain.AddConstraintEqns', this);">Show source &equiv;</a></p>
  <div id="source-hanging_1d_chain.hanging1DChain.AddConstraintEqns" class="source">
    <div class="codehilite"><pre><span></span><span class="k">def</span> <span class="nf">AddConstraintEqns</span><span class="p">(</span><span class="bp">self</span><span class="p">,</span><span class="n">Jnew</span><span class="p">,</span><span class="n">Jkey</span><span class="p">,</span><span class="n">checkConstraints</span><span class="o">=</span><span class="bp">True</span><span class="p">):</span>
    <span class="sd">&quot;&quot;&quot;</span>
<span class="sd">    Function is used to append a constraint equation</span>
<span class="sd">    ***</span>
<span class="sd">    </span>
<span class="sd">    Constraint equations are assumed to take the following form:</span>
<span class="sd">    $$ J\ddot{y} = 0 $$</span>
<span class="sd">    </span>
<span class="sd">    ***</span>
<span class="sd">    Required:</span>
<span class="sd">    </span>
<span class="sd">    * `Jnew`, _matrix_ of dimensions _[m,n]_ where:    </span>
<span class="sd">    </span>
<span class="sd">        * _m_ denotes the number of constraint equations</span>
<span class="sd">        </span>
<span class="sd">        * _n_ denotes the number of DOFS of the system</span>
<span class="sd">        </span>
<span class="sd">    * `Jkey`, key used to denote Jnew within dict    </span>
<span class="sd">        </span>
<span class="sd">    ***</span>
<span class="sd">        </span>
<span class="sd">    **Important note**: `Jnew` must be *full rank*, i.e. must itself have</span>
<span class="sd">    independent constraints. In addition `Jnew` must be independent of any </span>
<span class="sd">    constraints previously defined.</span>
<span class="sd">    </span>
<span class="sd">    `CheckConstraints()` should be used to test whether constraint </span>
<span class="sd">    equations are independent</span>
<span class="sd">    &quot;&quot;&quot;</span>
    
    <span class="c1"># Convert Jnew to appropriate representation</span>
    <span class="k">if</span> <span class="ow">not</span> <span class="bp">self</span><span class="o">.</span><span class="n">isSparse</span><span class="p">:</span>
        <span class="n">Jnew</span> <span class="o">=</span> <span class="n">npy</span><span class="o">.</span><span class="n">asmatrix</span><span class="p">(</span><span class="n">Jnew</span><span class="p">)</span>
    <span class="k">else</span><span class="p">:</span>
        <span class="n">Jnew</span> <span class="o">=</span> <span class="n">sparse</span><span class="o">.</span><span class="n">csc_matrix</span><span class="p">(</span><span class="n">Jnew</span><span class="p">)</span>
    
    <span class="c1"># Check dimensions</span>
    <span class="k">if</span> <span class="n">Jnew</span><span class="o">.</span><span class="n">shape</span><span class="p">[</span><span class="mi">1</span><span class="p">]</span><span class="o">!=</span><span class="bp">self</span><span class="o">.</span><span class="n">nDOF</span><span class="p">:</span>
        <span class="k">raise</span> <span class="ne">ValueError</span><span class="p">(</span><span class="s2">&quot;Error: constraint eqn dimensions inconsistent!&quot;</span><span class="p">)</span>
            
    <span class="c1"># Store constraint equation as new dict item</span>
    <span class="bp">self</span><span class="o">.</span><span class="n">_J_dict</span><span class="p">[</span><span class="n">Jkey</span><span class="p">]</span><span class="o">=</span><span class="n">Jnew</span>
        
    <span class="c1"># Check constraints matrix is valid</span>
    <span class="k">if</span> <span class="n">checkConstraints</span><span class="p">:</span>
        <span class="bp">self</span><span class="o">.</span><span class="n">CheckConstraints</span><span class="p">()</span>
</pre></div>

  </div>
</div>

  </div>
  
            
  <div class="item">
    <div class="name def" id="hanging_1d_chain.hanging1DChain.AddOutputMtrx">
<<<<<<< HEAD
    <p>def <span class="ident">AddOutputMtrx</span>(</p><p>self, *args, **kwargs)</p>
=======
    <p>def <span class="ident">AddOutputMtrx</span>(</p><p>self, output_mtrx=None, output_names=None, overwrite=False, fName=&#39;outputs.csv&#39;, verbose=False)</p>
>>>>>>> 535d632d
    </div>
    

    
  
  <div class="source_cont">
  <p class="source_link"><a href="javascript:void(0);" onclick="toggle('source-hanging_1d_chain.hanging1DChain.AddOutputMtrx', this);">Show source &equiv;</a></p>
  <div id="source-hanging_1d_chain.hanging1DChain.AddOutputMtrx" class="source">
<<<<<<< HEAD
    <div class="codehilite"><pre><span></span><span class="k">def</span> <span class="nf">AddOutputMtrx</span><span class="p">(</span><span class="bp">self</span><span class="p">,</span><span class="o">*</span><span class="n">args</span><span class="p">,</span><span class="o">**</span><span class="n">kwargs</span><span class="p">):</span>
    <span class="bp">self</span><span class="o">.</span><span class="n">add_outputs</span><span class="p">(</span><span class="o">*</span><span class="n">args</span><span class="p">,</span><span class="o">**</span><span class="n">kwargs</span><span class="p">)</span>
=======
    <div class="codehilite"><pre><span></span><span class="k">def</span> <span class="nf">AddOutputMtrx</span><span class="p">(</span><span class="bp">self</span><span class="p">,</span>
                  <span class="n">output_mtrx</span><span class="o">=</span><span class="bp">None</span><span class="p">,</span>
                  <span class="n">output_names</span><span class="o">=</span><span class="bp">None</span><span class="p">,</span>
                  <span class="n">overwrite</span><span class="o">=</span><span class="bp">False</span><span class="p">,</span>
                  <span class="n">fName</span><span class="o">=</span><span class="s1">&#39;outputs.csv&#39;</span><span class="p">,</span>
                  <span class="n">verbose</span><span class="o">=</span><span class="bp">False</span><span class="p">):</span>
    <span class="sd">&quot;&quot;&quot;</span>
<span class="sd">    Appends `output_mtrx` to `outputsList`</span>
<span class="sd">    ***</span>
<span class="sd">    </span>
<span class="sd">    `output_mtrx` can either be supplied directly or else read from file </span>
<span class="sd">    (as denoted by `fName`)</span>
<span class="sd">    </span>
<span class="sd">    `output_mtrx` can be a list of matrices; each will be appended in turn</span>
<span class="sd">    </span>
<span class="sd">    &quot;&quot;&quot;</span>
    
    <span class="k">if</span> <span class="n">verbose</span><span class="p">:</span>
        <span class="k">print</span><span class="p">(</span><span class="s2">&quot;AddOutputMtrx() method invoked.&quot;</span><span class="p">)</span>
    
    <span class="c1"># Read from file if no output_mtrx provided</span>
    <span class="k">if</span> <span class="n">output_mtrx</span> <span class="ow">is</span> <span class="bp">None</span><span class="p">:</span>
        <span class="n">output_mtrx</span><span class="p">,</span> <span class="n">output_names</span> <span class="o">=</span> <span class="bp">self</span><span class="o">.</span><span class="n">ReadOutputMtrxFromFile</span><span class="p">(</span><span class="n">fName</span><span class="p">)</span>
    <span class="k">else</span><span class="p">:</span>
        <span class="n">output_mtrx</span> <span class="o">=</span> <span class="n">npy</span><span class="o">.</span><span class="n">asmatrix</span><span class="p">(</span><span class="n">output_mtrx</span><span class="p">)</span>
        
    <span class="c1"># Create default output names if none provided</span>
    <span class="k">if</span> <span class="n">output_names</span> <span class="ow">is</span> <span class="bp">None</span><span class="p">:</span>
        <span class="n">output_names</span> <span class="o">=</span> <span class="p">[</span><span class="s2">&quot;Response {0}&quot;</span><span class="o">.</span><span class="n">format</span><span class="p">(</span><span class="n">x</span><span class="p">)</span> <span class="k">for</span> <span class="n">x</span> <span class="ow">in</span> <span class="nb">range</span><span class="p">(</span><span class="n">output_mtrx</span><span class="o">.</span><span class="n">shape</span><span class="p">[</span><span class="mi">0</span><span class="p">])]</span>
        
    
    <span class="k">if</span> <span class="n">overwrite</span><span class="p">:</span>
        <span class="k">if</span> <span class="n">verbose</span><span class="p">:</span>
            <span class="k">print</span><span class="p">(</span><span class="s2">&quot;New output matrix replaces previous output matrix, if defined&quot;</span><span class="p">)</span>
        <span class="bp">self</span><span class="o">.</span><span class="n">output_mtrx</span> <span class="o">=</span> <span class="n">output_mtrx</span>
        <span class="bp">self</span><span class="o">.</span><span class="n">output_names</span> <span class="o">=</span> <span class="n">output_names</span>
    <span class="k">else</span><span class="p">:</span>
        <span class="k">if</span> <span class="n">verbose</span><span class="p">:</span>
            <span class="k">print</span><span class="p">(</span><span class="s2">&quot;New output matrix appended to previous output matrix, if defined&quot;</span><span class="p">)</span>
        <span class="bp">self</span><span class="o">.</span><span class="n">output_mtrx</span> <span class="o">=</span> <span class="n">npy</span><span class="o">.</span><span class="n">append</span><span class="p">(</span><span class="bp">self</span><span class="o">.</span><span class="n">output_mtrx</span><span class="p">,</span><span class="n">output_mtrx</span><span class="p">,</span><span class="n">axis</span><span class="o">=</span><span class="mi">0</span><span class="p">)</span>
        <span class="bp">self</span><span class="o">.</span><span class="n">output_names</span> <span class="o">+=</span> <span class="n">output_names</span>
    
    <span class="k">if</span> <span class="n">verbose</span><span class="p">:</span>
        
        <span class="k">print</span><span class="p">(</span><span class="s2">&quot;Updated output matrix shape:&quot;</span><span class="p">)</span>
        <span class="k">print</span><span class="p">(</span><span class="bp">self</span><span class="o">.</span><span class="n">output_mtrx</span><span class="o">.</span><span class="n">shape</span><span class="p">)</span>
        
        <span class="k">print</span><span class="p">(</span><span class="s2">&quot;Updated output names list:&quot;</span><span class="p">)</span>
        <span class="k">print</span><span class="p">(</span><span class="bp">self</span><span class="o">.</span><span class="n">output_names</span><span class="p">)</span>
    
    <span class="c1"># Check dimensions of all output matrices defined</span>
    <span class="bp">self</span><span class="o">.</span><span class="n">CheckOutputMtrx</span><span class="p">()</span>
>>>>>>> 535d632d
</pre></div>

  </div>
</div>

  </div>
  
            
  <div class="item">
    <div class="name def" id="hanging_1d_chain.hanging1DChain.AppendSystem">
    <p>def <span class="ident">AppendSystem</span>(</p><p>self, child_sys, J_key=None, Xpos_parent=None, modeshapes_parent=None, DOF_parent=None, Xpos_child=None, modeshapes_child=None, DOF_child=None)</p>
    </div>
    

    
  
    <div class="desc"><p>Function is used to join two dynamic systems by establishing 
appropriate constraint equations</p>
<hr />
<p>Required arguments:</p>
<ul>
<li><code>child_sys</code>, _ DynSys_ instance describing child system, i.e. system 
  to be appended</li>
</ul>
<hr />
<p>Optional arguments:</p>
<ul>
<li><code>J_key</code>, <em>string</em> identifier used in constraints dict. If <em>None</em> then 
  default key will be established</li>
</ul>
<p>Usage of optional arguments depends on the properties of the parent 
and child systems, as follows:</p>
<p><strong>Parent system:</strong></p>
<ul>
<li>
<p>If <em>isModal</em>:</p>
<ul>
<li>
<p><code>Xpos_parent</code> can be used to define the point on the <em>parent 
  system</em> at which the child system is to be attached. 
  Note: usage of this parameter requires the <em>parent system</em> to 
  have function attribute <code>modeshapeFunc</code>, i.e. a function 
  describing how modeshapes vary with chainage.</p>
</li>
<li>
<p>Alternatively <code>modeshapes_parent</code> can be used to directly 
  provide modeshape vector relevant to the point on the <em>parent 
  system</em> at which the child system is to be attached</p>
</li>
</ul>
<p>If both are provided, <code>modeshapes_parent</code> is used to define 
modeshapes, i.e. take precedence.</p>
</li>
<li>
<p>Else:</p>
<ul>
<li><code>DOF_parent</code> should be used to specify the index of the DOF in 
  the <em>parent system</em> to which the child system is to be attached</li>
</ul>
</li>
</ul>
<p><strong>Child system:</strong></p>
<p>Similar logic applies as per parent systems:</p>
<ul>
<li>
<p>If <em>isModal</em>:</p>
<ul>
<li>
<p><code>Xpos_child</code> can be used to define the point on the <em>child 
  system</em> at which the parent system is to be attached. 
  Note: usage of this parameter requires the <em>child system</em> to have 
  function attribute <code>modeshapeFunc</code>, i.e. a function describing 
  how modeshapes vary with chainage.</p>
</li>
<li>
<p>Alternatively <code>modeshapes_child</code> can be used to directly 
  provide modeshape vector relevant to the point on the <em>child 
  system</em> at which the parent system is to be attached</p>
</li>
</ul>
</li>
<li>
<p>Else:</p>
<ul>
<li><code>DOF_child</code> should be used to specify the index of the DOF in 
  the <em>child system</em> to which the parent system is to be attached</li>
</ul>
</li>
</ul>
<p><strong>Note</strong>: this function can only be used with <em>linear</em> systems 
with constant <code>M</code>, <code>C</code>, <code>K</code> system matrices.
(This is checked: an exception will be raised if attempt is made to use 
with nonlinear systems).</p></div>
  <div class="source_cont">
  <p class="source_link"><a href="javascript:void(0);" onclick="toggle('source-hanging_1d_chain.hanging1DChain.AppendSystem', this);">Show source &equiv;</a></p>
  <div id="source-hanging_1d_chain.hanging1DChain.AppendSystem" class="source">
    <div class="codehilite"><pre><span></span><span class="k">def</span> <span class="nf">AppendSystem</span><span class="p">(</span><span class="bp">self</span><span class="p">,</span>
                 <span class="n">child_sys</span><span class="p">,</span>
                 <span class="n">J_key</span><span class="p">:</span><span class="nb">str</span><span class="o">=</span><span class="bp">None</span><span class="p">,</span>
                 
                 <span class="n">Xpos_parent</span><span class="p">:</span><span class="nb">float</span><span class="o">=</span><span class="bp">None</span><span class="p">,</span>
                 <span class="n">modeshapes_parent</span><span class="o">=</span><span class="bp">None</span><span class="p">,</span>
                 <span class="n">DOF_parent</span><span class="p">:</span><span class="nb">int</span><span class="o">=</span><span class="bp">None</span><span class="p">,</span>
                 
                 <span class="n">Xpos_child</span><span class="p">:</span><span class="nb">float</span><span class="o">=</span><span class="bp">None</span><span class="p">,</span>
                 <span class="n">modeshapes_child</span><span class="o">=</span><span class="bp">None</span><span class="p">,</span>
                 <span class="n">DOF_child</span><span class="p">:</span><span class="nb">int</span><span class="o">=</span><span class="bp">None</span><span class="p">,</span>
                 <span class="p">):</span>
    <span class="sd">&quot;&quot;&quot;</span>
<span class="sd">    Function is used to join two dynamic systems by establishing </span>
<span class="sd">    appropriate constraint equations</span>
<span class="sd">    </span>
<span class="sd">    ***</span>
<span class="sd">    Required arguments:</span>
<span class="sd">        </span>
<span class="sd">    * `child_sys`, _ DynSys_ instance describing child system, i.e. system </span>
<span class="sd">      to be appended</span>
<span class="sd">      </span>
<span class="sd">    ***</span>
<span class="sd">    Optional arguments:</span>
<span class="sd">        </span>
<span class="sd">    * `J_key`, _string_ identifier used in constraints dict. If _None_ then </span>
<span class="sd">      default key will be established</span>
<span class="sd">        </span>
<span class="sd">    Usage of optional arguments depends on the properties of the parent </span>
<span class="sd">    and child systems, as follows:</span>
<span class="sd">        </span>
<span class="sd">    **Parent system:**</span>
<span class="sd">        </span>
<span class="sd">    * If _isModal_:</span>
<span class="sd">        </span>
<span class="sd">        * `Xpos_parent` can be used to define the point on the _parent </span>
<span class="sd">          system_ at which the child system is to be attached. </span>
<span class="sd">          Note: usage of this parameter requires the _parent system_ to </span>
<span class="sd">          have function attribute `modeshapeFunc`, i.e. a function </span>
<span class="sd">          describing how modeshapes vary with chainage.</span>
<span class="sd">          </span>
<span class="sd">        * Alternatively `modeshapes_parent` can be used to directly </span>
<span class="sd">          provide modeshape vector relevant to the point on the _parent </span>
<span class="sd">          system_ at which the child system is to be attached</span>
<span class="sd">          </span>
<span class="sd">        If both are provided, `modeshapes_parent` is used to define </span>
<span class="sd">        modeshapes, i.e. take precedence.</span>
<span class="sd">        </span>
<span class="sd">    * Else:</span>
<span class="sd">        </span>
<span class="sd">        * `DOF_parent` should be used to specify the index of the DOF in </span>
<span class="sd">          the _parent system_ to which the child system is to be attached</span>
<span class="sd">          </span>
<span class="sd">    **Child system:**</span>
<span class="sd">    </span>
<span class="sd">    Similar logic applies as per parent systems:</span>
<span class="sd">    </span>
<span class="sd">    * If _isModal_:</span>
<span class="sd">        </span>
<span class="sd">        * `Xpos_child` can be used to define the point on the _child </span>
<span class="sd">          system_ at which the parent system is to be attached. </span>
<span class="sd">          Note: usage of this parameter requires the _child system_ to have </span>
<span class="sd">          function attribute `modeshapeFunc`, i.e. a function describing </span>
<span class="sd">          how modeshapes vary with chainage.</span>
<span class="sd">          </span>
<span class="sd">        * Alternatively `modeshapes_child` can be used to directly </span>
<span class="sd">          provide modeshape vector relevant to the point on the _child </span>
<span class="sd">          system_ at which the parent system is to be attached</span>
<span class="sd">        </span>
<span class="sd">    * Else:</span>
<span class="sd">        </span>
<span class="sd">        * `DOF_child` should be used to specify the index of the DOF in </span>
<span class="sd">          the _child system_ to which the parent system is to be attached</span>
<span class="sd">    </span>
<span class="sd">    **Note**: this function can only be used with *linear* systems </span>
<span class="sd">    with constant `M`, `C`, `K` system matrices.</span>
<span class="sd">    (This is checked: an exception will be raised if attempt is made to use </span>
<span class="sd">    with nonlinear systems).</span>
<span class="sd">    </span>
<span class="sd">    &quot;&quot;&quot;</span>
    
    <span class="n">parent_sys</span> <span class="o">=</span> <span class="bp">self</span>   <span class="c1"># for clarity in the following code</span>
    
    <span class="c1"># Add child system to parent system&#39;s list</span>
    <span class="n">parent_sys</span><span class="o">.</span><span class="n">DynSys_list</span><span class="o">.</span><span class="n">append</span><span class="p">(</span><span class="n">child_sys</span><span class="p">)</span>
    
    <span class="c1"># Define default key</span>
    <span class="k">if</span> <span class="n">J_key</span> <span class="ow">is</span> <span class="bp">None</span><span class="p">:</span>
        <span class="n">J_key</span> <span class="o">=</span> <span class="s2">&quot;0_</span><span class="si">%d</span><span class="s2">&quot;</span> <span class="o">%</span> <span class="p">(</span><span class="nb">len</span><span class="p">(</span><span class="n">parent_sys</span><span class="o">.</span><span class="n">DynSys_list</span><span class="p">)</span><span class="o">-</span><span class="mi">1</span><span class="p">)</span>
    
    <span class="k">def</span> <span class="nf">link_sys</span><span class="p">(</span><span class="n">sys_obj</span><span class="p">,</span> <span class="n">sys_type</span><span class="p">:</span><span class="nb">str</span><span class="p">,</span> <span class="n">Xpos</span><span class="p">,</span> <span class="n">modeshapes</span><span class="p">,</span> <span class="n">DOF</span><span class="p">):</span>
        <span class="sd">&quot;&quot;&quot;</span>
<span class="sd">        Function to carry out the necessary tasks to link either</span>
<span class="sd">        parent or child system</span>
<span class="sd">        &quot;&quot;&quot;</span>
        
        <span class="c1"># Check system is linear</span>
        <span class="k">if</span> <span class="ow">not</span> <span class="n">sys_obj</span><span class="o">.</span><span class="n">isLinear</span><span class="p">:</span>
            <span class="k">raise</span> <span class="ne">ValueError</span><span class="p">(</span><span class="s2">&quot;{0} system &#39;{1}&#39; is not linear!&quot;</span>
                             <span class="o">.</span><span class="n">format</span><span class="p">(</span><span class="n">sys_type</span><span class="p">,</span><span class="n">sys_obj</span><span class="o">.</span><span class="n">name</span><span class="p">))</span>
    
        <span class="c1"># Factor to apply to give equal and opposite behaviour</span>
        <span class="k">if</span> <span class="n">sys_type</span> <span class="o">==</span> <span class="s2">&quot;parent&quot;</span><span class="p">:</span>
            <span class="n">factor</span> <span class="o">=</span> <span class="o">+</span><span class="mi">1</span>
        <span class="k">elif</span> <span class="n">sys_type</span> <span class="o">==</span> <span class="s2">&quot;child&quot;</span><span class="p">:</span>
            <span class="n">factor</span> <span class="o">=</span> <span class="o">-</span><span class="mi">1</span>
        <span class="k">else</span><span class="p">:</span>
            <span class="k">raise</span> <span class="ne">ValueError</span><span class="p">(</span><span class="s2">&quot;Unexpected `sys_type`!&quot;</span><span class="p">)</span>
    
        <span class="c1"># Logic as per docstring</span>
        <span class="k">if</span> <span class="n">sys_obj</span><span class="o">.</span><span class="n">isModal</span><span class="p">:</span>
            
            <span class="k">if</span> <span class="n">Xpos</span> <span class="ow">is</span> <span class="ow">not</span> <span class="bp">None</span><span class="p">:</span>
                
                <span class="k">if</span> <span class="n">modeshapes</span> <span class="ow">is</span> <span class="bp">None</span><span class="p">:</span>
                    
                    <span class="n">attr</span> <span class="o">=</span> <span class="s2">&quot;modeshapeFunc&quot;</span>
                    
                    <span class="k">if</span> <span class="nb">hasattr</span><span class="p">(</span><span class="n">sys_obj</span><span class="p">,</span><span class="n">attr</span><span class="p">):</span>
                        <span class="n">modeshapes</span> <span class="o">=</span> <span class="nb">getattr</span><span class="p">(</span><span class="n">sys_obj</span><span class="p">,</span><span class="n">attr</span><span class="p">)(</span><span class="n">Xpos</span><span class="p">)</span>
                    
                    <span class="k">else</span><span class="p">:</span>
                        <span class="k">raise</span> <span class="ne">ValueError</span><span class="p">(</span><span class="s2">&quot;`Xpos` argument provided but &quot;</span> <span class="o">+</span> 
                                         <span class="s2">&quot;{0} system &#39;{1}&#39;&quot;</span>
                                         <span class="o">.</span><span class="n">format</span><span class="p">(</span><span class="n">sys_type</span><span class="p">,</span><span class="n">sys_obj</span><span class="o">.</span><span class="n">name</span><span class="p">)</span> <span class="o">+</span> 
                                         <span class="s2">&quot;does not have function &quot;</span> <span class="o">+</span> 
                                         <span class="s2">&quot;attribute `</span><span class="si">%s</span><span class="s2">&#39;&quot;</span> <span class="o">%</span> <span class="n">attr</span><span class="p">)</span>    
            
                <span class="c1"># Save as attributes</span>
                <span class="n">attr</span> <span class="o">=</span> <span class="s2">&quot;Xpos_attachedSystems&quot;</span>
                <span class="k">if</span> <span class="nb">hasattr</span><span class="p">(</span><span class="n">sys_obj</span><span class="p">,</span><span class="n">attr</span><span class="p">):</span>
                    <span class="nb">getattr</span><span class="p">(</span><span class="n">sys_obj</span><span class="p">,</span><span class="n">attr</span><span class="p">)</span><span class="o">.</span><span class="n">append</span><span class="p">(</span><span class="n">Xpos</span><span class="p">)</span>
                <span class="k">else</span><span class="p">:</span>
                    <span class="nb">setattr</span><span class="p">(</span><span class="n">sys_obj</span><span class="p">,</span><span class="n">attr</span><span class="p">,[</span><span class="n">Xpos</span><span class="p">])</span>
                    
                <span class="n">attr</span> <span class="o">=</span> <span class="s2">&quot;modeshapes_attachedSystems&quot;</span>
                <span class="k">if</span> <span class="nb">hasattr</span><span class="p">(</span><span class="n">sys_obj</span><span class="p">,</span><span class="n">attr</span><span class="p">):</span>
                    <span class="nb">getattr</span><span class="p">(</span><span class="n">sys_obj</span><span class="p">,</span><span class="n">attr</span><span class="p">)</span><span class="o">.</span><span class="n">append</span><span class="p">(</span><span class="n">modeshapes</span><span class="p">)</span>
                <span class="k">else</span><span class="p">:</span>
                    <span class="nb">setattr</span><span class="p">(</span><span class="n">sys_obj</span><span class="p">,</span><span class="n">attr</span><span class="p">,[</span><span class="n">modeshapes</span><span class="p">])</span>
            
            <span class="k">elif</span> <span class="n">modeshapes</span> <span class="ow">is</span> <span class="bp">None</span><span class="p">:</span>
                <span class="k">raise</span> <span class="ne">ValueError</span><span class="p">(</span><span class="s2">&quot;{0} system is modal. &quot;</span><span class="o">.</span><span class="n">format</span><span class="p">(</span><span class="n">sys_type</span><span class="p">)</span> <span class="o">+</span> 
                                 <span class="s2">&quot;Either `Xpos_{0}` &quot;</span><span class="o">.</span><span class="n">format</span><span class="p">(</span><span class="n">sys_type</span><span class="p">)</span> <span class="o">+</span> 
                                 <span class="s2">&quot;or `modeshapes_{0}` &quot;</span><span class="o">.</span><span class="n">format</span><span class="p">(</span><span class="n">sys_type</span><span class="p">)</span> <span class="o">+</span> 
                                 <span class="s2">&quot;arguments are required&quot;</span><span class="p">)</span>
                
            <span class="c1"># Define new constraint equation submatrix</span>
            <span class="n">J_new</span> <span class="o">=</span> <span class="n">factor</span> <span class="o">*</span> <span class="n">modeshapes</span>
                
        <span class="k">else</span><span class="p">:</span> <span class="c1"># for non-modal systems</span>
            
            <span class="c1"># Check DOF index is valid</span>
            <span class="n">sys_obj</span><span class="o">.</span><span class="n">CheckDOF</span><span class="p">(</span><span class="n">DOF</span><span class="p">)</span>
            
            <span class="c1"># Define new constraint equation submatrix</span>
            <span class="n">n</span> <span class="o">=</span> <span class="n">sys_obj</span><span class="o">.</span><span class="n">nDOF</span>
            <span class="n">J_new</span> <span class="o">=</span> <span class="n">npy</span><span class="o">.</span><span class="n">asmatrix</span><span class="p">(</span><span class="n">npy</span><span class="o">.</span><span class="n">zeros</span><span class="p">((</span><span class="n">n</span><span class="p">,)))</span>
            <span class="n">J_new</span><span class="p">[</span><span class="mi">0</span><span class="p">,</span><span class="n">DOF</span><span class="p">]</span> <span class="o">=</span> <span class="n">factor</span> <span class="o">*</span> <span class="mi">1</span>
    
        <span class="c1"># Define new constraint equation to link systems </span>
        <span class="n">sys_obj</span><span class="o">.</span><span class="n">AddConstraintEqns</span><span class="p">(</span><span class="n">J_new</span><span class="p">,</span><span class="n">J_key</span><span class="p">,</span><span class="n">checkConstraints</span><span class="o">=</span><span class="bp">False</span><span class="p">)</span>
        
    <span class="c1"># Use function defined above to process optional arguments</span>
    <span class="n">link_sys</span><span class="p">(</span><span class="n">parent_sys</span><span class="p">,</span><span class="s2">&quot;parent&quot;</span><span class="p">,</span><span class="n">Xpos_parent</span><span class="p">,</span><span class="n">modeshapes_parent</span><span class="p">,</span><span class="n">DOF_parent</span><span class="p">)</span>
    <span class="n">link_sys</span><span class="p">(</span><span class="n">child_sys</span><span class="p">,</span><span class="s2">&quot;child&quot;</span><span class="p">,</span><span class="n">Xpos_child</span><span class="p">,</span><span class="n">modeshapes_child</span><span class="p">,</span><span class="n">DOF_child</span><span class="p">)</span>
</pre></div>

  </div>
</div>

  </div>
  
            
  <div class="item">
    <div class="name def" id="hanging_1d_chain.hanging1DChain.CalcEigenproperties">
    <p>def <span class="ident">CalcEigenproperties</span>(</p><p>self, *args, **kwargs)</p>
    </div>
    

    
  
  <div class="source_cont">
  <p class="source_link"><a href="javascript:void(0);" onclick="toggle('source-hanging_1d_chain.hanging1DChain.CalcEigenproperties', this);">Show source &equiv;</a></p>
  <div id="source-hanging_1d_chain.hanging1DChain.CalcEigenproperties" class="source">
    <div class="codehilite"><pre><span></span><span class="k">def</span> <span class="nf">CalcEigenproperties</span><span class="p">(</span><span class="bp">self</span><span class="p">,</span><span class="o">*</span><span class="n">args</span><span class="p">,</span><span class="o">**</span><span class="n">kwargs</span><span class="p">):</span>
    <span class="k">return</span> <span class="bp">self</span><span class="o">.</span><span class="n">calc_eigenproperties</span><span class="p">(</span><span class="o">*</span><span class="n">args</span><span class="p">,</span><span class="o">**</span><span class="n">kwargs</span><span class="p">)</span>
</pre></div>

  </div>
</div>

  </div>
  
            
  <div class="item">
    <div class="name def" id="hanging_1d_chain.hanging1DChain.CalcFreqResponse">
    <p>def <span class="ident">CalcFreqResponse</span>(</p><p>self, fVals=None, fmax=None, A=None, B=None, C=None, D=None, output_names=None, verbose=False)</p>
    </div>
    

    
  
    <div class="desc"><p>Evaluates frequency response G(f) at specified frequencies</p>
<p>Refer 
<a href="../references/Frequency response from state-space representation.pdf">derivation</a> 
for the basis of the implementation.</p>
<hr />
<p><strong>Optional:</strong></p>
<ul>
<li>
<p><code>fVals</code>: <em>array-like</em> of frequencies (Hz) to evaluate G(f) at.
If <code>None</code> (default) then frequencies list will be obtained using 
<code>freqVals()</code> member function.</p>
</li>
<li>
<p><code>A</code>, <code>B</code>: allows overriding of system and load matrices 
held as attributes.</p>
</li>
<li>
<p><code>C</code>, <code>D</code>: allows custom output matrices to be provided. 
If None, <code>output_mtrx</code> attribute will be used as <code>C</code> and <code>D</code> 
will be ignored.</p>
</li>
<li>
<p><code>output_names</code>, <em>list</em> of strings defining names of outputs</p>
</li>
</ul>
<hr />
<p><strong>Returns:</strong></p>
<ul>
<li>
<p><code>f_vals</code>, <em>array</em> of frequency values to which <code>G_f</code> relates</p>
</li>
<li>
<p><code>G_f</code>, <em>ndarray</em>, usually of shape 
  (C.shape[0], B.shape[1], f_vals.shape[0]), 
  i.e. at each frequency there is a matrix described the complex-valued 
  frequency transfer function mapping applied loads to outputs</p>
</li>
</ul></div>
  <div class="source_cont">
  <p class="source_link"><a href="javascript:void(0);" onclick="toggle('source-hanging_1d_chain.hanging1DChain.CalcFreqResponse', this);">Show source &equiv;</a></p>
  <div id="source-hanging_1d_chain.hanging1DChain.CalcFreqResponse" class="source">
    <div class="codehilite"><pre><span></span><span class="k">def</span> <span class="nf">CalcFreqResponse</span><span class="p">(</span><span class="bp">self</span><span class="p">,</span>
                     <span class="n">fVals</span><span class="o">=</span><span class="bp">None</span><span class="p">,</span> <span class="n">fmax</span><span class="o">=</span><span class="bp">None</span><span class="p">,</span>
                     <span class="n">A</span><span class="o">=</span><span class="bp">None</span><span class="p">,</span> <span class="n">B</span><span class="o">=</span><span class="bp">None</span><span class="p">,</span> 
                     <span class="n">C</span><span class="o">=</span><span class="bp">None</span><span class="p">,</span> <span class="n">D</span><span class="o">=</span><span class="bp">None</span><span class="p">,</span>
                     <span class="n">output_names</span><span class="p">:</span><span class="nb">list</span><span class="o">=</span><span class="bp">None</span><span class="p">,</span>
                     <span class="n">verbose</span><span class="o">=</span><span class="bp">False</span>
                     <span class="p">):</span>
    <span class="sd">&quot;&quot;&quot;</span>
<span class="sd">    Evaluates frequency response G(f) at specified frequencies</span>
<span class="sd">    </span>
<span class="sd">    Refer </span>
<span class="sd">    [derivation](../references/Frequency response from state-space representation.pdf) </span>
<span class="sd">    for the basis of the implementation.</span>
<span class="sd">    </span>
<span class="sd">    ***</span>
<span class="sd">    </span>
<span class="sd">    **Optional:**</span>
<span class="sd">        </span>
<span class="sd">    * `fVals`: _array-like_ of frequencies (Hz) to evaluate G(f) at.</span>
<span class="sd">    If `None` (default) then frequencies list will be obtained using </span>
<span class="sd">    `freqVals()` member function.</span>
<span class="sd">    </span>
<span class="sd">    * `A`, `B`: allows overriding of system and load matrices </span>
<span class="sd">    held as attributes.</span>
<span class="sd">    </span>
<span class="sd">    * `C`, `D`: allows custom output matrices to be provided. </span>
<span class="sd">    If None, `output_mtrx` attribute will be used as `C` and `D` </span>
<span class="sd">    will be ignored.</span>
<span class="sd">    </span>
<span class="sd">    * `output_names`, _list_ of strings defining names of outputs</span>
<span class="sd">            </span>
<span class="sd">    ***</span>
<span class="sd">    </span>
<span class="sd">    **Returns:**</span>
<span class="sd">    </span>
<span class="sd">    * `f_vals`, _array_ of frequency values to which `G_f` relates</span>
<span class="sd">    </span>
<span class="sd">    * `G_f`, _ndarray_, usually of shape </span>
<span class="sd">      (C.shape[0], B.shape[1], f_vals.shape[0]), </span>
<span class="sd">      i.e. at each frequency there is a matrix described the complex-valued </span>
<span class="sd">      frequency transfer function mapping applied loads to outputs</span>
<span class="sd">    </span>
<span class="sd">    &quot;&quot;&quot;</span>
    
    <span class="k">if</span> <span class="n">verbose</span><span class="p">:</span>
        <span class="k">print</span><span class="p">(</span><span class="s2">&quot;Calculating frequency response matrices..&quot;</span><span class="p">)</span>
    
    <span class="c1"># Get key properties of system </span>
    <span class="n">hasConstraints</span> <span class="o">=</span> <span class="bp">self</span><span class="o">.</span><span class="n">hasConstraints</span><span class="p">()</span>
    <span class="n">nDOF_full</span> <span class="o">=</span> <span class="bp">self</span><span class="o">.</span><span class="n">GetSystemMatrices</span><span class="p">(</span><span class="n">unconstrained</span><span class="o">=</span><span class="bp">False</span><span class="p">)[</span><span class="s2">&quot;nDOF&quot;</span><span class="p">]</span>
            
    <span class="c1"># Handle optional arguments</span>
    <span class="k">if</span> <span class="n">fVals</span> <span class="ow">is</span> <span class="bp">None</span><span class="p">:</span>
        <span class="n">fVals</span> <span class="o">=</span> <span class="bp">self</span><span class="o">.</span><span class="n">freqVals</span><span class="p">(</span><span class="n">fmax</span><span class="o">=</span><span class="n">fmax</span><span class="p">)</span>
        
    <span class="n">fVals</span> <span class="o">=</span> <span class="n">npy</span><span class="o">.</span><span class="n">ravel</span><span class="p">(</span><span class="n">fVals</span><span class="p">)</span>
    
    <span class="c1"># Define state matrix, if not provided via input arg</span>
    <span class="k">if</span> <span class="n">A</span> <span class="ow">is</span> <span class="bp">None</span><span class="p">:</span>
        <span class="n">A</span> <span class="o">=</span> <span class="bp">self</span><span class="o">.</span><span class="n">GetStateMatrix</span><span class="p">(</span><span class="n">unconstrained</span><span class="o">=</span><span class="n">hasConstraints</span><span class="p">,</span>
                                <span class="n">recalculate</span><span class="o">=</span><span class="bp">True</span><span class="p">)</span>
        
    <span class="c1"># Define load matrix, if not provided via input arg</span>
    <span class="k">if</span> <span class="n">B</span> <span class="ow">is</span> <span class="bp">None</span><span class="p">:</span>
        <span class="n">B</span> <span class="o">=</span> <span class="bp">self</span><span class="o">.</span><span class="n">GetLoadMatrix</span><span class="p">(</span><span class="n">unconstrained</span><span class="o">=</span><span class="n">hasConstraints</span><span class="p">,</span>
                               <span class="n">recalculate</span><span class="o">=</span><span class="bp">True</span><span class="p">)</span>
    
    <span class="c1"># Define output matrix, if not provided via input arg</span>
    <span class="k">if</span> <span class="n">C</span> <span class="ow">is</span> <span class="bp">None</span><span class="p">:</span>
        
        <span class="c1"># Get output matrix for full system, if defined</span>
        <span class="n">C</span><span class="p">,</span> <span class="n">output_names</span> <span class="o">=</span> <span class="bp">self</span><span class="o">.</span><span class="n">get_output_mtrx</span><span class="p">(</span><span class="n">all_systems</span><span class="o">=</span><span class="bp">True</span><span class="p">,</span>
                                               <span class="n">state_variables_only</span><span class="o">=</span><span class="bp">False</span><span class="p">)</span>
        
        <span class="c1"># Check shape</span>
        <span class="k">if</span> <span class="n">C</span><span class="o">.</span><span class="n">shape</span><span class="p">[</span><span class="mi">1</span><span class="p">]</span><span class="o">!=</span><span class="mi">3</span><span class="o">*</span><span class="n">nDOF_full</span><span class="p">:</span>
            <span class="k">raise</span> <span class="ne">ValueError</span><span class="p">(</span><span class="s2">&quot;Error: C matrix of unexpected shape!&quot;</span><span class="p">)</span>
                
    <span class="k">if</span> <span class="n">C</span><span class="o">.</span><span class="n">shape</span><span class="p">[</span><span class="mi">0</span><span class="p">]</span><span class="o">==</span><span class="mi">0</span><span class="p">:</span>
        
        <span class="k">if</span> <span class="n">verbose</span><span class="p">:</span>
            <span class="k">print</span><span class="p">(</span><span class="s2">&quot;***</span><span class="se">\n</span><span class="s2">Warning: no output matrix defined. &quot;</span><span class="o">+</span>
                  <span class="s2">&quot;Output matrix Gf will hence relate to state &quot;</span> <span class="o">+</span> 
                  <span class="s2">&quot;displacements and velocities</span><span class="se">\n</span><span class="s2">***&quot;</span><span class="p">)</span>
        
        <span class="n">C</span> <span class="o">=</span> <span class="bp">None</span>
        
    <span class="c1"># Define names of outputs </span>
    <span class="k">if</span> <span class="n">C</span> <span class="ow">is</span> <span class="bp">None</span><span class="p">:</span>
            
        <span class="c1"># Outputs are (extended) state vector</span>
        <span class="n">output_names</span> <span class="o">=</span>  <span class="p">[</span><span class="s2">&quot;DIS #</span><span class="si">%d</span><span class="s2">&quot;</span> <span class="o">%</span> <span class="n">i</span> <span class="k">for</span> <span class="n">i</span> <span class="ow">in</span> <span class="nb">range</span><span class="p">(</span><span class="n">nDOF_full</span><span class="p">)]</span>
        <span class="n">output_names</span> <span class="o">+=</span> <span class="p">[</span><span class="s2">&quot;VEL #</span><span class="si">%d</span><span class="s2">&quot;</span> <span class="o">%</span> <span class="n">i</span> <span class="k">for</span> <span class="n">i</span> <span class="ow">in</span> <span class="nb">range</span><span class="p">(</span><span class="n">nDOF_full</span><span class="p">)]</span>
        <span class="n">output_names</span> <span class="o">+=</span> <span class="p">[</span><span class="s2">&quot;ACC #</span><span class="si">%d</span><span class="s2">&quot;</span> <span class="o">%</span> <span class="n">i</span> <span class="k">for</span> <span class="n">i</span> <span class="ow">in</span> <span class="nb">range</span><span class="p">(</span><span class="n">nDOF_full</span><span class="p">)]</span>
        <span class="n">output_names</span> <span class="o">=</span> <span class="n">npy</span><span class="o">.</span><span class="n">array</span><span class="p">(</span><span class="n">output_names</span><span class="p">)</span>
            
    <span class="c1"># Provide default names to outputs, if not defined above</span>
    <span class="k">if</span> <span class="n">output_names</span> <span class="ow">is</span> <span class="bp">None</span><span class="p">:</span>
        <span class="n">output_names</span> <span class="o">=</span>  <span class="p">[</span><span class="s2">&quot;(Unnamed output #</span><span class="si">%d</span><span class="s2">)&quot;</span> <span class="o">%</span> <span class="n">i</span> 
                         <span class="k">for</span> <span class="n">i</span> <span class="ow">in</span> <span class="nb">range</span><span class="p">(</span><span class="n">C</span><span class="o">.</span><span class="n">shape</span><span class="p">[</span><span class="mi">0</span><span class="p">])]</span>
                    
    <span class="c1"># Define C and D matrices required to compute transfer matrices</span>
    <span class="c1"># relating applied loads to state accelerations</span>
    
    <span class="c1"># Obtain A and B matrices for the full system</span>
    <span class="n">A_full</span> <span class="o">=</span> <span class="bp">self</span><span class="o">.</span><span class="n">GetStateMatrix</span><span class="p">(</span><span class="n">unconstrained</span><span class="o">=</span><span class="bp">False</span><span class="p">,</span>
                                 <span class="n">recalculate</span><span class="o">=</span><span class="bp">True</span><span class="p">)</span>
    
    <span class="n">B_full</span> <span class="o">=</span> <span class="bp">self</span><span class="o">.</span><span class="n">GetLoadMatrix</span><span class="p">(</span><span class="n">unconstrained</span><span class="o">=</span><span class="bp">False</span><span class="p">,</span>
                                <span class="n">recalculate</span><span class="o">=</span><span class="bp">True</span><span class="p">)</span>
        
    <span class="c1"># Define C and D matrices based on rows relating to state accelerations</span>
    <span class="n">C_acc</span> <span class="o">=</span> <span class="n">A_full</span><span class="p">[</span><span class="n">nDOF_full</span><span class="p">:,:]</span> 
    <span class="n">D_acc</span> <span class="o">=</span> <span class="n">B_full</span><span class="p">[</span><span class="n">nDOF_full</span><span class="p">:,:]</span>

    <span class="c1"># Get nullspace basis matrix (which will already have been calculated)</span>
    <span class="k">if</span> <span class="n">hasConstraints</span><span class="p">:</span>
        <span class="n">Z</span> <span class="o">=</span> <span class="bp">self</span><span class="o">.</span><span class="n">_Null_J</span>
        <span class="n">zeros_mtrx</span> <span class="o">=</span> <span class="n">npy</span><span class="o">.</span><span class="n">zeros_like</span><span class="p">(</span><span class="n">Z</span><span class="p">)</span>
        <span class="n">Z2</span> <span class="o">=</span> <span class="n">npy</span><span class="o">.</span><span class="n">vstack</span><span class="p">((</span><span class="n">npy</span><span class="o">.</span><span class="n">hstack</span><span class="p">((</span><span class="n">Z</span><span class="p">,</span><span class="n">zeros_mtrx</span><span class="p">)),</span>
                         <span class="n">npy</span><span class="o">.</span><span class="n">hstack</span><span class="p">((</span><span class="n">zeros_mtrx</span><span class="p">,</span><span class="n">Z</span><span class="p">))))</span>
        
    <span class="c1"># Loop through frequencies</span>
    <span class="n">Gf_list</span> <span class="o">=</span> <span class="p">[]</span>
    
    <span class="k">for</span> <span class="n">i</span> <span class="ow">in</span> <span class="nb">range</span><span class="p">(</span><span class="nb">len</span><span class="p">(</span><span class="n">fVals</span><span class="p">)):</span>
        
        <span class="c1"># Define jw</span>
        <span class="n">jw</span> <span class="o">=</span> <span class="p">(</span><span class="mi">0</span><span class="o">+</span><span class="mi">1j</span><span class="p">)</span><span class="o">*</span><span class="p">(</span><span class="mi">2</span><span class="o">*</span><span class="n">npy</span><span class="o">.</span><span class="n">pi</span><span class="o">*</span><span class="n">fVals</span><span class="p">[</span><span class="n">i</span><span class="p">])</span>
        
        <span class="c1"># Define G(jw) at this frequency</span>
        <span class="k">if</span> <span class="ow">not</span> <span class="bp">self</span><span class="o">.</span><span class="n">isSparse</span><span class="p">:</span>
            <span class="n">I</span> <span class="o">=</span> <span class="n">npy</span><span class="o">.</span><span class="n">identity</span><span class="p">(</span><span class="n">A</span><span class="o">.</span><span class="n">shape</span><span class="p">[</span><span class="mi">0</span><span class="p">])</span>
            <span class="n">Gf_states</span> <span class="o">=</span> <span class="n">npy</span><span class="o">.</span><span class="n">linalg</span><span class="o">.</span><span class="n">inv</span><span class="p">(</span><span class="n">jw</span> <span class="o">*</span> <span class="n">I</span> <span class="o">-</span> <span class="n">A</span><span class="p">)</span> <span class="err">@</span> <span class="n">B</span>
            
        <span class="k">else</span><span class="p">:</span>
            <span class="n">I</span> <span class="o">=</span> <span class="n">sparse</span><span class="o">.</span><span class="n">identity</span><span class="p">(</span><span class="n">A</span><span class="o">.</span><span class="n">shape</span><span class="p">[</span><span class="mi">0</span><span class="p">])</span>
            <span class="n">Gf_states</span> <span class="o">=</span> <span class="n">sparse</span><span class="o">.</span><span class="n">linalg</span><span class="o">.</span><span class="n">inv</span><span class="p">(</span><span class="n">jw</span> <span class="o">*</span> <span class="n">I</span> <span class="o">-</span> <span class="n">A</span><span class="p">)</span> <span class="err">@</span> <span class="n">B</span>
            
        <span class="c1"># Convert to map loads to state variables of constrained problem</span>
        <span class="c1"># i.e. full set of freedoms</span>
        <span class="k">if</span> <span class="n">hasConstraints</span><span class="p">:</span>
            <span class="n">Gf_states</span> <span class="o">=</span> <span class="n">Z2</span> <span class="err">@</span> <span class="n">Gf_states</span>
            
        <span class="c1"># Compute matrix to map applied loads to state acceleration</span>
        <span class="n">Gf_acc</span> <span class="o">=</span> <span class="n">C_acc</span> <span class="err">@</span> <span class="n">Gf_states</span> <span class="o">+</span> <span class="n">D_acc</span>
        
        <span class="c1"># Stack to obtain matrix mapping applied loads to states {disp,vel}</span>
        <span class="c1"># plus state acceletation</span>
        <span class="n">Gf_states_extended</span> <span class="o">=</span> <span class="n">npy</span><span class="o">.</span><span class="n">vstack</span><span class="p">((</span><span class="n">Gf_states</span><span class="p">,</span><span class="n">Gf_acc</span><span class="p">))</span>
        
        <span class="k">if</span> <span class="n">C</span> <span class="ow">is</span> <span class="bp">None</span><span class="p">:</span>
            
             <span class="n">Gf_rslt</span> <span class="o">=</span> <span class="n">Gf_states_extended</span>
            
        <span class="k">else</span><span class="p">:</span>
            
            <span class="c1"># Compute matrix to map applied loads to outputs</span>
            <span class="n">Gf_outputs</span> <span class="o">=</span> <span class="n">C</span> <span class="err">@</span> <span class="n">Gf_states_extended</span>
            
            <span class="c1"># Adjust for direct mapping between loads and outputs</span>
            <span class="k">if</span> <span class="n">D</span> <span class="ow">is</span> <span class="ow">not</span> <span class="bp">None</span><span class="p">:</span>
                <span class="n">Gf_outputs</span> <span class="o">+=</span> <span class="n">D</span>    
        
            <span class="n">Gf_rslt</span> <span class="o">=</span> <span class="n">Gf_outputs</span>
            
        <span class="c1"># Store in array</span>
        <span class="n">Gf_list</span><span class="o">.</span><span class="n">append</span><span class="p">(</span><span class="n">Gf_rslt</span><span class="p">)</span>
        
    <span class="c1"># Convert to numpy ndarray format</span>
    <span class="n">Gf_list</span> <span class="o">=</span> <span class="n">npy</span><span class="o">.</span><span class="n">asarray</span><span class="p">(</span><span class="n">Gf_list</span><span class="p">)</span>
                
    <span class="c1"># Return values as class instance</span>
    <span class="n">obj</span> <span class="o">=</span> <span class="n">FreqResponse_Results</span><span class="p">(</span><span class="n">f</span><span class="o">=</span><span class="n">fVals</span><span class="p">,</span><span class="n">Gf</span><span class="o">=</span><span class="n">Gf_list</span><span class="p">)</span>        
    <span class="k">return</span> <span class="n">obj</span>
</pre></div>

  </div>
</div>

  </div>
  
            
  <div class="item">
    <div class="name def" id="hanging_1d_chain.hanging1DChain.CalcLoadMatrix">
    <p>def <span class="ident">CalcLoadMatrix</span>(</p><p>self, M=None, unconstrained=False, saveAsAttr=True)</p>
    </div>
    

    
  
    <div class="desc"><p>Assembles the load matrix <code>B_mtrx</code> used in state-space methods</p>
<hr />
<p>Load matrix <strong>B</strong> is given by the following:</p>
<p>$$ B = [[0],[M^{-1}]] $$</p>
<p>where <strong>M</strong> is the system mass matrix.</p>
<hr />
<p>Optional:</p>
<p><em>Unless optional arguments are specified, system matrices stored as 
class attributes will be used.</em></p>
<ul>
<li>
<p><code>M</code>, mass matrix</p>
</li>
<li>
<p><code>unconstrained</code>, <em>boolean</em>; if True load matrix for the 
  <em>unconstrained problem</em> will be returned. Only applicable if 
  constraint equations are defined. Refer documentation of 
  <code>transform_to_unconstrained()</code> method for further details</p>
</li>
<li>
<p><code>saveAsAttr</code>: if <code>True</code> state matrix returned will also be saved as 
  an object instance attribute</p>
</li>
</ul></div>
  <div class="source_cont">
  <p class="source_link"><a href="javascript:void(0);" onclick="toggle('source-hanging_1d_chain.hanging1DChain.CalcLoadMatrix', this);">Show source &equiv;</a></p>
  <div id="source-hanging_1d_chain.hanging1DChain.CalcLoadMatrix" class="source">
    <div class="codehilite"><pre><span></span><span class="k">def</span> <span class="nf">CalcLoadMatrix</span><span class="p">(</span><span class="bp">self</span><span class="p">,</span>
                   <span class="n">M</span><span class="o">=</span><span class="bp">None</span><span class="p">,</span>
                   <span class="n">unconstrained</span><span class="o">=</span><span class="bp">False</span><span class="p">,</span>
                   <span class="n">saveAsAttr</span><span class="o">=</span><span class="bp">True</span><span class="p">):</span>
    <span class="sd">&quot;&quot;&quot;</span>
<span class="sd">    Assembles the load matrix `B_mtrx` used in state-space methods</span>
<span class="sd">    ***</span>
<span class="sd">    </span>
<span class="sd">    Load matrix **B** is given by the following:</span>
<span class="sd">        </span>
<span class="sd">    $$ B = [[0],[M^{-1}]] $$</span>
<span class="sd">    </span>
<span class="sd">    where **M** is the system mass matrix.</span>
<span class="sd">    </span>
<span class="sd">    ***</span>
<span class="sd">    Optional:</span>
<span class="sd">        </span>
<span class="sd">    _Unless optional arguments are specified, system matrices stored as </span>
<span class="sd">    class attributes will be used._</span>
<span class="sd">        </span>
<span class="sd">    * `M`, mass matrix</span>
<span class="sd">    </span>
<span class="sd">    * `unconstrained`, _boolean_; if True load matrix for the </span>
<span class="sd">      _unconstrained problem_ will be returned. Only applicable if </span>
<span class="sd">      constraint equations are defined. Refer documentation of </span>
<span class="sd">      `transform_to_unconstrained()` method for further details</span>
<span class="sd">    </span>
<span class="sd">    * `saveAsAttr`: if `True` state matrix returned will also be saved as </span>
<span class="sd">      an object instance attribute</span>
<span class="sd">    </span>
<span class="sd">    &quot;&quot;&quot;</span>
    
    <span class="n">hasConstraints</span> <span class="o">=</span> <span class="bp">self</span><span class="o">.</span><span class="n">hasConstraints</span><span class="p">()</span>
    
    <span class="c1"># Retrieve system matrices</span>
    <span class="k">if</span> <span class="n">M</span> <span class="ow">is</span> <span class="bp">None</span><span class="p">:</span>
        
        <span class="n">mdict</span> <span class="o">=</span> <span class="bp">self</span><span class="o">.</span><span class="n">GetSystemMatrices</span><span class="p">(</span><span class="n">unconstrained</span><span class="o">=</span><span class="n">unconstrained</span><span class="p">)</span>
        <span class="n">M</span> <span class="o">=</span> <span class="n">mdict</span><span class="p">[</span><span class="s2">&quot;M_mtrx&quot;</span><span class="p">]</span>
        
        <span class="k">if</span> <span class="n">hasConstraints</span> <span class="ow">and</span> <span class="n">unconstrained</span><span class="p">:</span>
            <span class="n">J</span> <span class="o">=</span> <span class="n">mdict</span><span class="p">[</span><span class="s2">&quot;J_mtrx&quot;</span><span class="p">]</span>
            <span class="n">Z</span> <span class="o">=</span> <span class="n">mdict</span><span class="p">[</span><span class="s2">&quot;Null_J&quot;</span><span class="p">]</span>
    
    <span class="k">else</span><span class="p">:</span>
        <span class="bp">self</span><span class="o">.</span><span class="n">_CheckSystemMatrices</span><span class="p">(</span><span class="n">M_mtrx</span><span class="o">=</span><span class="n">M</span><span class="p">)</span>
    
    <span class="c1"># Convert to unconstrained problem, if applicable</span>
    <span class="k">if</span> <span class="n">unconstrained</span> <span class="ow">and</span> <span class="n">hasConstraints</span><span class="p">:</span>
        <span class="n">Minv</span> <span class="o">=</span> <span class="n">npy</span><span class="o">.</span><span class="n">linalg</span><span class="o">.</span><span class="n">inv</span><span class="p">(</span><span class="n">M</span><span class="p">)</span>
        <span class="n">Minv</span> <span class="o">=</span> <span class="n">Minv</span> <span class="err">@</span> <span class="n">Z</span><span class="o">.</span><span class="n">T</span>
        <span class="n">B</span><span class="p">,</span> <span class="n">Minv</span> <span class="o">=</span> <span class="n">calc_load_matrix</span><span class="p">(</span><span class="n">M</span><span class="o">=</span><span class="bp">None</span><span class="p">,</span><span class="n">Minv</span><span class="o">=</span><span class="n">Minv</span><span class="p">,</span><span class="n">isSparse</span><span class="o">=</span><span class="bp">False</span><span class="p">)</span>
        
    <span class="k">else</span><span class="p">:</span>
        <span class="n">B</span><span class="p">,</span> <span class="n">Minv</span> <span class="o">=</span> <span class="n">calc_load_matrix</span><span class="p">(</span><span class="n">M</span><span class="o">=</span><span class="n">M</span><span class="p">,</span><span class="n">isSparse</span><span class="o">=</span><span class="bp">self</span><span class="o">.</span><span class="n">isSparse</span><span class="p">)</span>
        
    <span class="c1"># Check shape</span>
    <span class="n">nDOF</span> <span class="o">=</span> <span class="n">mdict</span><span class="p">[</span><span class="s2">&quot;nDOF&quot;</span><span class="p">]</span>
    
    <span class="k">if</span> <span class="n">B</span><span class="o">.</span><span class="n">shape</span><span class="p">[</span><span class="mi">1</span><span class="p">]</span><span class="o">!=</span><span class="n">nDOF</span><span class="p">:</span>
        <span class="k">raise</span> <span class="ne">ValueError</span><span class="p">(</span><span class="s2">&quot;Unexpected column dimension for &#39;B&#39; matrix!&quot;</span><span class="p">)</span>
    
    <span class="k">if</span> <span class="n">unconstrained</span> <span class="ow">and</span> <span class="n">hasConstraints</span><span class="p">:</span>
        <span class="k">if</span> <span class="n">B</span><span class="o">.</span><span class="n">shape</span><span class="p">[</span><span class="mi">0</span><span class="p">]</span><span class="o">!=</span><span class="mi">2</span><span class="o">*</span><span class="p">(</span><span class="n">nDOF</span><span class="o">-</span><span class="n">J</span><span class="o">.</span><span class="n">shape</span><span class="p">[</span><span class="mi">0</span><span class="p">]):</span>
            <span class="k">raise</span> <span class="ne">ValueError</span><span class="p">(</span><span class="s2">&quot;Unexpected row dimension for &#39;B&#39; matrix &quot;</span><span class="o">+</span>
                             <span class="s2">&quot;applicable to unconstrained problem&quot;</span><span class="p">)</span>
    
    <span class="k">else</span><span class="p">:</span>
        <span class="k">if</span> <span class="n">B</span><span class="o">.</span><span class="n">shape</span><span class="p">[</span><span class="mi">0</span><span class="p">]</span><span class="o">!=</span><span class="mi">2</span><span class="o">*</span><span class="n">nDOF</span><span class="p">:</span>
            <span class="k">raise</span> <span class="ne">ValueError</span><span class="p">(</span><span class="s2">&quot;Unexpected row dimension for &#39;B&#39; matrix&quot;</span><span class="p">)</span>
    
    <span class="c1"># Save as attribute</span>
    <span class="k">if</span> <span class="n">saveAsAttr</span><span class="p">:</span>
        <span class="bp">self</span><span class="o">.</span><span class="n">_B_mtrx</span> <span class="o">=</span> <span class="n">B</span>
        <span class="bp">self</span><span class="o">.</span><span class="n">_Minv</span> <span class="o">=</span> <span class="n">Minv</span>
        
    <span class="k">return</span> <span class="n">B</span>
</pre></div>

  </div>
</div>

  </div>
  
            
  <div class="item">
    <div class="name def" id="hanging_1d_chain.hanging1DChain.CalcStateMatrix">
    <p>def <span class="ident">CalcStateMatrix</span>(</p><p>self, M=None, C=None, K=None, nDOF=None, unconstrained=False, saveAsAttr=True)</p>
    </div>
    

    
  
    <div class="desc"><p>Assembles the continous-time state matrix <code>A_mtrx</code> used in state-space 
methods</p>
<hr />
<p>The continuous-time state matrix is as follows:</p>
<p>$$ A = [[0,I],[-M^{-1}K,-M^{-1}C]] $$</p>
<p>where <strong>M</strong> is the system mass matrix, <strong>C</strong> is the system damping 
matrix, <strong>K</strong> is the system stiffness matrix and <strong>I</strong> is an 
identity matrix.</p>
<hr />
<p>Optional:</p>
<p><em>Unless optional arguments are specified, system matrices stored as 
class attributes will be used.</em></p>
<ul>
<li>
<p><code>M</code>, mass matrix</p>
</li>
<li>
<p><code>C</code>, damping matrix</p>
</li>
<li>
<p><code>K</code>, stiffness matrix</p>
</li>
<li>
<p><code>unconstrained</code>, <em>boolean</em>; if True load matrix for the 
  <em>unconstrained problem</em> will be returned. Only applicable if 
  constraint equations are defined. Refer documentation of 
  <code>transform_to_unconstrained()</code> method for further details</p>
</li>
<li>
<p><code>saveAsAttr</code>: if <code>True</code> state matrix returned will also be saved as 
  an object instance attribute</p>
</li>
</ul></div>
  <div class="source_cont">
  <p class="source_link"><a href="javascript:void(0);" onclick="toggle('source-hanging_1d_chain.hanging1DChain.CalcStateMatrix', this);">Show source &equiv;</a></p>
  <div id="source-hanging_1d_chain.hanging1DChain.CalcStateMatrix" class="source">
    <div class="codehilite"><pre><span></span><span class="k">def</span> <span class="nf">CalcStateMatrix</span><span class="p">(</span><span class="bp">self</span><span class="p">,</span>
                    <span class="n">M</span><span class="o">=</span><span class="bp">None</span><span class="p">,</span>
                    <span class="n">C</span><span class="o">=</span><span class="bp">None</span><span class="p">,</span>
                    <span class="n">K</span><span class="o">=</span><span class="bp">None</span><span class="p">,</span>
                    <span class="n">nDOF</span><span class="o">=</span><span class="bp">None</span><span class="p">,</span>
                    <span class="n">unconstrained</span><span class="o">=</span><span class="bp">False</span><span class="p">,</span>
                    <span class="n">saveAsAttr</span><span class="p">:</span><span class="nb">bool</span><span class="o">=</span><span class="bp">True</span><span class="p">):</span>
    <span class="sd">&quot;&quot;&quot;</span>
<span class="sd">    Assembles the continous-time state matrix `A_mtrx` used in state-space </span>
<span class="sd">    methods</span>
<span class="sd">    ***</span>
<span class="sd">    </span>
<span class="sd">    The continuous-time state matrix is as follows:</span>
<span class="sd">        </span>
<span class="sd">    $$ A = [[0,I],[-M^{-1}K,-M^{-1}C]] $$</span>
<span class="sd">    </span>
<span class="sd">    where **M** is the system mass matrix, **C** is the system damping </span>
<span class="sd">    matrix, **K** is the system stiffness matrix and **I** is an </span>
<span class="sd">    identity matrix.</span>
<span class="sd">    </span>
<span class="sd">    ***</span>
<span class="sd">    Optional:</span>
<span class="sd">        </span>
<span class="sd">    _Unless optional arguments are specified, system matrices stored as </span>
<span class="sd">    class attributes will be used._</span>
<span class="sd">        </span>
<span class="sd">    * `M`, mass matrix</span>
<span class="sd">    </span>
<span class="sd">    * `C`, damping matrix</span>
<span class="sd">    </span>
<span class="sd">    * `K`, stiffness matrix</span>
<span class="sd">    </span>
<span class="sd">    * `unconstrained`, _boolean_; if True load matrix for the </span>
<span class="sd">      _unconstrained problem_ will be returned. Only applicable if </span>
<span class="sd">      constraint equations are defined. Refer documentation of </span>
<span class="sd">      `transform_to_unconstrained()` method for further details</span>
<span class="sd">                </span>
<span class="sd">    * `saveAsAttr`: if `True` state matrix returned will also be saved as </span>
<span class="sd">      an object instance attribute</span>
<span class="sd">    </span>
<span class="sd">    &quot;&quot;&quot;</span>
    
    <span class="c1"># Retrieve system matrices</span>
    <span class="n">d</span> <span class="o">=</span> <span class="bp">self</span><span class="o">.</span><span class="n">GetSystemMatrices</span><span class="p">(</span><span class="n">unconstrained</span><span class="o">=</span><span class="n">unconstrained</span><span class="p">)</span>
    
    <span class="c1"># Handle optional arguments</span>
    <span class="k">if</span> <span class="n">M</span> <span class="ow">is</span> <span class="bp">None</span><span class="p">:</span> <span class="n">M</span> <span class="o">=</span> <span class="n">d</span><span class="p">[</span><span class="s2">&quot;M_mtrx&quot;</span><span class="p">]</span>
    <span class="k">if</span> <span class="n">C</span> <span class="ow">is</span> <span class="bp">None</span><span class="p">:</span> <span class="n">C</span> <span class="o">=</span> <span class="n">d</span><span class="p">[</span><span class="s2">&quot;C_mtrx&quot;</span><span class="p">]</span>
    <span class="k">if</span> <span class="n">K</span> <span class="ow">is</span> <span class="bp">None</span><span class="p">:</span> <span class="n">K</span> <span class="o">=</span> <span class="n">d</span><span class="p">[</span><span class="s2">&quot;K_mtrx&quot;</span><span class="p">]</span>
    <span class="k">if</span> <span class="n">nDOF</span> <span class="ow">is</span> <span class="bp">None</span><span class="p">:</span> <span class="n">nDOF</span> <span class="o">=</span> <span class="n">d</span><span class="p">[</span><span class="s2">&quot;nDOF&quot;</span><span class="p">]</span>

    <span class="c1"># Check shape of system matrices</span>
    <span class="bp">self</span><span class="o">.</span><span class="n">_CheckSystemMatrices</span><span class="p">(</span><span class="n">M_mtrx</span><span class="o">=</span><span class="n">M</span><span class="p">,</span>
                              <span class="n">C_mtrx</span><span class="o">=</span><span class="n">C</span><span class="p">,</span>
                              <span class="n">K_mtrx</span><span class="o">=</span><span class="n">K</span><span class="p">,</span>
                              <span class="n">checkConstraints</span><span class="o">=</span><span class="bp">False</span><span class="p">,</span>
                              <span class="n">nDOF</span><span class="o">=</span><span class="n">M</span><span class="o">.</span><span class="n">shape</span><span class="p">[</span><span class="mi">0</span><span class="p">])</span>
    
    <span class="c1"># Assemble state matrix</span>
    <span class="n">A</span><span class="p">,</span> <span class="n">Minv</span> <span class="o">=</span> <span class="n">calc_state_matrix</span><span class="p">(</span><span class="n">M</span><span class="o">=</span><span class="n">M</span><span class="p">,</span><span class="n">K</span><span class="o">=</span><span class="n">K</span><span class="p">,</span><span class="n">C</span><span class="o">=</span><span class="n">C</span><span class="p">,</span><span class="n">isSparse</span><span class="o">=</span><span class="bp">self</span><span class="o">.</span><span class="n">isSparse</span><span class="p">)</span>
    
    <span class="c1"># Save as attribute</span>
    <span class="k">if</span> <span class="n">saveAsAttr</span><span class="p">:</span>
        <span class="bp">self</span><span class="o">.</span><span class="n">_A_mtrx</span> <span class="o">=</span> <span class="n">A</span>
        <span class="bp">self</span><span class="o">.</span><span class="n">_Minv</span> <span class="o">=</span> <span class="n">Minv</span>
        
        <span class="k">if</span> <span class="n">unconstrained</span><span class="p">:</span>
            <span class="bp">self</span><span class="o">.</span><span class="n">_Null_J</span> <span class="o">=</span> <span class="n">d</span><span class="p">[</span><span class="s2">&quot;Null_J&quot;</span><span class="p">]</span>
    
    <span class="k">return</span> <span class="n">A</span>     
</pre></div>

  </div>
</div>

  </div>
  
            
  <div class="item">
    <div class="name def" id="hanging_1d_chain.hanging1DChain.CheckConstraints">
    <p>def <span class="ident">CheckConstraints</span>(</p><p>self, J=None, verbose=True, raiseException=True)</p>
    </div>
    

    
  
    <div class="desc"><p>Check contraint equations are independent</p>
<hr />
<p>Practically this is done by checking that the full <code>J_mtrx</code> of the 
system, including any sub-systems, is full rank</p></div>
  <div class="source_cont">
  <p class="source_link"><a href="javascript:void(0);" onclick="toggle('source-hanging_1d_chain.hanging1DChain.CheckConstraints', this);">Show source &equiv;</a></p>
  <div id="source-hanging_1d_chain.hanging1DChain.CheckConstraints" class="source">
    <div class="codehilite"><pre><span></span><span class="k">def</span> <span class="nf">CheckConstraints</span><span class="p">(</span><span class="bp">self</span><span class="p">,</span><span class="n">J</span><span class="o">=</span><span class="bp">None</span><span class="p">,</span><span class="n">verbose</span><span class="o">=</span><span class="bp">True</span><span class="p">,</span><span class="n">raiseException</span><span class="o">=</span><span class="bp">True</span><span class="p">)</span><span class="o">-&gt;</span><span class="nb">bool</span><span class="p">:</span>
    <span class="sd">&quot;&quot;&quot;</span>
<span class="sd">    Check contraint equations are independent</span>
<span class="sd">    ***</span>
<span class="sd">    Practically this is done by checking that the full `J_mtrx` of the </span>
<span class="sd">    system, including any sub-systems, is full rank</span>
<span class="sd">    &quot;&quot;&quot;</span>
    <span class="k">if</span> <span class="n">J</span> <span class="ow">is</span> <span class="bp">None</span><span class="p">:</span>
        <span class="n">d</span> <span class="o">=</span> <span class="bp">self</span><span class="o">.</span><span class="n">GetSystemMatrices</span><span class="p">(</span><span class="n">createNewSystem</span><span class="o">=</span><span class="bp">True</span><span class="p">)</span>
        <span class="n">J</span> <span class="o">=</span> <span class="n">d</span><span class="p">[</span><span class="s2">&quot;J_mtrx&quot;</span><span class="p">]</span>
        <span class="n">full_sys</span> <span class="o">=</span> <span class="n">d</span><span class="p">[</span><span class="s2">&quot;DynSys_full&quot;</span><span class="p">]</span>
    <span class="k">else</span><span class="p">:</span>
        <span class="n">full_sys</span> <span class="o">=</span> <span class="bp">self</span>
        
    <span class="k">if</span> <span class="n">J</span><span class="o">.</span><span class="n">shape</span><span class="p">[</span><span class="mi">0</span><span class="p">]</span><span class="o">==</span><span class="mi">0</span><span class="p">:</span>
        <span class="k">return</span> <span class="bp">True</span> <span class="c1"># no constraint equations defined</span>
    
    <span class="k">if</span> <span class="n">verbose</span><span class="p">:</span>
        <span class="k">print</span><span class="p">(</span><span class="s2">&quot;Checking constraint equations for `</span><span class="si">%s</span><span class="s2">` &quot;</span> <span class="o">%</span> <span class="n">full_sys</span><span class="o">.</span><span class="n">name</span><span class="p">)</span>
    
    <span class="n">m</span> <span class="o">=</span> <span class="n">J</span><span class="o">.</span><span class="n">shape</span><span class="p">[</span><span class="mi">0</span><span class="p">]</span>
    <span class="k">if</span> <span class="n">verbose</span><span class="p">:</span>
        <span class="k">print</span><span class="p">(</span><span class="s2">&quot;Number of constraint equations: </span><span class="si">%d</span><span class="s2">&quot;</span> <span class="o">%</span> <span class="n">m</span><span class="p">)</span>
        
    <span class="k">if</span> <span class="bp">self</span><span class="o">.</span><span class="n">isSparse</span><span class="p">:</span>
        <span class="n">J</span> <span class="o">=</span> <span class="n">J</span><span class="o">.</span><span class="n">todense</span><span class="p">()</span>
    
    <span class="n">r</span> <span class="o">=</span> <span class="n">npy</span><span class="o">.</span><span class="n">linalg</span><span class="o">.</span><span class="n">matrix_rank</span><span class="p">(</span><span class="n">J</span><span class="p">)</span>
    <span class="k">if</span> <span class="n">verbose</span><span class="p">:</span>
        <span class="k">print</span><span class="p">(</span><span class="s2">&quot;Number of independent constraint equations: </span><span class="si">%d</span><span class="s2">&quot;</span> <span class="o">%</span> <span class="n">r</span><span class="p">)</span>

    <span class="k">if</span> <span class="n">m</span><span class="o">!=</span><span class="n">r</span><span class="p">:</span>
        
        <span class="n">errorStr</span><span class="o">=</span><span class="s2">&quot;Error: constraints matrix not full rank!</span><span class="se">\n</span><span class="s2">&quot;</span>
        <span class="n">errorStr</span><span class="o">+=</span><span class="s2">&quot;J.shape: {0}</span><span class="se">\n</span><span class="s2">Computed rank: {1}&quot;</span><span class="o">.</span><span class="n">format</span><span class="p">(</span><span class="n">J</span><span class="o">.</span><span class="n">shape</span><span class="p">,</span><span class="n">r</span><span class="p">)</span>
        
        <span class="k">if</span> <span class="n">raiseException</span><span class="p">:</span>
            <span class="k">raise</span> <span class="ne">ValueError</span><span class="p">(</span><span class="n">errorStr</span><span class="p">)</span>
        <span class="k">else</span><span class="p">:</span>
            <span class="k">print</span><span class="p">(</span><span class="n">errorStr</span><span class="p">)</span> <span class="c1"># do not raise exception - but print to console</span>
            
        <span class="k">return</span> <span class="bp">False</span>
    
    <span class="k">else</span><span class="p">:</span>
        <span class="k">if</span> <span class="n">verbose</span><span class="p">:</span> <span class="k">print</span><span class="p">(</span><span class="s2">&quot;Constraints are independent, as required&quot;</span><span class="p">)</span>
                
        <span class="k">return</span> <span class="bp">True</span>
</pre></div>

  </div>
</div>

  </div>
  
            
  <div class="item">
    <div class="name def" id="hanging_1d_chain.hanging1DChain.CheckDOF">
    <p>def <span class="ident">CheckDOF</span>(</p><p>self, DOF)</p>
    </div>
    

    
  
    <div class="desc"><p>Function is used to check is a certain requested DOF index is valid</p></div>
  <div class="source_cont">
  <p class="source_link"><a href="javascript:void(0);" onclick="toggle('source-hanging_1d_chain.hanging1DChain.CheckDOF', this);">Show source &equiv;</a></p>
  <div id="source-hanging_1d_chain.hanging1DChain.CheckDOF" class="source">
    <div class="codehilite"><pre><span></span><span class="k">def</span> <span class="nf">CheckDOF</span><span class="p">(</span><span class="bp">self</span><span class="p">,</span><span class="n">DOF</span><span class="p">):</span>
    <span class="sd">&quot;&quot;&quot;</span>
<span class="sd">    Function is used to check is a certain requested DOF index is valid</span>
<span class="sd">    &quot;&quot;&quot;</span>
            
    <span class="k">if</span> <span class="nb">hasattr</span><span class="p">(</span><span class="bp">self</span><span class="p">,</span><span class="s2">&quot;isModal&quot;</span><span class="p">)</span> <span class="ow">and</span> <span class="bp">self</span><span class="o">.</span><span class="n">isModal</span><span class="p">:</span>
        <span class="c1"># Modal systems</span>
        
        <span class="k">if</span> <span class="n">DOF</span> <span class="o">&lt;</span> <span class="mi">0</span> <span class="ow">or</span> <span class="n">DOF</span> <span class="o">&gt;=</span> <span class="bp">self</span><span class="o">.</span><span class="n">nDOF_realWorld</span><span class="p">:</span>
            <span class="k">raise</span> <span class="ne">ValueError</span><span class="p">(</span><span class="s2">&quot;Error: requested real-world DOF invalid!&quot;</span><span class="p">)</span>
    
    <span class="k">else</span><span class="p">:</span>
        <span class="c1"># Non-modal systems, i.e. DOFs are real-world</span>
        
        <span class="k">if</span> <span class="n">DOF</span> <span class="o">&lt;</span> <span class="mi">0</span> <span class="ow">or</span> <span class="n">DOF</span> <span class="o">&gt;=</span> <span class="bp">self</span><span class="o">.</span><span class="n">nDOF</span><span class="p">:</span>
            <span class="k">raise</span> <span class="ne">ValueError</span><span class="p">(</span><span class="s2">&quot;Error: requested DOF invalid!&quot;</span><span class="p">)</span>
    
    <span class="k">return</span> <span class="bp">True</span>
</pre></div>

  </div>
</div>

  </div>
  
            
  <div class="item">
    <div class="name def" id="hanging_1d_chain.hanging1DChain.EqnOfMotion">
    <p>def <span class="ident">EqnOfMotion</span>(</p><p>self, x, t, forceFunc, M, C, K, J, nDOF, isSparse, isLinear, hasConstraints)</p>
    </div>
    

    
  
    <div class="desc"><p>Function defines equation of motion for dynamic system</p>
<hr />
<p>The behaviour of 2nd order dynamic systems is characterised by the 
following ODE:</p>
<p>$$ M\ddot{y} + C\dot{y} + Ky = f $$</p>
<p>This can be re-arranged as:</p>
<p>$$ \ddot{y} = M^{-1}(f - C\dot{y} - Ky) $$</p>
<p>Dynamic systems may have constraint equations defined as follows:</p>
<p>$$ J\ddot{y} = 0 $$</p></div>
  <div class="source_cont">
  <p class="source_link"><a href="javascript:void(0);" onclick="toggle('source-hanging_1d_chain.hanging1DChain.EqnOfMotion', this);">Show source &equiv;</a></p>
  <div id="source-hanging_1d_chain.hanging1DChain.EqnOfMotion" class="source">
    <div class="codehilite"><pre><span></span><span class="k">def</span> <span class="nf">EqnOfMotion</span><span class="p">(</span><span class="bp">self</span><span class="p">,</span><span class="n">x</span><span class="p">,</span> <span class="n">t</span><span class="p">,</span>
                <span class="n">forceFunc</span><span class="p">,</span>
                <span class="n">M</span><span class="p">,</span><span class="n">C</span><span class="p">,</span><span class="n">K</span><span class="p">,</span><span class="n">J</span><span class="p">,</span>
                <span class="n">nDOF</span><span class="p">,</span>
                <span class="n">isSparse</span><span class="p">,</span>
                <span class="n">isLinear</span><span class="p">,</span>
                <span class="n">hasConstraints</span><span class="p">):</span>
    <span class="sd">&quot;&quot;&quot;</span>
<span class="sd">    Function defines equation of motion for dynamic system</span>
<span class="sd">    ***</span>
<span class="sd">    </span>
<span class="sd">    The behaviour of 2nd order dynamic systems is characterised by the </span>
<span class="sd">    following ODE:</span>
<span class="sd">        </span>
<span class="sd">    $$ M\ddot{y} + C\dot{y} + Ky = f $$</span>
<span class="sd">    </span>
<span class="sd">    This can be re-arranged as:</span>
<span class="sd">        </span>
<span class="sd">    $$ \ddot{y} = M^{-1}(f - C\dot{y} - Ky) $$</span>
<span class="sd">    </span>
<span class="sd">    Dynamic systems may have constraint equations defined as follows:</span>
<span class="sd">        </span>
<span class="sd">    $$ J\ddot{y} = 0 $$</span>
<span class="sd">        </span>
<span class="sd">    &quot;&quot;&quot;</span>
    
    <span class="n">isDense</span> <span class="o">=</span> <span class="ow">not</span> <span class="n">isSparse</span>
    
    <span class="c1"># Check system is linear</span>
    <span class="k">if</span> <span class="ow">not</span> <span class="n">isLinear</span><span class="p">:</span>
        <span class="k">raise</span> <span class="ne">ValueError</span><span class="p">(</span><span class="s2">&quot;System `{0}` is not linear!&quot;</span><span class="o">.</span><span class="n">format</span><span class="p">(</span><span class="bp">self</span><span class="o">.</span><span class="n">name</span><span class="p">))</span>
    
    <span class="c1"># Obtain inverse mass matrix</span>
    <span class="n">attr</span> <span class="o">=</span> <span class="s2">&quot;_M_inv&quot;</span>
    
    <span class="k">if</span> <span class="nb">hasattr</span><span class="p">(</span><span class="bp">self</span><span class="p">,</span><span class="n">attr</span><span class="p">):</span>
    
        <span class="n">Minv</span> <span class="o">=</span> <span class="nb">getattr</span><span class="p">(</span><span class="bp">self</span><span class="p">,</span><span class="n">attr</span><span class="p">)</span>
    
    <span class="k">else</span><span class="p">:</span>
        
        <span class="k">if</span> <span class="n">isDense</span><span class="p">:</span>
            <span class="n">Minv</span> <span class="o">=</span> <span class="n">npy</span><span class="o">.</span><span class="n">linalg</span><span class="o">.</span><span class="n">inv</span><span class="p">(</span><span class="n">M</span><span class="p">)</span>
        <span class="k">else</span><span class="p">:</span>
            <span class="n">Minv</span> <span class="o">=</span> <span class="n">sparse</span><span class="o">.</span><span class="n">linalg</span><span class="o">.</span><span class="n">inv</span><span class="p">(</span><span class="n">M</span><span class="p">)</span>
        
        
        <span class="nb">setattr</span><span class="p">(</span><span class="bp">self</span><span class="p">,</span><span class="n">attr</span><span class="p">,</span><span class="n">Minv</span><span class="p">)</span>
    
    <span class="k">if</span> <span class="n">hasConstraints</span><span class="p">:</span>
            
        <span class="c1"># Obtain inverse of J.Minv.J.T</span>
        <span class="n">attr1</span> <span class="o">=</span> <span class="s2">&quot;_A_inv&quot;</span>
        
        <span class="k">if</span> <span class="nb">hasattr</span><span class="p">(</span><span class="bp">self</span><span class="p">,</span><span class="n">attr1</span><span class="p">):</span>
        
            <span class="n">Ainv</span> <span class="o">=</span> <span class="nb">getattr</span><span class="p">(</span><span class="bp">self</span><span class="p">,</span><span class="n">attr1</span><span class="p">)</span>
            
        <span class="k">else</span><span class="p">:</span>
            
            <span class="c1"># Multiply matrices</span>
            <span class="n">A</span> <span class="o">=</span> <span class="n">J</span> <span class="err">@</span> <span class="n">Minv</span> <span class="err">@</span> <span class="n">J</span><span class="o">.</span><span class="n">T</span>
            
            <span class="k">if</span> <span class="n">isDense</span><span class="p">:</span>
                <span class="n">Ainv</span> <span class="o">=</span> <span class="n">npy</span><span class="o">.</span><span class="n">linalg</span><span class="o">.</span><span class="n">inv</span><span class="p">(</span><span class="n">A</span><span class="p">)</span>
            <span class="k">else</span><span class="p">:</span>
                <span class="n">Ainv</span> <span class="o">=</span> <span class="n">sparse</span><span class="o">.</span><span class="n">linalg</span><span class="o">.</span><span class="n">inv</span><span class="p">(</span><span class="n">A</span><span class="p">)</span>
                
            <span class="nb">setattr</span><span class="p">(</span><span class="bp">self</span><span class="p">,</span><span class="n">attr1</span><span class="p">,</span><span class="n">Ainv</span><span class="p">)</span>
    
    <span class="c1"># Convert to column vector format</span>
    <span class="n">x</span> <span class="o">=</span> <span class="n">npy</span><span class="o">.</span><span class="n">asmatrix</span><span class="p">(</span><span class="n">x</span><span class="p">)</span><span class="o">.</span><span class="n">T</span>
    
    <span class="c1"># Split x into components</span>
    <span class="n">y</span> <span class="o">=</span> <span class="n">x</span><span class="p">[:</span><span class="n">nDOF</span><span class="p">]</span>
    <span class="n">ydot</span> <span class="o">=</span> <span class="n">x</span><span class="p">[</span><span class="n">nDOF</span><span class="p">:]</span>
    
    <span class="c1"># Get input force at time t</span>
    <span class="n">f</span> <span class="o">=</span> <span class="n">npy</span><span class="o">.</span><span class="n">asmatrix</span><span class="p">(</span><span class="n">forceFunc</span><span class="p">(</span><span class="n">t</span><span class="p">))</span><span class="o">.</span><span class="n">T</span>
    
    <span class="c1"># Calculate net force (excluding constraint forces</span>
    <span class="n">f_net</span> <span class="o">=</span> <span class="n">f</span> <span class="o">-</span> <span class="n">K</span><span class="o">.</span><span class="n">dot</span><span class="p">(</span><span class="n">y</span><span class="p">)</span> <span class="o">-</span> <span class="n">C</span><span class="o">.</span><span class="n">dot</span><span class="p">(</span><span class="n">ydot</span><span class="p">)</span>
    
    <span class="c1"># Solve for accelerations</span>
    <span class="k">if</span> <span class="n">hasConstraints</span><span class="p">:</span>
        
        <span class="c1"># Calculate lagrange multipliers (to satify constraint eqns)</span>
        <span class="n">lagrange</span> <span class="o">=</span> <span class="n">Ainv</span> <span class="o">*</span> <span class="p">(</span><span class="o">-</span> <span class="n">J</span> <span class="o">*</span> <span class="n">Minv</span> <span class="o">*</span> <span class="n">f_net</span><span class="p">)</span>
        
        <span class="c1"># Define acceleration</span>
        <span class="n">y2dot</span> <span class="o">=</span> <span class="n">Minv</span><span class="o">*</span><span class="p">(</span><span class="n">J</span><span class="o">.</span><span class="n">T</span><span class="o">*</span><span class="n">lagrange</span> <span class="o">+</span> <span class="n">f_net</span><span class="p">)</span>
    
    <span class="k">else</span><span class="p">:</span>
        
        <span class="n">lagrange</span> <span class="o">=</span> <span class="n">npy</span><span class="o">.</span><span class="n">asmatrix</span><span class="p">(</span><span class="n">npy</span><span class="o">.</span><span class="n">zeros</span><span class="p">((</span><span class="mi">0</span><span class="p">,</span><span class="mi">1</span><span class="p">)))</span>
            
        <span class="n">y2dot</span> <span class="o">=</span> <span class="n">Minv</span><span class="o">*</span><span class="n">f_net</span>
        
    <span class="c1"># Obtain constraint forces</span>
    <span class="n">f_constraint</span> <span class="o">=</span> <span class="n">J</span><span class="o">.</span><span class="n">T</span> <span class="o">*</span> <span class="n">lagrange</span>
    
    <span class="c1"># Returns results as dict</span>
    <span class="n">d</span> <span class="o">=</span> <span class="p">{}</span>
    <span class="n">d</span><span class="p">[</span><span class="s2">&quot;t&quot;</span><span class="p">]</span><span class="o">=</span><span class="n">t</span>
    <span class="n">d</span><span class="p">[</span><span class="s2">&quot;y2dot&quot;</span><span class="p">]</span><span class="o">=</span><span class="n">y2dot</span>
    <span class="n">d</span><span class="p">[</span><span class="s2">&quot;ydot&quot;</span><span class="p">]</span><span class="o">=</span><span class="n">ydot</span>
    <span class="n">d</span><span class="p">[</span><span class="s2">&quot;y&quot;</span><span class="p">]</span><span class="o">=</span><span class="n">y</span>
    <span class="n">d</span><span class="p">[</span><span class="s2">&quot;f&quot;</span><span class="p">]</span><span class="o">=</span><span class="n">f</span>
    <span class="n">d</span><span class="p">[</span><span class="s2">&quot;lagrange&quot;</span><span class="p">]</span><span class="o">=</span><span class="n">lagrange</span>
    <span class="n">d</span><span class="p">[</span><span class="s2">&quot;f_constraint&quot;</span><span class="p">]</span><span class="o">=</span><span class="n">f_constraint</span>
    <span class="k">return</span> <span class="n">d</span>
</pre></div>

  </div>
</div>

  </div>
  
            
  <div class="item">
    <div class="name def" id="hanging_1d_chain.hanging1DChain.GetLoadMatrix">
    <p>def <span class="ident">GetLoadMatrix</span>(</p><p>self, unconstrained=False, recalculate=False)</p>
    </div>
    

    
  
    <div class="desc"><p>Helper function to obtain load matrix, if already calculated 
and held as attribute. Otherwise load matrix will be recalculated</p>
<hr />
<p>Optional:</p>
<ul>
<li>
<p><code>unconstrained</code>, <em>boolean</em>; if True load matrix for the <em>unconstrained 
  problem</em> will be returned. Only applicable if constraint equations 
  are defined.</p>
</li>
<li>
<p><code>recalculate</code>, <em>boolean</em>; if True load matrix will always be 
  re-evaluated upon function call. Otherwise if load matrix has already 
  been evaluated for system (and is held as attribute) then it will 
  not be re-evaluated.</p>
</li>
</ul></div>
  <div class="source_cont">
  <p class="source_link"><a href="javascript:void(0);" onclick="toggle('source-hanging_1d_chain.hanging1DChain.GetLoadMatrix', this);">Show source &equiv;</a></p>
  <div id="source-hanging_1d_chain.hanging1DChain.GetLoadMatrix" class="source">
    <div class="codehilite"><pre><span></span><span class="k">def</span> <span class="nf">GetLoadMatrix</span><span class="p">(</span><span class="bp">self</span><span class="p">,</span>
                  <span class="n">unconstrained</span><span class="p">:</span><span class="nb">bool</span><span class="o">=</span><span class="bp">False</span><span class="p">,</span>
                  <span class="n">recalculate</span><span class="p">:</span><span class="nb">bool</span><span class="o">=</span><span class="bp">False</span><span class="p">):</span>
    <span class="sd">&quot;&quot;&quot;</span>
<span class="sd">    Helper function to obtain load matrix, if already calculated </span>
<span class="sd">    and held as attribute. Otherwise load matrix will be recalculated</span>
<span class="sd">    </span>
<span class="sd">    ***</span>
<span class="sd">    Optional:</span>
<span class="sd">        </span>
<span class="sd">    * `unconstrained`, _boolean_; if True load matrix for the _unconstrained </span>
<span class="sd">      problem_ will be returned. Only applicable if constraint equations </span>
<span class="sd">      are defined.</span>
<span class="sd">      </span>
<span class="sd">    * `recalculate`, _boolean_; if True load matrix will always be </span>
<span class="sd">      re-evaluated upon function call. Otherwise if load matrix has already </span>
<span class="sd">      been evaluated for system (and is held as attribute) then it will </span>
<span class="sd">      not be re-evaluated.</span>
<span class="sd">        </span>
<span class="sd">    &quot;&quot;&quot;</span>
    
    <span class="n">attr</span> <span class="o">=</span> <span class="s2">&quot;_B_mtrx&quot;</span>
    
    <span class="k">if</span> <span class="n">recalculate</span> <span class="ow">or</span> <span class="ow">not</span> <span class="nb">hasattr</span><span class="p">(</span><span class="bp">self</span><span class="p">,</span><span class="n">attr</span><span class="p">):</span>
        <span class="k">return</span> <span class="bp">self</span><span class="o">.</span><span class="n">CalcLoadMatrix</span><span class="p">(</span><span class="n">unconstrained</span><span class="o">=</span><span class="n">unconstrained</span><span class="p">)</span>
    <span class="k">else</span><span class="p">:</span>
        <span class="k">return</span> <span class="nb">getattr</span><span class="p">(</span><span class="bp">self</span><span class="p">,</span><span class="n">attr</span><span class="p">)</span>
</pre></div>

  </div>
</div>

  </div>
  
            
  <div class="item">
    <div class="name def" id="hanging_1d_chain.hanging1DChain.GetStateMatrix">
    <p>def <span class="ident">GetStateMatrix</span>(</p><p>self, unconstrained=False, recalculate=True)</p>
    </div>
    

    
  
    <div class="desc"><p>Helper function to obtain state matrix, if already calculated 
and held as attribute. Otherwise state matrix will be recalculated</p>
<hr />
<p>Optional:</p>
<ul>
<li>
<p><code>unconstrained</code>, <em>boolean</em>; if True load matrix for the 
  <em>unconstrained problem</em> will be returned. Only applicable if 
  constraint equations are defined.</p>
</li>
<li>
<p><code>recalculate</code>, <em>boolean</em>; if True load matrix will always be 
  re-evaluated upon function call. Otherwise if load matrix has already 
  been evaluated for system (and is held as attribute) then it will 
  not be re-evaluated.</p>
</li>
</ul></div>
  <div class="source_cont">
  <p class="source_link"><a href="javascript:void(0);" onclick="toggle('source-hanging_1d_chain.hanging1DChain.GetStateMatrix', this);">Show source &equiv;</a></p>
  <div id="source-hanging_1d_chain.hanging1DChain.GetStateMatrix" class="source">
    <div class="codehilite"><pre><span></span><span class="k">def</span> <span class="nf">GetStateMatrix</span><span class="p">(</span><span class="bp">self</span><span class="p">,</span>
                   <span class="n">unconstrained</span><span class="o">=</span><span class="bp">False</span><span class="p">,</span>
                   <span class="n">recalculate</span><span class="o">=</span><span class="bp">True</span><span class="p">):</span>
    <span class="sd">&quot;&quot;&quot;</span>
<span class="sd">    Helper function to obtain state matrix, if already calculated </span>
<span class="sd">    and held as attribute. Otherwise state matrix will be recalculated</span>
<span class="sd">    </span>
<span class="sd">    ***</span>
<span class="sd">    Optional:</span>
<span class="sd">        </span>
<span class="sd">    * `unconstrained`, _boolean_; if True load matrix for the </span>
<span class="sd">      _unconstrained problem_ will be returned. Only applicable if </span>
<span class="sd">      constraint equations are defined.</span>
<span class="sd">      </span>
<span class="sd">    * `recalculate`, _boolean_; if True load matrix will always be </span>
<span class="sd">      re-evaluated upon function call. Otherwise if load matrix has already </span>
<span class="sd">      been evaluated for system (and is held as attribute) then it will </span>
<span class="sd">      not be re-evaluated.</span>
<span class="sd">    </span>
<span class="sd">    &quot;&quot;&quot;</span>
    
    <span class="n">attr</span> <span class="o">=</span> <span class="s2">&quot;_A_mtrx&quot;</span>
    
    <span class="k">if</span> <span class="n">recalculate</span> <span class="ow">or</span> <span class="ow">not</span> <span class="nb">hasattr</span><span class="p">(</span><span class="bp">self</span><span class="p">,</span><span class="n">attr</span><span class="p">):</span>
        <span class="k">return</span> <span class="bp">self</span><span class="o">.</span><span class="n">CalcStateMatrix</span><span class="p">(</span><span class="n">unconstrained</span><span class="o">=</span><span class="n">unconstrained</span><span class="p">)</span>
    <span class="k">else</span><span class="p">:</span>
        <span class="k">return</span> <span class="nb">getattr</span><span class="p">(</span><span class="bp">self</span><span class="p">,</span><span class="n">attr</span><span class="p">)</span>
</pre></div>

  </div>
</div>

  </div>
  
            
  <div class="item">
    <div class="name def" id="hanging_1d_chain.hanging1DChain.GetSystemMatrices">
    <p>def <span class="ident">GetSystemMatrices</span>(</p><p>self, unconstrained=False, createNewSystem=False)</p>
    </div>
    

    
  
    <div class="desc"><p>Function is used to retrieve system matrices, which are not usually to 
be accessed directly, except by member functions</p>
<hr />
<p>Optional:</p>
<ul>
<li>
<p><code>unconstrained</code>, boolean, if True system matrices applicable to 
  the <em>unconstrained problem</em> are returned. Note: only applicable to 
  systems with constraint equations. Default value = False.
  Refer documentation for <code>transform_to_unconstrained()</code> for details.</p>
</li>
<li>
<p><code>createNewSystem</code>, boolean, if True a new <code>DynSys()</code> class instance 
  is initialised, using the system matrices of the full system.
  Default value = False.</p>
</li>
</ul>
<hr />
<p>Returns:</p>
<p>Matrices (and other results) are returned as a dictionary</p></div>
  <div class="source_cont">
  <p class="source_link"><a href="javascript:void(0);" onclick="toggle('source-hanging_1d_chain.hanging1DChain.GetSystemMatrices', this);">Show source &equiv;</a></p>
  <div id="source-hanging_1d_chain.hanging1DChain.GetSystemMatrices" class="source">
    <div class="codehilite"><pre><span></span><span class="k">def</span> <span class="nf">GetSystemMatrices</span><span class="p">(</span><span class="bp">self</span><span class="p">,</span>
                      <span class="n">unconstrained</span><span class="p">:</span><span class="nb">bool</span><span class="o">=</span><span class="bp">False</span><span class="p">,</span>
                      <span class="n">createNewSystem</span><span class="p">:</span><span class="nb">bool</span><span class="o">=</span><span class="bp">False</span><span class="p">):</span>
    <span class="sd">&quot;&quot;&quot;</span>
<span class="sd">    Function is used to retrieve system matrices, which are not usually to </span>
<span class="sd">    be accessed directly, except by member functions</span>
<span class="sd">    </span>
<span class="sd">    ***</span>
<span class="sd">    Optional:</span>
<span class="sd">        </span>
<span class="sd">    * `unconstrained`, boolean, if True system matrices applicable to </span>
<span class="sd">      the _unconstrained problem_ are returned. Note: only applicable to </span>
<span class="sd">      systems with constraint equations. Default value = False.</span>
<span class="sd">      Refer documentation for `transform_to_unconstrained()` for details.</span>
<span class="sd">      </span>
<span class="sd">    * `createNewSystem`, boolean, if True a new `DynSys()` class instance </span>
<span class="sd">      is initialised, using the system matrices of the full system.</span>
<span class="sd">      Default value = False.</span>
<span class="sd">        </span>
<span class="sd">    ***</span>
<span class="sd">    Returns:</span>
<span class="sd">        </span>
<span class="sd">    Matrices (and other results) are returned as a dictionary</span>
<span class="sd">    &quot;&quot;&quot;</span>
    
    <span class="c1"># Create empty dictionay</span>
    <span class="n">d</span> <span class="o">=</span> <span class="p">{}</span>
    
    <span class="c1"># Get list of systems</span>
    <span class="n">DynSys_list</span> <span class="o">=</span> <span class="bp">self</span><span class="o">.</span><span class="n">DynSys_list</span>
    
    <span class="c1"># Determine properties of overall system</span>
    <span class="n">isLinear</span> <span class="o">=</span> <span class="nb">all</span><span class="p">([</span><span class="n">x</span><span class="o">.</span><span class="n">isLinear</span> <span class="k">for</span> <span class="n">x</span> <span class="ow">in</span> <span class="n">DynSys_list</span><span class="p">])</span>
    <span class="n">isSparse</span> <span class="o">=</span> <span class="nb">all</span><span class="p">([</span><span class="n">x</span><span class="o">.</span><span class="n">isSparse</span> <span class="k">for</span> <span class="n">x</span> <span class="ow">in</span> <span class="n">DynSys_list</span><span class="p">])</span>
    
    <span class="c1"># Retrieve system matrices from all listed systems</span>
    <span class="n">nDOF_list</span> <span class="o">=</span> <span class="p">[]</span>
    <span class="n">M_list</span> <span class="o">=</span> <span class="p">[]</span>
    <span class="n">C_list</span> <span class="o">=</span> <span class="p">[]</span>
    <span class="n">K_list</span> <span class="o">=</span> <span class="p">[]</span>
    <span class="n">J_key_list</span> <span class="o">=</span> <span class="p">[]</span>
    
    <span class="k">for</span> <span class="n">x</span> <span class="ow">in</span> <span class="n">DynSys_list</span><span class="p">:</span>
        
        <span class="n">nDOF_list</span><span class="o">.</span><span class="n">append</span><span class="p">(</span><span class="n">x</span><span class="o">.</span><span class="n">nDOF</span><span class="p">)</span>
        
        <span class="n">M_list</span><span class="o">.</span><span class="n">append</span><span class="p">(</span><span class="n">x</span><span class="o">.</span><span class="n">_M_mtrx</span><span class="o">.</span><span class="n">tolist</span><span class="p">())</span>
        <span class="n">C_list</span><span class="o">.</span><span class="n">append</span><span class="p">(</span><span class="n">x</span><span class="o">.</span><span class="n">_C_mtrx</span><span class="o">.</span><span class="n">tolist</span><span class="p">())</span>
        <span class="n">K_list</span><span class="o">.</span><span class="n">append</span><span class="p">(</span><span class="n">x</span><span class="o">.</span><span class="n">_K_mtrx</span><span class="o">.</span><span class="n">tolist</span><span class="p">())</span>
        <span class="c1"># Compile list of all J keys</span>
        <span class="n">J_key_list</span> <span class="o">+=</span> <span class="nb">list</span><span class="p">(</span><span class="n">x</span><span class="o">.</span><span class="n">_J_dict</span><span class="o">.</span><span class="n">keys</span><span class="p">())</span>
        
    <span class="n">J_key_list</span> <span class="o">=</span> <span class="nb">list</span><span class="p">(</span><span class="nb">set</span><span class="p">(</span><span class="n">J_key_list</span><span class="p">))</span> <span class="c1"># remove duplicates</span>
        
    <span class="c1"># Assemble system matrices for full system </span>
    <span class="c1"># i.e. including all appended systems</span>
    <span class="n">nDOF_new</span> <span class="o">=</span> <span class="nb">sum</span><span class="p">(</span><span class="n">nDOF_list</span><span class="p">)</span>
    <span class="n">M_mtrx</span> <span class="o">=</span> <span class="n">block_diag</span><span class="p">(</span><span class="o">*</span><span class="nb">tuple</span><span class="p">(</span><span class="n">M_list</span><span class="p">))</span>
    <span class="n">C_mtrx</span> <span class="o">=</span> <span class="n">block_diag</span><span class="p">(</span><span class="o">*</span><span class="nb">tuple</span><span class="p">(</span><span class="n">C_list</span><span class="p">))</span>
    <span class="n">K_mtrx</span> <span class="o">=</span> <span class="n">block_diag</span><span class="p">(</span><span class="o">*</span><span class="nb">tuple</span><span class="p">(</span><span class="n">K_list</span><span class="p">))</span>
    
    <span class="c1"># Assemble constraints matrix for full system</span>
    <span class="n">J_dict</span> <span class="o">=</span> <span class="p">{}</span>
    
    <span class="k">for</span> <span class="n">key</span> <span class="ow">in</span> <span class="n">J_key_list</span><span class="p">:</span>
        
        <span class="n">J_list</span> <span class="o">=</span> <span class="p">[]</span>
        <span class="n">m</span><span class="o">=</span><span class="mi">0</span> <span class="c1"># denotes number of constraint equations</span>
        
        <span class="k">for</span> <span class="n">x</span> <span class="ow">in</span> <span class="n">DynSys_list</span><span class="p">:</span>
            
            <span class="k">if</span> <span class="n">key</span> <span class="ow">in</span> <span class="nb">list</span><span class="p">(</span><span class="n">x</span><span class="o">.</span><span class="n">_J_dict</span><span class="o">.</span><span class="n">keys</span><span class="p">()):</span>
                
                <span class="n">J_mtrx</span> <span class="o">=</span> <span class="n">x</span><span class="o">.</span><span class="n">_J_dict</span><span class="p">[</span><span class="n">key</span><span class="p">]</span>
                <span class="n">m</span> <span class="o">=</span> <span class="n">J_mtrx</span><span class="o">.</span><span class="n">shape</span><span class="p">[</span><span class="mi">0</span><span class="p">]</span>
                
                <span class="k">if</span> <span class="n">x</span><span class="o">.</span><span class="n">isSparse</span><span class="p">:</span>
                    <span class="n">J_mtrx</span> <span class="o">=</span> <span class="n">sparse</span><span class="o">.</span><span class="n">csc_matrix</span><span class="p">(</span><span class="n">J_mtrx</span><span class="p">)</span>
                
                <span class="n">J_list</span><span class="o">.</span><span class="n">append</span><span class="p">(</span><span class="n">J_mtrx</span><span class="p">)</span>
                
            <span class="k">else</span><span class="p">:</span>
                
                <span class="n">J_list</span><span class="o">.</span><span class="n">append</span><span class="p">(</span><span class="n">npy</span><span class="o">.</span><span class="n">asmatrix</span><span class="p">(</span><span class="n">npy</span><span class="o">.</span><span class="n">zeros</span><span class="p">((</span><span class="n">m</span><span class="p">,</span><span class="n">x</span><span class="o">.</span><span class="n">nDOF</span><span class="p">))))</span>
            
        <span class="c1"># Assemble rows of full matrix</span>
        <span class="n">full_J_mtrx</span> <span class="o">=</span> <span class="n">npy</span><span class="o">.</span><span class="n">hstack</span><span class="p">(</span><span class="nb">tuple</span><span class="p">(</span><span class="n">J_list</span><span class="p">))</span>            
        <span class="n">J_dict</span><span class="p">[</span><span class="n">key</span><span class="p">]</span> <span class="o">=</span><span class="n">full_J_mtrx</span>
        
    <span class="c1"># Assemble full constraints matrix</span>
    <span class="k">if</span> <span class="n">J_dict</span><span class="p">:</span>
        <span class="n">J_mtrx</span> <span class="o">=</span> <span class="n">npy</span><span class="o">.</span><span class="n">vstack</span><span class="p">(</span><span class="nb">list</span><span class="p">(</span><span class="n">J_dict</span><span class="o">.</span><span class="n">values</span><span class="p">()))</span>
    <span class="k">else</span><span class="p">:</span>
        <span class="n">J_mtrx</span> <span class="o">=</span> <span class="n">npy</span><span class="o">.</span><span class="n">zeros</span><span class="p">((</span><span class="mi">0</span><span class="p">,</span><span class="n">nDOF_new</span><span class="p">))</span>
    
    <span class="c1"># Check shapes of new matrices</span>
    <span class="bp">self</span><span class="o">.</span><span class="n">_CheckSystemMatrices</span><span class="p">(</span><span class="n">nDOF</span><span class="o">=</span><span class="n">nDOF_new</span><span class="p">,</span>
                              <span class="n">M_mtrx</span><span class="o">=</span><span class="n">M_mtrx</span><span class="p">,</span>
                              <span class="n">C_mtrx</span><span class="o">=</span><span class="n">C_mtrx</span><span class="p">,</span>
                              <span class="n">K_mtrx</span><span class="o">=</span><span class="n">K_mtrx</span><span class="p">,</span>
                              <span class="n">J_dict</span><span class="o">=</span><span class="n">J_dict</span><span class="p">)</span>
    
    <span class="bp">self</span><span class="o">.</span><span class="n">CheckConstraints</span><span class="p">(</span><span class="n">J</span><span class="o">=</span><span class="n">J_mtrx</span><span class="p">,</span><span class="n">verbose</span><span class="o">=</span><span class="bp">False</span><span class="p">)</span>
    
    <span class="c1"># Project system matrices onto null space of constraints matrix </span>
    <span class="c1"># to transform to unconstrained problem</span>
    <span class="k">if</span> <span class="n">unconstrained</span> <span class="ow">and</span> <span class="bp">self</span><span class="o">.</span><span class="n">hasConstraints</span><span class="p">():</span>
        
        <span class="n">mdict</span> <span class="o">=</span> <span class="n">transform_to_unconstrained</span><span class="p">(</span><span class="n">J</span><span class="o">=</span><span class="n">J_mtrx</span><span class="p">,</span><span class="n">M</span><span class="o">=</span><span class="n">M_mtrx</span><span class="p">,</span>
                                           <span class="n">C</span><span class="o">=</span><span class="n">C_mtrx</span><span class="p">,</span><span class="n">K</span><span class="o">=</span><span class="n">K_mtrx</span><span class="p">)</span>
        <span class="n">M_mtrx</span> <span class="o">=</span> <span class="n">mdict</span><span class="p">[</span><span class="s2">&quot;M&quot;</span><span class="p">]</span>
        <span class="n">C_mtrx</span> <span class="o">=</span> <span class="n">mdict</span><span class="p">[</span><span class="s2">&quot;C&quot;</span><span class="p">]</span>
        <span class="n">K_mtrx</span> <span class="o">=</span> <span class="n">mdict</span><span class="p">[</span><span class="s2">&quot;K&quot;</span><span class="p">]</span>
        <span class="n">Z_mtrx</span> <span class="o">=</span> <span class="n">mdict</span><span class="p">[</span><span class="s2">&quot;Null_J&quot;</span><span class="p">]</span>
    
    <span class="c1"># Populate dictionary</span>
    <span class="n">d</span><span class="p">[</span><span class="s2">&quot;nDOF&quot;</span><span class="p">]</span> <span class="o">=</span> <span class="n">nDOF_new</span>
    
    <span class="n">d</span><span class="p">[</span><span class="s2">&quot;M_mtrx&quot;</span><span class="p">]</span><span class="o">=</span><span class="n">M_mtrx</span>
    <span class="n">d</span><span class="p">[</span><span class="s2">&quot;C_mtrx&quot;</span><span class="p">]</span><span class="o">=</span><span class="n">C_mtrx</span>
    <span class="n">d</span><span class="p">[</span><span class="s2">&quot;K_mtrx&quot;</span><span class="p">]</span><span class="o">=</span><span class="n">K_mtrx</span>
    
    <span class="n">d</span><span class="p">[</span><span class="s2">&quot;J_dict&quot;</span><span class="p">]</span><span class="o">=</span><span class="n">J_dict</span>        
    <span class="n">d</span><span class="p">[</span><span class="s2">&quot;J_mtrx&quot;</span><span class="p">]</span><span class="o">=</span><span class="n">J_mtrx</span>
    
    <span class="n">d</span><span class="p">[</span><span class="s2">&quot;isLinear&quot;</span><span class="p">]</span><span class="o">=</span><span class="n">isLinear</span>
    <span class="n">d</span><span class="p">[</span><span class="s2">&quot;isSparse&quot;</span><span class="p">]</span><span class="o">=</span><span class="n">isSparse</span>
    
    <span class="k">if</span> <span class="n">unconstrained</span> <span class="ow">and</span> <span class="bp">self</span><span class="o">.</span><span class="n">hasConstraints</span><span class="p">():</span>
        <span class="n">d</span><span class="p">[</span><span class="s2">&quot;Null_J&quot;</span><span class="p">]</span><span class="o">=</span><span class="n">Z_mtrx</span>
    
    <span class="c1"># Create new system object, given system matrices</span>
    <span class="k">if</span> <span class="n">createNewSystem</span><span class="p">:</span>
        
        <span class="n">DynSys_full</span> <span class="o">=</span> <span class="n">DynSys</span><span class="p">(</span><span class="n">M</span><span class="o">=</span><span class="n">M_mtrx</span><span class="p">,</span>
                             <span class="n">C</span><span class="o">=</span><span class="n">C_mtrx</span><span class="p">,</span>
                             <span class="n">K</span><span class="o">=</span><span class="n">K_mtrx</span><span class="p">,</span>
                             <span class="n">J_dict</span><span class="o">=</span><span class="n">J_dict</span><span class="p">,</span>
                             <span class="n">isLinear</span><span class="o">=</span><span class="n">isLinear</span><span class="p">,</span>
                             <span class="n">isSparse</span><span class="o">=</span><span class="n">isSparse</span><span class="p">,</span>
                             <span class="n">name</span><span class="o">=</span><span class="p">[</span><span class="n">x</span><span class="o">.</span><span class="n">name</span> <span class="k">for</span> <span class="n">x</span> <span class="ow">in</span> <span class="bp">self</span><span class="o">.</span><span class="n">DynSys_list</span><span class="p">],</span>
                             <span class="n">showMsgs</span><span class="o">=</span><span class="bp">False</span><span class="p">)</span>
        
        <span class="n">d</span><span class="p">[</span><span class="s2">&quot;DynSys_full&quot;</span><span class="p">]</span><span class="o">=</span><span class="n">DynSys_full</span>
    
    <span class="c1"># Return dictionary</span>
    <span class="k">return</span> <span class="n">d</span>
</pre></div>

  </div>
</div>

  </div>
  
            
  <div class="item">
    <div class="name def" id="hanging_1d_chain.hanging1DChain.PlotSystem">
    <p>def <span class="ident">PlotSystem</span>(</p><p>self, ax, v, **kwargs)</p>
    </div>
    

    
  
    <div class="desc"><p>Plot system in deformed configuration</p>
<p><strong>Required:</strong></p>
<ul>
<li>
<p><code>ax</code>, axes object, onto which system will be plotted</p>
</li>
<li>
<p><code>v</code>, <em>array</em> of displacement results, defining the position of DOFs</p>
</li>
</ul>
<p>Any additional keyword arguments will be passed to 
PlotSystem_init_plot() method</p></div>
  <div class="source_cont">
  <p class="source_link"><a href="javascript:void(0);" onclick="toggle('source-hanging_1d_chain.hanging1DChain.PlotSystem', this);">Show source &equiv;</a></p>
  <div id="source-hanging_1d_chain.hanging1DChain.PlotSystem" class="source">
    <div class="codehilite"><pre><span></span><span class="k">def</span> <span class="nf">PlotSystem</span><span class="p">(</span><span class="bp">self</span><span class="p">,</span><span class="n">ax</span><span class="p">,</span><span class="n">v</span><span class="p">,</span><span class="o">**</span><span class="n">kwargs</span><span class="p">):</span>
    <span class="sd">&quot;&quot;&quot;</span>
<span class="sd">    Plot system in deformed configuration</span>
<span class="sd">    </span>
<span class="sd">    **Required:**</span>
<span class="sd">    </span>
<span class="sd">    * `ax`, axes object, onto which system will be plotted</span>
<span class="sd">    </span>
<span class="sd">    * `v`, _array_ of displacement results, defining the position of DOFs</span>
<span class="sd">      </span>
<span class="sd">    Any additional keyword arguments will be passed to </span>
<span class="sd">    PlotSystem_init_plot() method</span>
<span class="sd">    &quot;&quot;&quot;</span>
    
    <span class="bp">self</span><span class="o">.</span><span class="n">PlotSystem_init_plot</span><span class="p">(</span><span class="n">ax</span><span class="p">,</span><span class="o">**</span><span class="n">kwargs</span><span class="p">)</span>
    <span class="bp">self</span><span class="o">.</span><span class="n">PlotSystem_update_plot</span><span class="p">(</span><span class="n">v</span><span class="p">)</span>
</pre></div>

  </div>
</div>

  </div>
  
            
  <div class="item">
    <div class="name def" id="hanging_1d_chain.hanging1DChain.PlotSystem_init_plot">
    <p>def <span class="ident">PlotSystem_init_plot</span>(</p><p>self, ax, plot_env=True)</p>
    </div>
    

    
  
    <div class="desc"><p>Method for initialising system displacement plot</p>
<hr />
<p>(Will usually be overriden by derived class methods)</p></div>
  <div class="source_cont">
  <p class="source_link"><a href="javascript:void(0);" onclick="toggle('source-hanging_1d_chain.hanging1DChain.PlotSystem_init_plot', this);">Show source &equiv;</a></p>
  <div id="source-hanging_1d_chain.hanging1DChain.PlotSystem_init_plot" class="source">
    <div class="codehilite"><pre><span></span><span class="k">def</span> <span class="nf">PlotSystem_init_plot</span><span class="p">(</span><span class="bp">self</span><span class="p">,</span><span class="n">ax</span><span class="p">,</span><span class="n">plot_env</span><span class="o">=</span><span class="bp">True</span><span class="p">):</span>
    <span class="sd">&quot;&quot;&quot;</span>
<span class="sd">    Method for initialising system displacement plot</span>
<span class="sd">    ***</span>
<span class="sd">    (Will usually be overriden by derived class methods)</span>
<span class="sd">    &quot;&quot;&quot;</span>
            
    <span class="c1"># Variables used to generate plot data</span>
    <span class="bp">self</span><span class="o">.</span><span class="n">x</span> <span class="o">=</span> <span class="n">npy</span><span class="o">.</span><span class="n">arange</span><span class="p">(</span><span class="bp">self</span><span class="o">.</span><span class="n">nDOF</span><span class="p">)</span><span class="o">/</span><span class="p">(</span><span class="bp">self</span><span class="o">.</span><span class="n">nDOF</span><span class="o">-</span><span class="mi">1</span><span class="p">)</span> <span class="o">*</span> <span class="bp">self</span><span class="o">.</span><span class="n">length</span>
    <span class="bp">self</span><span class="o">.</span><span class="n">v_env_max</span> <span class="o">=</span> <span class="n">npy</span><span class="o">.</span><span class="n">zeros</span><span class="p">((</span><span class="bp">self</span><span class="o">.</span><span class="n">nDOF</span><span class="p">,))</span>
    <span class="bp">self</span><span class="o">.</span><span class="n">v_env_min</span> <span class="o">=</span> <span class="n">npy</span><span class="o">.</span><span class="n">zeros_like</span><span class="p">(</span><span class="bp">self</span><span class="o">.</span><span class="n">v_env_max</span><span class="p">)</span>
    <span class="c1"># Define drawing artists</span>
    <span class="bp">self</span><span class="o">.</span><span class="n">lines</span> <span class="o">=</span> <span class="p">{}</span>
    
    <span class="bp">self</span><span class="o">.</span><span class="n">lines</span><span class="p">[</span><span class="s1">&#39;v&#39;</span><span class="p">]</span> <span class="o">=</span> <span class="n">ax</span><span class="o">.</span><span class="n">plot</span><span class="p">([],</span> <span class="p">[],</span><span class="s1">&#39;ko-&#39;</span><span class="p">,</span><span class="n">label</span><span class="o">=</span><span class="s1">&#39;$v(t)$&#39;</span><span class="p">)[</span><span class="mi">0</span><span class="p">]</span>

    <span class="bp">self</span><span class="o">.</span><span class="n">plot_env</span> <span class="o">=</span> <span class="n">plot_env</span>
    <span class="k">if</span> <span class="n">plot_env</span><span class="p">:</span>        
        
        <span class="bp">self</span><span class="o">.</span><span class="n">lines</span><span class="p">[</span><span class="s1">&#39;v_env_max&#39;</span><span class="p">]</span> <span class="o">=</span> <span class="n">ax</span><span class="o">.</span><span class="n">plot</span><span class="p">(</span><span class="bp">self</span><span class="o">.</span><span class="n">x</span><span class="p">,</span>
                                          <span class="bp">self</span><span class="o">.</span><span class="n">v_env_max</span><span class="p">,</span>
                                          <span class="n">color</span><span class="o">=</span><span class="s1">&#39;r&#39;</span><span class="p">,</span><span class="n">alpha</span><span class="o">=</span><span class="mf">0.3</span><span class="p">,</span>
                                          <span class="n">label</span><span class="o">=</span><span class="s1">&#39;$v_{max}$&#39;</span><span class="p">)[</span><span class="mi">0</span><span class="p">]</span>
        
        <span class="bp">self</span><span class="o">.</span><span class="n">lines</span><span class="p">[</span><span class="s1">&#39;v_env_min&#39;</span><span class="p">]</span> <span class="o">=</span> <span class="n">ax</span><span class="o">.</span><span class="n">plot</span><span class="p">(</span><span class="bp">self</span><span class="o">.</span><span class="n">x</span><span class="p">,</span>
                                          <span class="bp">self</span><span class="o">.</span><span class="n">v_env_min</span><span class="p">,</span>
                                          <span class="n">color</span><span class="o">=</span><span class="s1">&#39;b&#39;</span><span class="p">,</span><span class="n">alpha</span><span class="o">=</span><span class="mf">0.3</span><span class="p">,</span>
                                          <span class="n">label</span><span class="o">=</span><span class="s1">&#39;$v_{min}$&#39;</span><span class="p">)[</span><span class="mi">0</span><span class="p">]</span>
    
    <span class="c1"># Set up plot parameters</span>
    <span class="n">ax</span><span class="o">.</span><span class="n">grid</span><span class="p">(</span><span class="n">axis</span><span class="o">=</span><span class="s1">&#39;x&#39;</span><span class="p">)</span>
    <span class="n">ax</span><span class="o">.</span><span class="n">axhline</span><span class="p">(</span><span class="mf">0.0</span><span class="p">,</span><span class="n">color</span><span class="o">=</span><span class="s1">&#39;k&#39;</span><span class="p">)</span>
    <span class="n">ax</span><span class="o">.</span><span class="n">set_xlim</span><span class="p">(</span><span class="mi">0</span><span class="p">,</span><span class="bp">self</span><span class="o">.</span><span class="n">length</span><span class="p">)</span>
    <span class="n">ax</span><span class="o">.</span><span class="n">set_xticks</span><span class="p">(</span><span class="bp">self</span><span class="o">.</span><span class="n">x</span><span class="p">)</span>
    <span class="n">ax</span><span class="o">.</span><span class="n">set_xlabel</span><span class="p">(</span><span class="s2">&quot;Distance along chain&quot;</span><span class="p">)</span>
    <span class="n">ax</span><span class="o">.</span><span class="n">set_ylabel</span><span class="p">(</span><span class="s2">&quot;Displacement (m)&quot;</span><span class="p">)</span>
</pre></div>

  </div>
</div>

  </div>
  
            
  <div class="item">
    <div class="name def" id="hanging_1d_chain.hanging1DChain.PlotSystem_update_plot">
    <p>def <span class="ident">PlotSystem_update_plot</span>(</p><p>self, v)</p>
    </div>
    

    
  
    <div class="desc"><p>Method for updating system displacement plot given displacements <code>v</code></p>
<hr />
<p>(Will usually be overriden by derived class methods)</p></div>
  <div class="source_cont">
  <p class="source_link"><a href="javascript:void(0);" onclick="toggle('source-hanging_1d_chain.hanging1DChain.PlotSystem_update_plot', this);">Show source &equiv;</a></p>
  <div id="source-hanging_1d_chain.hanging1DChain.PlotSystem_update_plot" class="source">
    <div class="codehilite"><pre><span></span><span class="k">def</span> <span class="nf">PlotSystem_update_plot</span><span class="p">(</span><span class="bp">self</span><span class="p">,</span><span class="n">v</span><span class="p">):</span>
    <span class="sd">&quot;&quot;&quot;</span>
<span class="sd">    Method for updating system displacement plot given displacements `v`</span>
<span class="sd">    ***</span>
<span class="sd">    (Will usually be overriden by derived class methods)</span>
<span class="sd">    &quot;&quot;&quot;</span>
    
    <span class="c1"># Update envelopes</span>
    <span class="bp">self</span><span class="o">.</span><span class="n">v_env_max</span> <span class="o">=</span> <span class="n">npy</span><span class="o">.</span><span class="n">maximum</span><span class="p">(</span><span class="n">v</span><span class="p">,</span><span class="bp">self</span><span class="o">.</span><span class="n">v_env_max</span><span class="p">)</span>
    <span class="bp">self</span><span class="o">.</span><span class="n">v_env_min</span> <span class="o">=</span> <span class="n">npy</span><span class="o">.</span><span class="n">minimum</span><span class="p">(</span><span class="n">v</span><span class="p">,</span><span class="bp">self</span><span class="o">.</span><span class="n">v_env_min</span><span class="p">)</span>       
    
    <span class="c1"># Update plot data</span>
    <span class="bp">self</span><span class="o">.</span><span class="n">lines</span><span class="p">[</span><span class="s1">&#39;v&#39;</span><span class="p">]</span><span class="o">.</span><span class="n">set_data</span><span class="p">(</span><span class="bp">self</span><span class="o">.</span><span class="n">x</span><span class="p">,</span><span class="n">v</span><span class="p">)</span>
    
    <span class="k">if</span> <span class="bp">self</span><span class="o">.</span><span class="n">plot_env</span><span class="p">:</span>
        <span class="bp">self</span><span class="o">.</span><span class="n">lines</span><span class="p">[</span><span class="s1">&#39;v_env_max&#39;</span><span class="p">]</span><span class="o">.</span><span class="n">set_data</span><span class="p">(</span><span class="bp">self</span><span class="o">.</span><span class="n">x</span><span class="p">,</span><span class="bp">self</span><span class="o">.</span><span class="n">v_env_max</span><span class="p">)</span>
        <span class="bp">self</span><span class="o">.</span><span class="n">lines</span><span class="p">[</span><span class="s1">&#39;v_env_min&#39;</span><span class="p">]</span><span class="o">.</span><span class="n">set_data</span><span class="p">(</span><span class="bp">self</span><span class="o">.</span><span class="n">x</span><span class="p">,</span><span class="bp">self</span><span class="o">.</span><span class="n">v_env_min</span><span class="p">)</span>
    
    <span class="k">return</span> <span class="bp">self</span><span class="o">.</span><span class="n">lines</span>
</pre></div>

  </div>
</div>

  </div>
  
            
  <div class="item">
    <div class="name def" id="hanging_1d_chain.hanging1DChain.PrintSystemMatrices">
    <p>def <span class="ident">PrintSystemMatrices</span>(</p><p>self, printShapes=True, printValues=False)</p>
    </div>
    

    
  
    <div class="desc"><p>Function is used to print system matrices to text window   </p>
<hr />
<p>Useful for documentation and debugging</p></div>
  <div class="source_cont">
  <p class="source_link"><a href="javascript:void(0);" onclick="toggle('source-hanging_1d_chain.hanging1DChain.PrintSystemMatrices', this);">Show source &equiv;</a></p>
  <div id="source-hanging_1d_chain.hanging1DChain.PrintSystemMatrices" class="source">
    <div class="codehilite"><pre><span></span><span class="k">def</span> <span class="nf">PrintSystemMatrices</span><span class="p">(</span><span class="bp">self</span><span class="p">,</span><span class="n">printShapes</span><span class="o">=</span><span class="bp">True</span><span class="p">,</span><span class="n">printValues</span><span class="o">=</span><span class="bp">False</span><span class="p">):</span>
    <span class="sd">&quot;&quot;&quot;</span>
<span class="sd">    Function is used to print system matrices to text window   </span>
<span class="sd">    ***</span>
<span class="sd">    Useful for documentation and debugging</span>
<span class="sd">    &quot;&quot;&quot;</span>
    
    <span class="k">print</span><span class="p">(</span><span class="s2">&quot;**** PrintSystemMatrices() : `{0}` ****</span><span class="se">\n</span><span class="s2">&quot;</span><span class="o">.</span><span class="n">format</span><span class="p">(</span><span class="bp">self</span><span class="o">.</span><span class="n">name</span><span class="p">))</span>
    
    <span class="c1"># Print names of all systems and sub-systems</span>
    <span class="n">names_list</span> <span class="o">=</span> <span class="p">[</span><span class="n">x</span><span class="o">.</span><span class="n">name</span> <span class="k">for</span> <span class="n">x</span> <span class="ow">in</span> <span class="bp">self</span><span class="o">.</span><span class="n">DynSys_list</span><span class="p">]</span>
    <span class="k">print</span><span class="p">(</span><span class="s2">&quot;Systems list:&quot;</span><span class="p">)</span>
    <span class="k">print</span><span class="p">(</span><span class="n">names_list</span><span class="p">)</span>
    <span class="k">print</span><span class="p">(</span><span class="s2">&quot;&quot;</span><span class="p">)</span>
    
    <span class="c1"># Loop through all systems and subsystems</span>
    <span class="k">for</span> <span class="n">x</span> <span class="ow">in</span> <span class="bp">self</span><span class="o">.</span><span class="n">DynSys_list</span><span class="p">:</span>
            
        <span class="k">print</span><span class="p">(</span><span class="s2">&quot;---- System matrices for `{0}` ----</span><span class="se">\n</span><span class="s2">&quot;</span><span class="o">.</span><span class="n">format</span><span class="p">(</span><span class="n">x</span><span class="o">.</span><span class="n">name</span><span class="p">))</span>
        
        <span class="c1"># Print general system matrices</span>
        <span class="n">attr_list</span> <span class="o">=</span> <span class="p">[</span><span class="s2">&quot;_M_mtrx&quot;</span><span class="p">,</span> <span class="s2">&quot;_C_mtrx&quot;</span><span class="p">,</span> <span class="s2">&quot;_K_mtrx&quot;</span><span class="p">]</span>
        
        <span class="k">for</span> <span class="n">attr</span> <span class="ow">in</span> <span class="n">attr_list</span><span class="p">:</span>
        
            <span class="k">if</span> <span class="nb">hasattr</span><span class="p">(</span><span class="n">x</span><span class="p">,</span><span class="n">attr</span><span class="p">):</span>
                
                <span class="n">val</span> <span class="o">=</span> <span class="nb">getattr</span><span class="p">(</span><span class="n">x</span><span class="p">,</span><span class="n">attr</span><span class="p">)</span>
                
                <span class="k">print</span><span class="p">(</span><span class="s2">&quot;{0} matrix:&quot;</span><span class="o">.</span><span class="n">format</span><span class="p">(</span><span class="n">attr</span><span class="p">))</span>
                <span class="k">print</span><span class="p">(</span><span class="nb">type</span><span class="p">(</span><span class="n">val</span><span class="p">))</span>
                
                <span class="k">if</span> <span class="n">printShapes</span><span class="p">:</span> <span class="k">print</span><span class="p">(</span><span class="n">val</span><span class="o">.</span><span class="n">shape</span><span class="p">)</span>
                <span class="k">if</span> <span class="n">printValues</span><span class="p">:</span> <span class="k">print</span><span class="p">(</span><span class="n">val</span><span class="p">)</span>
                
                <span class="k">print</span><span class="p">(</span><span class="s2">&quot;&quot;</span><span class="p">)</span>
                
        <span class="c1"># Print constraints matrices</span>
        <span class="k">print</span><span class="p">(</span><span class="s2">&quot;---- Constraint matrices for `{0}` ----</span><span class="se">\n</span><span class="s2">&quot;</span><span class="o">.</span><span class="n">format</span><span class="p">(</span><span class="n">x</span><span class="o">.</span><span class="n">name</span><span class="p">))</span>
        
        <span class="k">if</span> <span class="ow">not</span> <span class="n">x</span><span class="o">.</span><span class="n">_J_dict</span><span class="p">:</span>
            <span class="k">print</span><span class="p">(</span><span class="s2">&quot;(No constraints matrices defined)</span><span class="se">\n</span><span class="s2">&quot;</span><span class="p">)</span>
            
        <span class="k">else</span><span class="p">:</span>
            
            <span class="k">for</span> <span class="n">key</span><span class="p">,</span> <span class="n">val</span> <span class="ow">in</span> <span class="n">x</span><span class="o">.</span><span class="n">_J_dict</span><span class="o">.</span><span class="n">items</span><span class="p">():</span>
                
                <span class="k">print</span><span class="p">(</span><span class="s2">&quot;key: {0}&quot;</span><span class="o">.</span><span class="n">format</span><span class="p">(</span><span class="n">key</span><span class="p">))</span>
                <span class="k">print</span><span class="p">(</span><span class="nb">type</span><span class="p">(</span><span class="n">val</span><span class="p">))</span>
                
                <span class="k">if</span> <span class="n">printShapes</span><span class="p">:</span> <span class="k">print</span><span class="p">(</span><span class="n">val</span><span class="o">.</span><span class="n">shape</span><span class="p">)</span>
                <span class="k">if</span> <span class="n">printValues</span><span class="p">:</span> <span class="k">print</span><span class="p">(</span><span class="n">val</span><span class="p">)</span>
                
                <span class="k">print</span><span class="p">(</span><span class="s2">&quot;&quot;</span><span class="p">)</span>
</pre></div>

  </div>
</div>

  </div>
  
            
  <div class="item">
    <div class="name def" id="hanging_1d_chain.hanging1DChain.ReadOutputMtrxFromFile">
    <p>def <span class="ident">ReadOutputMtrxFromFile</span>(</p><p>self, fName=&#39;outputs.csv&#39;)</p>
    </div>
    

    
  
    <div class="desc"><p>Reads output matrix file. Output matrix format required is as follows:</p>
<hr />
<p>$$ y = C.x $$</p>
<p>where:
$$ x = [q,\dot{q},\ddot{q}]^{T} $$ 
is the (extended) <em>state variable</em> vector_ and y is <em>output vector</em>. 
C is the <em>output matrix</em> mapping <em>state variables</em> <strong>x</strong> to <em>outputs</em> <strong>y</strong>.</p></div>
  <div class="source_cont">
  <p class="source_link"><a href="javascript:void(0);" onclick="toggle('source-hanging_1d_chain.hanging1DChain.ReadOutputMtrxFromFile', this);">Show source &equiv;</a></p>
  <div id="source-hanging_1d_chain.hanging1DChain.ReadOutputMtrxFromFile" class="source">
    <div class="codehilite"><pre><span></span><span class="k">def</span> <span class="nf">ReadOutputMtrxFromFile</span><span class="p">(</span><span class="bp">self</span><span class="p">,</span>
                            <span class="n">fName</span><span class="o">=</span><span class="s1">&#39;outputs.csv&#39;</span><span class="p">):</span>
    <span class="sd">&quot;&quot;&quot;</span>
<span class="sd">    Reads output matrix file. Output matrix format required is as follows:</span>
<span class="sd">    ***</span>
<span class="sd">    </span>
<span class="sd">    $$ y = C.x $$</span>
<span class="sd">    </span>
<span class="sd">    where:</span>
<span class="sd">    $$ x = [q,\dot{q},\ddot{q}]^{T} $$ </span>
<span class="sd">    is the (extended) _state variable_ vector_ and y is _output vector_. </span>
<span class="sd">    C is the _output matrix_ mapping _state variables_ **x** to _outputs_ **y**.</span>
<span class="sd">    </span>
<span class="sd">    &quot;&quot;&quot;</span>
    
    <span class="n">df</span> <span class="o">=</span> <span class="n">pd</span><span class="o">.</span><span class="n">read_csv</span><span class="p">(</span><span class="n">fName</span><span class="p">,</span><span class="n">delimiter</span><span class="o">=</span><span class="s1">&#39;,&#39;</span><span class="p">,</span><span class="n">header</span><span class="o">=</span><span class="mi">0</span><span class="p">,</span><span class="n">index_col</span><span class="o">=</span><span class="mi">0</span><span class="p">)</span>

    <span class="n">C_mtrx</span> <span class="o">=</span> <span class="n">npy</span><span class="o">.</span><span class="n">asmatrix</span><span class="p">(</span><span class="n">df</span><span class="p">)</span>
    <span class="n">outputNames</span> <span class="o">=</span> <span class="n">df</span><span class="o">.</span><span class="n">index</span><span class="o">.</span><span class="n">tolist</span><span class="p">()</span>
    
    <span class="k">return</span> <span class="n">C_mtrx</span><span class="p">,</span><span class="n">outputNames</span> 
</pre></div>

  </div>
</div>

  </div>
  
            
  <div class="item">
    <div class="name def" id="hanging_1d_chain.hanging1DChain.add_outputs">
    <p>def <span class="ident">add_outputs</span>(</p><p>self, output_mtrx=None, output_names=None, fName=&#39;outputs.csv&#39;, append=True, verbose=False)</p>
    </div>
    

    
  
    <div class="desc"><p>Appends new output matrix and associated names to object</p>
<hr />
<p>Optional:</p>
<ul>
<li>
<p><code>output_mtrx</code>, numpy matrix expected</p>
</li>
<li>
<p><code>output_names</code>, list or array of strings</p>
</li>
<li>
<p><code>fName</code>, string denoting csv file defining output matrix and names</p>
</li>
<li>
<p><code>append</code>, if True (default) then new output matrices and names will 
  be appended to any previously-defined outputs.</p>
</li>
</ul>
<p>For normal usage either <code>output_mtrx</code> and <code>output_names</code> to be 
provided. Otherwise an attempt will be made to read data from <code>fName</code>.</p></div>
  <div class="source_cont">
  <p class="source_link"><a href="javascript:void(0);" onclick="toggle('source-hanging_1d_chain.hanging1DChain.add_outputs', this);">Show source &equiv;</a></p>
  <div id="source-hanging_1d_chain.hanging1DChain.add_outputs" class="source">
    <div class="codehilite"><pre><span></span><span class="k">def</span> <span class="nf">add_outputs</span><span class="p">(</span><span class="bp">self</span><span class="p">,</span><span class="n">output_mtrx</span><span class="o">=</span><span class="bp">None</span><span class="p">,</span><span class="n">output_names</span><span class="o">=</span><span class="bp">None</span><span class="p">,</span>
                <span class="n">fName</span><span class="o">=</span><span class="s1">&#39;outputs.csv&#39;</span><span class="p">,</span>
                <span class="n">append</span><span class="o">=</span><span class="bp">True</span><span class="p">,</span><span class="n">verbose</span><span class="o">=</span><span class="bp">False</span><span class="p">):</span>
    <span class="sd">&quot;&quot;&quot;</span>
<span class="sd">    Appends new output matrix and associated names to object</span>
<span class="sd">    ***</span>
<span class="sd">    </span>
<span class="sd">    Optional:</span>
<span class="sd">        </span>
<span class="sd">    * `output_mtrx`, numpy matrix expected</span>
<span class="sd">    </span>
<span class="sd">    * `output_names`, list or array of strings</span>
<span class="sd">    </span>
<span class="sd">    * `fName`, string denoting csv file defining output matrix and names</span>
<span class="sd">    </span>
<span class="sd">    * `append`, if True (default) then new output matrices and names will </span>
<span class="sd">      be appended to any previously-defined outputs.</span>
<span class="sd">    </span>
<span class="sd">    For normal usage either `output_mtrx` and `output_names` to be </span>
<span class="sd">    provided. Otherwise an attempt will be made to read data from `fName`.</span>
<span class="sd">    &quot;&quot;&quot;</span>
    
    <span class="k">if</span> <span class="n">verbose</span><span class="p">:</span>
        <span class="k">print</span><span class="p">(</span><span class="s2">&quot;&#39;add_outputs()&#39; method invoked.&quot;</span><span class="p">)</span>
    
    <span class="c1"># Read from file if no output_mtrx provided</span>
    <span class="k">if</span> <span class="n">output_mtrx</span> <span class="ow">is</span> <span class="bp">None</span><span class="p">:</span>
        <span class="k">if</span> <span class="n">verbose</span><span class="p">:</span>
            <span class="k">print</span><span class="p">(</span><span class="s2">&quot;New outputs defined in &#39;</span><span class="si">%s</span><span class="s2">&#39;&quot;</span> <span class="o">%</span> <span class="n">fName</span><span class="p">)</span>
        <span class="n">output_mtrx</span><span class="p">,</span> <span class="n">output_names</span> <span class="o">=</span> <span class="bp">self</span><span class="o">.</span><span class="n">ReadOutputMtrxFromFile</span><span class="p">(</span><span class="n">fName</span><span class="p">)</span>
        
    <span class="c1"># Create default output names if none provided</span>
    <span class="k">if</span> <span class="n">output_names</span> <span class="ow">is</span> <span class="bp">None</span><span class="p">:</span>
        <span class="n">output_names</span> <span class="o">=</span> <span class="p">[</span><span class="s2">&quot;Response {0}&quot;</span><span class="o">.</span><span class="n">format</span><span class="p">(</span><span class="n">x</span><span class="p">)</span>
                        <span class="k">for</span> <span class="n">x</span> <span class="ow">in</span> <span class="nb">range</span><span class="p">(</span><span class="n">output_mtrx</span><span class="o">.</span><span class="n">shape</span><span class="p">[</span><span class="mi">0</span><span class="p">])]</span>
                
    <span class="k">if</span> <span class="n">append</span><span class="p">:</span>
        
        <span class="n">output_mtrx</span> <span class="o">=</span> <span class="n">convert2matrix</span><span class="p">(</span><span class="n">output_mtrx</span><span class="p">)</span>
        <span class="n">output_names</span> <span class="o">=</span> <span class="nb">list</span><span class="p">(</span><span class="n">output_names</span><span class="p">)</span>
        
        <span class="bp">self</span><span class="o">.</span><span class="n">output_mtrx</span><span class="o">.</span><span class="n">append</span><span class="p">(</span><span class="n">output_mtrx</span><span class="p">)</span>
        <span class="bp">self</span><span class="o">.</span><span class="n">output_names</span><span class="o">.</span><span class="n">append</span><span class="p">(</span><span class="n">output_names</span><span class="p">)</span>
        
    <span class="k">else</span><span class="p">:</span>
        
        <span class="bp">self</span><span class="o">.</span><span class="n">output_mtrx</span> <span class="o">=</span> <span class="n">output_mtrx</span>
        <span class="bp">self</span><span class="o">.</span><span class="n">output_names</span> <span class="o">=</span> <span class="n">output_names</span>            
    
    <span class="k">if</span> <span class="n">verbose</span><span class="p">:</span>
        
        <span class="k">print</span><span class="p">(</span><span class="s2">&quot;Updated output matrix shapes:&quot;</span><span class="p">)</span>
        <span class="k">for</span> <span class="n">_om</span> <span class="ow">in</span> <span class="bp">self</span><span class="o">.</span><span class="n">output_mtrx</span><span class="p">:</span>
            <span class="k">print</span><span class="p">(</span><span class="n">_om</span><span class="o">.</span><span class="n">shape</span><span class="p">)</span>
        
        <span class="k">print</span><span class="p">(</span><span class="s2">&quot;Updated output names:&quot;</span><span class="p">)</span>
        <span class="k">print</span><span class="p">(</span><span class="bp">self</span><span class="o">.</span><span class="n">output_names</span><span class="p">)</span>
    
    <span class="c1"># Check dimensions of all output matrices defined</span>
    <span class="bp">self</span><span class="o">.</span><span class="n">check_outputs</span><span class="p">()</span>
</pre></div>

  </div>
</div>

  </div>
  
            
  <div class="item">
    <div class="name def" id="hanging_1d_chain.hanging1DChain.calc_eigenproperties">
    <p>def <span class="ident">calc_eigenproperties</span>(</p><p>self, normalise=True, verbose=False, makePlots=False, axarr=None)</p>
    </div>
    

    
  
    <div class="desc"><p>General method for determining damped eigenvectors and eigenvalues 
of system</p>
<hr />
<p>Note in general eigenproperties will be complex due to non-proportional
damping.</p>
<p>Eigendecomposition of the system state matrix 'A' is carried out to 
obtain eigenvalues and displacement-velocity eigenvectors.</p>
<p>Engineers who are not familiar with the background theory should read
the following excellent paper:</p>
<p><em>An Engineering Interpretation of the Complex 
Eigensolution of Linear Dynamic Systems</em></p>
<p>by Christopher Hoen. </p>
<p><a href="../references/An Engineering Interpretation of the Complex 
Eigensolution of Linear Dynamic Systems.pdf">PDF</a></p>
<hr />
<p><strong>Required:</strong></p>
<p>No arguments; the mass, stiffness, damping and (if defined) constraint 
matrices held as attributes of the system will be used.</p>
<hr />
<p><strong>Optional:</strong></p>
<ul>
<li>
<p><code>normalise</code>, <em>boolean</em>, dictates whether eigenvectors 
  should be normalised, such that Y.T @ X = I</p>
</li>
<li>
<p><code>makePlots</code>, <em>boolean</em>, if True plots will be produced to illustrate 
  the eigensolution obtained</p>
</li>
<li>
<p><code>axarr</code>, list of <em>axes</em> onto which plots should be made. If None 
  plots will be made onto new figures</p>
</li>
<li>
<p><code>verbose</code>, <em>boolean</em>, if True intermediate output &amp; text will be 
  printed to the console</p>
</li>
</ul>
<hr />
<p><strong>Returns:</strong></p>
<p><em>Dict</em> containing the following entries:</p>
<ul>
<li>
<p>'s', <em>array</em> containing the eigenvalues of 'A'</p>
</li>
<li>
<p>'X', <em>matrix</em>, the columns of which are the right-eigenvectors of 'A'</p>
</li>
<li>
<p>'Y', <em>matrix</em>, the columns of which are the left-eigenvectors of 'A'</p>
</li>
</ul>
<p>The above entries will in general be complex-valued and represent the 
eigenproperties of 'A'.</p>
<p>The following entries are real-valued and 
express the complex eigenvalues 's' in terms which should be more 
familiar to structural/mechanical engineers:</p>
<ul>
<li>'f_n', <em>array</em> of <em>undamped natural frequencies</em>, in Hz. </li>
</ul>
<p>Note as 's' comprises conjugate pairs, there will be N pairs of 
positive and negative frequencies for a system with N degrees of 
freedom (i.e. 'A' matrix of shape [2N x 2N])</p>
<ul>
<li>
<p>'f_d', <em>array</em> of <em>damped</em> natural frequencies_, in Hz</p>
</li>
<li>
<p>'w_n', 'w_d'; circular natural natural frequencies related to the 
  above, in rad/s</p>
</li>
<li>
<p>'eta', damping ratio (1.0=critical)</p>
</li>
</ul></div>
  <div class="source_cont">
  <p class="source_link"><a href="javascript:void(0);" onclick="toggle('source-hanging_1d_chain.hanging1DChain.calc_eigenproperties', this);">Show source &equiv;</a></p>
  <div id="source-hanging_1d_chain.hanging1DChain.calc_eigenproperties" class="source">
    <div class="codehilite"><pre><span></span><span class="k">def</span> <span class="nf">calc_eigenproperties</span><span class="p">(</span><span class="bp">self</span><span class="p">,</span>
                         <span class="n">normalise</span><span class="o">=</span><span class="bp">True</span><span class="p">,</span>
                         <span class="n">verbose</span><span class="o">=</span><span class="bp">False</span><span class="p">,</span>
                         <span class="n">makePlots</span><span class="o">=</span><span class="bp">False</span><span class="p">,</span>
                         <span class="n">axarr</span><span class="o">=</span><span class="bp">None</span><span class="p">):</span>
    <span class="sd">&quot;&quot;&quot;</span>
<span class="sd">    General method for determining damped eigenvectors and eigenvalues </span>
<span class="sd">    of system</span>
<span class="sd">    ***</span>
<span class="sd">    </span>
<span class="sd">    Note in general eigenproperties will be complex due to non-proportional</span>
<span class="sd">    damping.</span>
<span class="sd">    </span>
<span class="sd">    Eigendecomposition of the system state matrix &#39;A&#39; is carried out to </span>
<span class="sd">    obtain eigenvalues and displacement-velocity eigenvectors.</span>
<span class="sd">    </span>
<span class="sd">    Engineers who are not familiar with the background theory should read</span>
<span class="sd">    the following excellent paper:</span>
<span class="sd">        </span>
<span class="sd">    *An Engineering Interpretation of the Complex </span>
<span class="sd">    Eigensolution of Linear Dynamic Systems*</span>
<span class="sd">    </span>
<span class="sd">    by Christopher Hoen. </span>
<span class="sd">    </span>
<span class="sd">    [PDF](../references/An Engineering Interpretation of the Complex </span>
<span class="sd">    Eigensolution of Linear Dynamic Systems.pdf)</span>
<span class="sd">    </span>
<span class="sd">    ***</span>
<span class="sd">    **Required:**</span>
<span class="sd">        </span>
<span class="sd">    No arguments; the mass, stiffness, damping and (if defined) constraint </span>
<span class="sd">    matrices held as attributes of the system will be used.</span>
<span class="sd">    </span>
<span class="sd">    ***</span>
<span class="sd">    **Optional:**</span>
<span class="sd">        </span>
<span class="sd">    * `normalise`, _boolean_, dictates whether eigenvectors </span>
<span class="sd">      should be normalised, such that Y.T @ X = I</span>
<span class="sd">      </span>
<span class="sd">    * `makePlots`, _boolean_, if True plots will be produced to illustrate </span>
<span class="sd">      the eigensolution obtained</span>
<span class="sd">      </span>
<span class="sd">    * `axarr`, list of _axes_ onto which plots should be made. If None </span>
<span class="sd">      plots will be made onto new figures</span>
<span class="sd">      </span>
<span class="sd">    * `verbose`, _boolean_, if True intermediate output &amp; text will be </span>
<span class="sd">      printed to the console</span>
<span class="sd">     </span>
<span class="sd">    ***</span>
<span class="sd">    **Returns:**</span>
<span class="sd">         </span>
<span class="sd">    _Dict_ containing the following entries:</span>
<span class="sd">        </span>
<span class="sd">    * &#39;s&#39;, _array_ containing the eigenvalues of &#39;A&#39;</span>
<span class="sd">    </span>
<span class="sd">    * &#39;X&#39;, _matrix_, the columns of which are the right-eigenvectors of &#39;A&#39;</span>
<span class="sd">    </span>
<span class="sd">    * &#39;Y&#39;, _matrix_, the columns of which are the left-eigenvectors of &#39;A&#39;</span>
<span class="sd">    </span>
<span class="sd">    The above entries will in general be complex-valued and represent the </span>
<span class="sd">    eigenproperties of &#39;A&#39;.</span>
<span class="sd">    </span>
<span class="sd">    The following entries are real-valued and </span>
<span class="sd">    express the complex eigenvalues &#39;s&#39; in terms which should be more </span>
<span class="sd">    familiar to structural/mechanical engineers:</span>
<span class="sd">    </span>
<span class="sd">    * &#39;f_n&#39;, _array_ of _undamped natural frequencies_, in Hz. </span>
<span class="sd">      </span>
<span class="sd">    Note as &#39;s&#39; comprises conjugate pairs, there will be N pairs of </span>
<span class="sd">    positive and negative frequencies for a system with N degrees of </span>
<span class="sd">    freedom (i.e. &#39;A&#39; matrix of shape [2N x 2N])</span>
<span class="sd">      </span>
<span class="sd">    * &#39;f_d&#39;, _array_ of _damped_ natural frequencies_, in Hz</span>
<span class="sd">    </span>
<span class="sd">    * &#39;w_n&#39;, &#39;w_d&#39;; circular natural natural frequencies related to the </span>
<span class="sd">      above, in rad/s</span>
<span class="sd">      </span>
<span class="sd">    * &#39;eta&#39;, damping ratio (1.0=critical)</span>
<span class="sd">            </span>
<span class="sd">    &quot;&quot;&quot;</span>
    
    <span class="c1"># Get system matrices</span>
    <span class="n">d</span> <span class="o">=</span> <span class="bp">self</span><span class="o">.</span><span class="n">GetSystemMatrices</span><span class="p">()</span>
    <span class="n">M</span> <span class="o">=</span> <span class="n">d</span><span class="p">[</span><span class="s2">&quot;M_mtrx&quot;</span><span class="p">]</span>
    <span class="n">K</span> <span class="o">=</span> <span class="n">d</span><span class="p">[</span><span class="s2">&quot;K_mtrx&quot;</span><span class="p">]</span>
    <span class="n">C</span> <span class="o">=</span> <span class="n">d</span><span class="p">[</span><span class="s2">&quot;C_mtrx&quot;</span><span class="p">]</span>
    
    <span class="k">if</span> <span class="bp">self</span><span class="o">.</span><span class="n">hasConstraints</span><span class="p">():</span>
        <span class="n">J</span> <span class="o">=</span> <span class="n">d</span><span class="p">[</span><span class="s2">&quot;J_mtrx&quot;</span><span class="p">]</span>
    <span class="k">else</span><span class="p">:</span>
        <span class="n">J</span> <span class="o">=</span> <span class="bp">None</span>
        
    <span class="c1"># Compute eigenproperties of A_c</span>
    <span class="c1"># s is vector of singular values</span>
    <span class="c1"># columns of X are right eigenvectors of A</span>
    <span class="c1"># columns of Y are left eigenvectors of A  </span>
    <span class="n">eig_rslts_obj</span> <span class="o">=</span> <span class="n">solve_eig</span><span class="p">(</span><span class="n">M</span><span class="o">=</span><span class="n">M</span><span class="p">,</span><span class="n">K</span><span class="o">=</span><span class="n">K</span><span class="p">,</span><span class="n">C</span><span class="o">=</span><span class="n">C</span><span class="p">,</span><span class="n">J</span><span class="o">=</span><span class="n">J</span><span class="p">,</span>
                              <span class="n">normalise</span><span class="o">=</span><span class="n">normalise</span><span class="p">,</span>
                              <span class="n">verbose</span><span class="o">=</span><span class="n">verbose</span><span class="p">)</span>
    
    <span class="c1"># Create two-way link between objects</span>
    <span class="n">eig_rslts_obj</span><span class="o">.</span><span class="n">dynsys</span> <span class="o">=</span> <span class="bp">self</span>
    <span class="bp">self</span><span class="o">.</span><span class="n">eig_rslts</span> <span class="o">=</span> <span class="n">eig_rslts_obj</span>
    
    <span class="k">if</span> <span class="n">makePlots</span><span class="p">:</span>
        <span class="n">eig_rslts_obj</span><span class="o">.</span><span class="n">plot</span><span class="p">(</span><span class="n">axarr</span><span class="p">)</span>
                
    <span class="k">return</span> <span class="n">eig_rslts_obj</span> 
</pre></div>

  </div>
</div>

  </div>
  
            
  <div class="item">
    <div class="name def" id="hanging_1d_chain.hanging1DChain.check_outputs">
    <p>def <span class="ident">check_outputs</span>(</p><p>self, output_mtrx=None, output_names=None, verbose=False)</p>
    </div>
    

    
  
    <div class="desc"><p>Checks that all defined output matrices are of the correct shape</p></div>
  <div class="source_cont">
  <p class="source_link"><a href="javascript:void(0);" onclick="toggle('source-hanging_1d_chain.hanging1DChain.check_outputs', this);">Show source &equiv;</a></p>
  <div id="source-hanging_1d_chain.hanging1DChain.check_outputs" class="source">
    <div class="codehilite"><pre><span></span><span class="k">def</span> <span class="nf">check_outputs</span><span class="p">(</span><span class="bp">self</span><span class="p">,</span><span class="n">output_mtrx</span><span class="o">=</span><span class="bp">None</span><span class="p">,</span><span class="n">output_names</span><span class="o">=</span><span class="bp">None</span><span class="p">,</span><span class="n">verbose</span><span class="o">=</span><span class="bp">False</span><span class="p">):</span>
    <span class="sd">&quot;&quot;&quot;</span>
<span class="sd">    Checks that all defined output matrices are of the correct shape</span>
<span class="sd">    &quot;&quot;&quot;</span>
    
    <span class="c1"># Handle option arguments</span>
    <span class="k">if</span> <span class="n">output_mtrx</span> <span class="ow">is</span> <span class="bp">None</span><span class="p">:</span>
        <span class="n">output_mtrx</span> <span class="o">=</span> <span class="bp">self</span><span class="o">.</span><span class="n">output_mtrx</span>
        
    <span class="k">if</span> <span class="n">output_names</span> <span class="ow">is</span> <span class="bp">None</span><span class="p">:</span>
        <span class="n">output_names</span> <span class="o">=</span> <span class="bp">self</span><span class="o">.</span><span class="n">output_names</span>
        
    <span class="c1"># Exit early if both none</span>
    <span class="k">if</span> <span class="n">output_mtrx</span> <span class="ow">is</span> <span class="bp">None</span> <span class="ow">and</span> <span class="n">output_names</span> <span class="ow">is</span> <span class="bp">None</span><span class="p">:</span>
        <span class="k">return</span> <span class="bp">True</span>
    
    <span class="k">if</span> <span class="n">verbose</span><span class="p">:</span>
        
        <span class="k">print</span><span class="p">(</span><span class="s2">&quot;</span><span class="se">\n</span><span class="s2">CheckOutputMtrx() method invoked:&quot;</span><span class="p">)</span>
    
        <span class="k">print</span><span class="p">(</span><span class="s2">&quot;Output matrix shapes:&quot;</span><span class="p">)</span>
        <span class="k">for</span> <span class="n">_om</span> <span class="ow">in</span> <span class="n">output_mtrx</span><span class="p">:</span>
            <span class="k">print</span><span class="p">(</span><span class="n">_om</span><span class="o">.</span><span class="n">shape</span><span class="p">)</span>
        
        <span class="k">print</span><span class="p">(</span><span class="s2">&quot;Output names:&quot;</span><span class="p">)</span>
        <span class="k">print</span><span class="p">(</span><span class="n">output_names</span><span class="p">)</span>
    
    <span class="c1"># Check list lengths agree</span>
    <span class="k">for</span> <span class="n">_om</span><span class="p">,</span> <span class="n">_names</span> <span class="ow">in</span> <span class="nb">zip</span><span class="p">(</span><span class="n">output_mtrx</span><span class="p">,</span> <span class="n">output_names</span><span class="p">):</span>
        
        <span class="k">if</span> <span class="nb">len</span><span class="p">(</span><span class="n">_names</span><span class="p">)</span><span class="o">!=</span><span class="n">_om</span><span class="o">.</span><span class="n">shape</span><span class="p">[</span><span class="mi">0</span><span class="p">]:</span>
            <span class="k">raise</span> <span class="ne">ValueError</span><span class="p">(</span><span class="s2">&quot;Length of lists `output_names` &quot;</span><span class="o">+</span>
                             <span class="s2">&quot;and rows of `output_mtrx` do not agree!</span><span class="se">\n</span><span class="s2">&quot;</span><span class="o">+</span>
                             <span class="s2">&quot;len(output_names)={0}</span><span class="se">\n</span><span class="s2">&quot;</span><span class="o">.</span><span class="n">format</span><span class="p">(</span><span class="nb">len</span><span class="p">(</span><span class="n">_names</span><span class="p">))</span><span class="o">+</span>
                             <span class="s2">&quot;output_mtrx.shape: {0}&quot;</span><span class="o">.</span><span class="n">format</span><span class="p">(</span><span class="n">_om</span><span class="o">.</span><span class="n">shape</span><span class="p">))</span>
    
        <span class="c1"># Check shape of output matrix </span>
        <span class="n">nDOF_expected</span> <span class="o">=</span> <span class="mi">3</span><span class="o">*</span><span class="bp">self</span><span class="o">.</span><span class="n">nDOF</span>
        
        <span class="k">if</span> <span class="n">_om</span><span class="o">.</span><span class="n">shape</span><span class="p">[</span><span class="mi">1</span><span class="p">]</span> <span class="o">!=</span> <span class="n">nDOF_expected</span><span class="p">:</span>
            <span class="k">raise</span> <span class="ne">ValueError</span><span class="p">(</span><span class="s2">&quot;output_mtrx of invalid shape defined!</span><span class="se">\n</span><span class="s2">&quot;</span> <span class="o">+</span>
                             <span class="s2">&quot;Shape provided: {0}</span><span class="se">\n</span><span class="s2">&quot;</span><span class="o">.</span><span class="n">format</span><span class="p">(</span><span class="n">_om</span><span class="o">.</span><span class="n">shape</span><span class="p">)</span> <span class="o">+</span>
                             <span class="s2">&quot;Cols expected: {0}&quot;</span><span class="o">.</span><span class="n">format</span><span class="p">(</span><span class="n">nDOF_expected</span><span class="p">))</span>

    <span class="k">return</span> <span class="bp">True</span>
</pre></div>

  </div>
</div>

  </div>
  
            
  <div class="item">
    <div class="name def" id="hanging_1d_chain.hanging1DChain.freqVals">
    <p>def <span class="ident">freqVals</span>(</p><p>self, f_salient=None, nf_pad=400, fmax=None)</p>
    </div>
    

    
  
    <div class="desc"><p>"
Define frequency values to evaluate frequency response G(f) at</p>
<hr />
<p>Optional:</p>
<ul>
<li>
<p><code>f_salient</code>, <em>array-like</em> of salient frequencies (Hz)</p>
</li>
<li>
<p><code>nf</code>, number of intermediate frequencies between salient points</p>
</li>
</ul></div>
  <div class="source_cont">
  <p class="source_link"><a href="javascript:void(0);" onclick="toggle('source-hanging_1d_chain.hanging1DChain.freqVals', this);">Show source &equiv;</a></p>
  <div id="source-hanging_1d_chain.hanging1DChain.freqVals" class="source">
    <div class="codehilite"><pre><span></span><span class="k">def</span> <span class="nf">freqVals</span><span class="p">(</span><span class="bp">self</span><span class="p">,</span><span class="n">f_salient</span><span class="o">=</span><span class="bp">None</span><span class="p">,</span><span class="n">nf_pad</span><span class="p">:</span><span class="nb">int</span><span class="o">=</span><span class="mi">400</span><span class="p">,</span><span class="n">fmax</span><span class="o">=</span><span class="bp">None</span><span class="p">):</span>
    <span class="sd">&quot;&quot;&quot;&quot;</span>
<span class="sd">    Define frequency values to evaluate frequency response G(f) at</span>
<span class="sd">    ***</span>
<span class="sd">    </span>
<span class="sd">    Optional:</span>
<span class="sd">    </span>
<span class="sd">    * `f_salient`, *array-like* of salient frequencies (Hz)</span>
<span class="sd">        </span>
<span class="sd">    * `nf`, number of intermediate frequencies between salient points</span>
<span class="sd">    &quot;&quot;&quot;</span>
    
    <span class="c1"># Obtain f_salient</span>
    <span class="k">if</span> <span class="n">f_salient</span> <span class="ow">is</span> <span class="bp">None</span><span class="p">:</span>
        
        <span class="c1"># Peaks are at _damped_ natural frequencies (note: not undamped)</span>
        <span class="n">f_salient</span> <span class="o">=</span> <span class="bp">self</span><span class="o">.</span><span class="n">CalcEigenproperties</span><span class="p">()[</span><span class="s2">&quot;f_d&quot;</span><span class="p">]</span>
        <span class="n">f_salient</span> <span class="o">=</span> <span class="n">npy</span><span class="o">.</span><span class="n">sort</span><span class="p">(</span><span class="n">f_salient</span><span class="p">)</span>
        
        <span class="c1"># Extend beyond min/max f_n value</span>
        <span class="n">f_salient</span> <span class="o">=</span> <span class="n">f_salient</span><span class="o">.</span><span class="n">tolist</span><span class="p">()</span>
        <span class="n">f_salient</span><span class="o">.</span><span class="n">insert</span><span class="p">(</span><span class="mi">0</span><span class="p">,</span> <span class="n">f_salient</span><span class="p">[</span><span class="mi">0</span><span class="p">]</span> <span class="o">-</span> <span class="mf">0.5</span><span class="o">*</span><span class="p">(</span><span class="n">f_salient</span><span class="p">[</span><span class="mi">1</span><span class="p">]</span><span class="o">-</span><span class="n">f_salient</span><span class="p">[</span><span class="mi">0</span><span class="p">]))</span>
        <span class="n">f_salient</span><span class="o">.</span><span class="n">append</span><span class="p">(</span><span class="n">f_salient</span><span class="p">[</span><span class="o">-</span><span class="mi">1</span><span class="p">]</span> <span class="o">+</span> <span class="mf">0.5</span><span class="o">*</span><span class="p">(</span><span class="n">f_salient</span><span class="p">[</span><span class="o">-</span><span class="mi">1</span><span class="p">]</span><span class="o">-</span><span class="n">f_salient</span><span class="p">[</span><span class="o">-</span><span class="mi">2</span><span class="p">]))</span>
    
    <span class="c1"># Flatten input</span>
    <span class="n">f_salient</span> <span class="o">=</span> <span class="n">npy</span><span class="o">.</span><span class="n">ravel</span><span class="p">(</span><span class="n">f_salient</span><span class="p">)</span>
    
    <span class="c1"># Append fmax to list of salient frequencies</span>
    <span class="k">if</span> <span class="ow">not</span> <span class="n">fmax</span> <span class="ow">is</span> <span class="bp">None</span><span class="p">:</span>
        <span class="n">f_salient</span> <span class="o">=</span> <span class="n">npy</span><span class="o">.</span><span class="n">hstack</span><span class="p">(([</span><span class="o">-</span><span class="n">fmax</span><span class="p">],</span><span class="n">npy</span><span class="o">.</span><span class="n">sort</span><span class="p">(</span><span class="n">f_salient</span><span class="p">),[</span><span class="n">fmax</span><span class="p">]))</span>

    <span class="c1"># Obtain full list of frequencies</span>
    <span class="k">for</span> <span class="n">i</span> <span class="ow">in</span> <span class="nb">range</span><span class="p">(</span><span class="nb">len</span><span class="p">(</span><span class="n">f_salient</span><span class="p">)</span><span class="o">-</span><span class="mi">1</span><span class="p">):</span>

        <span class="n">f1</span> <span class="o">=</span> <span class="n">f_salient</span><span class="p">[</span><span class="n">i</span><span class="p">]</span>
        <span class="n">f2</span> <span class="o">=</span> <span class="n">f_salient</span><span class="p">[</span><span class="n">i</span><span class="o">+</span><span class="mi">1</span><span class="p">]</span>
        <span class="n">df</span> <span class="o">=</span> <span class="p">(</span><span class="n">f2</span> <span class="o">-</span> <span class="n">f1</span><span class="p">)</span><span class="o">/</span><span class="p">(</span><span class="n">nf_pad</span><span class="o">+</span><span class="mi">1</span><span class="p">)</span>
        <span class="n">newf</span> <span class="o">=</span> <span class="n">f1</span> <span class="o">+</span> <span class="n">npy</span><span class="o">.</span><span class="n">arange</span><span class="p">(</span><span class="mi">0</span><span class="p">,</span><span class="n">nf_pad</span><span class="o">+</span><span class="mi">1</span><span class="p">)</span><span class="o">*</span><span class="n">df</span>
        
        <span class="k">if</span> <span class="n">i</span> <span class="o">==</span><span class="mi">0</span><span class="p">:</span>
            <span class="n">fVals</span> <span class="o">=</span> <span class="n">newf</span>
            
        <span class="k">else</span><span class="p">:</span>
            <span class="n">fVals</span> <span class="o">=</span> <span class="n">npy</span><span class="o">.</span><span class="n">hstack</span><span class="p">((</span><span class="n">fVals</span><span class="p">,</span><span class="n">newf</span><span class="p">))</span>

    <span class="c1"># Add on end freq</span>
    <span class="n">fVals</span> <span class="o">=</span> <span class="n">npy</span><span class="o">.</span><span class="n">hstack</span><span class="p">((</span><span class="n">fVals</span><span class="p">,</span><span class="n">f2</span><span class="p">))</span>
            
    <span class="k">return</span> <span class="n">fVals</span>
</pre></div>

  </div>
</div>

  </div>
  
            
  <div class="item">
    <div class="name def" id="hanging_1d_chain.hanging1DChain.get_output_mtrx">
    <p>def <span class="ident">get_output_mtrx</span>(</p><p>self, state_variables_only=False, all_systems=True)</p>
    </div>
    

    
  
    <div class="desc"><p>Returns output matrix for overall system</p>
<hr />
<p>Optional:</p>
<ul>
<li>
<p><code>state_variables_only</code>, <em>boolean</em>, if True, only columns relating to 
  state variables (i.e. displacements, velocities - but not 
  accelerations) will be returned</p>
</li>
<li>
<p><code>all_systems</code>, <em>boolean</em>, if True output matrices for all subsystems 
  will be arranged as block diagonal matrix, which represents the 
  output matrix for the full system</p>
</li>
</ul></div>
  <div class="source_cont">
  <p class="source_link"><a href="javascript:void(0);" onclick="toggle('source-hanging_1d_chain.hanging1DChain.get_output_mtrx', this);">Show source &equiv;</a></p>
  <div id="source-hanging_1d_chain.hanging1DChain.get_output_mtrx" class="source">
    <div class="codehilite"><pre><span></span><span class="k">def</span> <span class="nf">get_output_mtrx</span><span class="p">(</span><span class="bp">self</span><span class="p">,</span>
                    <span class="n">state_variables_only</span><span class="p">:</span><span class="nb">bool</span><span class="o">=</span><span class="bp">False</span><span class="p">,</span>
                    <span class="n">all_systems</span><span class="p">:</span><span class="nb">bool</span><span class="o">=</span><span class="bp">True</span><span class="p">):</span>
    <span class="sd">&quot;&quot;&quot;</span>
<span class="sd">    Returns output matrix for overall system</span>
<span class="sd">    </span>
<span class="sd">    ***</span>
<span class="sd">    Optional:</span>
<span class="sd">        </span>
<span class="sd">    * `state_variables_only`, _boolean_, if True, only columns relating to </span>
<span class="sd">      state variables (i.e. displacements, velocities - but not </span>
<span class="sd">      accelerations) will be returned</span>
<span class="sd">      </span>
<span class="sd">    * `all_systems`, _boolean_, if True output matrices for all subsystems </span>
<span class="sd">      will be arranged as block diagonal matrix, which represents the </span>
<span class="sd">      output matrix for the full system</span>
<span class="sd">      </span>
<span class="sd">    &quot;&quot;&quot;</span>
    
    <span class="c1"># Define list over which to loop</span>
    <span class="k">if</span> <span class="n">all_systems</span><span class="p">:</span>
        <span class="n">sys_list</span> <span class="o">=</span> <span class="bp">self</span><span class="o">.</span><span class="n">DynSys_list</span>
    <span class="k">else</span><span class="p">:</span>
        <span class="n">sys_list</span> <span class="o">=</span> <span class="p">[</span><span class="bp">self</span><span class="p">]</span>
    
    <span class="c1"># Assemble full output matrix by arranging as block diagonal matrix</span>
    
    <span class="n">disp_cols_list</span> <span class="o">=</span> <span class="p">[]</span>
    <span class="n">vel_cols_list</span> <span class="o">=</span> <span class="p">[]</span>
    <span class="n">accn_cols_list</span> <span class="o">=</span> <span class="p">[]</span>
    <span class="n">output_names_list</span> <span class="o">=</span> <span class="p">[]</span>
    
    <span class="k">for</span> <span class="n">x</span> <span class="ow">in</span> <span class="n">sys_list</span><span class="p">:</span>
        <span class="n">nDOF</span> <span class="o">=</span> <span class="n">x</span><span class="o">.</span><span class="n">nDOF</span>
        
        <span class="c1"># Loop over all output matrices</span>
        <span class="k">for</span> <span class="n">i</span><span class="p">,</span> <span class="p">(</span><span class="n">om</span><span class="p">,</span> <span class="n">names</span><span class="p">)</span> <span class="ow">in</span> <span class="nb">enumerate</span><span class="p">(</span><span class="nb">zip</span><span class="p">(</span><span class="n">x</span><span class="o">.</span><span class="n">output_mtrx</span><span class="p">,</span><span class="n">x</span><span class="o">.</span><span class="n">output_names</span><span class="p">)):</span>
                            
            <span class="k">if</span> <span class="n">i</span><span class="o">==</span><span class="mi">0</span><span class="p">:</span>
                <span class="n">output_mtrx</span> <span class="o">=</span> <span class="n">om</span>
                <span class="n">output_names</span> <span class="o">=</span> <span class="n">names</span>
                
            <span class="k">else</span><span class="p">:</span>
                <span class="n">output_mtrx</span> <span class="o">=</span> <span class="n">npy</span><span class="o">.</span><span class="n">vstack</span><span class="p">((</span><span class="n">output_mtrx</span><span class="p">,</span><span class="n">om</span><span class="p">))</span>
                <span class="n">output_names</span> <span class="o">=</span> <span class="n">output_names</span> <span class="o">+</span> <span class="n">names</span>
                            
        <span class="c1"># Decompose into groups relating to (disp,vel,accn)</span>
        <span class="n">disp_cols</span> <span class="o">=</span> <span class="n">output_mtrx</span><span class="p">[:,:</span><span class="n">nDOF</span><span class="p">]</span>
        <span class="n">vel_cols</span> <span class="o">=</span> <span class="n">output_mtrx</span><span class="p">[:,</span><span class="n">nDOF</span><span class="p">:</span><span class="mi">2</span><span class="o">*</span><span class="n">nDOF</span><span class="p">]</span>
        <span class="n">accn_cols</span> <span class="o">=</span> <span class="n">output_mtrx</span><span class="p">[:,</span><span class="mi">2</span><span class="o">*</span><span class="n">nDOF</span><span class="p">:]</span>
        
        <span class="c1"># Append to lists</span>
        <span class="n">disp_cols_list</span><span class="o">.</span><span class="n">append</span><span class="p">(</span><span class="n">disp_cols</span><span class="p">)</span>
        <span class="n">vel_cols_list</span><span class="o">.</span><span class="n">append</span><span class="p">(</span><span class="n">vel_cols</span><span class="p">)</span>
        <span class="n">accn_cols_list</span><span class="o">.</span><span class="n">append</span><span class="p">(</span><span class="n">accn_cols</span><span class="p">)</span>
        <span class="n">output_names_list</span><span class="o">.</span><span class="n">append</span><span class="p">([</span><span class="n">x</span><span class="o">.</span><span class="n">name</span><span class="o">+</span><span class="s2">&quot; : &quot;</span><span class="o">+</span><span class="n">y</span> <span class="k">for</span> <span class="n">y</span> <span class="ow">in</span> <span class="n">output_names</span><span class="p">])</span>
        
    <span class="c1"># Assemble submatrices for full system</span>
    <span class="n">disp_cols_full</span> <span class="o">=</span> <span class="n">scipy</span><span class="o">.</span><span class="n">linalg</span><span class="o">.</span><span class="n">block_diag</span><span class="p">(</span><span class="o">*</span><span class="n">disp_cols_list</span><span class="p">)</span>
    <span class="n">vel_cols_full</span> <span class="o">=</span> <span class="n">scipy</span><span class="o">.</span><span class="n">linalg</span><span class="o">.</span><span class="n">block_diag</span><span class="p">(</span><span class="o">*</span><span class="n">vel_cols_list</span><span class="p">)</span>
    
    <span class="k">if</span> <span class="ow">not</span> <span class="n">state_variables_only</span><span class="p">:</span>
        <span class="n">accn_cols_full</span> <span class="o">=</span> <span class="n">scipy</span><span class="o">.</span><span class="n">linalg</span><span class="o">.</span><span class="n">block_diag</span><span class="p">(</span><span class="o">*</span><span class="n">accn_cols_list</span><span class="p">)</span>
    
    <span class="c1"># Concatenate to prepare output matrix for full system</span>
    <span class="n">output_mtrx_full</span> <span class="o">=</span> <span class="n">npy</span><span class="o">.</span><span class="n">hstack</span><span class="p">((</span><span class="n">disp_cols_full</span><span class="p">,</span><span class="n">vel_cols_full</span><span class="p">))</span>
    
    <span class="k">if</span> <span class="ow">not</span> <span class="n">state_variables_only</span><span class="p">:</span>
        <span class="n">output_mtrx_full</span> <span class="o">=</span> <span class="n">npy</span><span class="o">.</span><span class="n">hstack</span><span class="p">((</span><span class="n">output_mtrx_full</span><span class="p">,</span><span class="n">accn_cols_full</span><span class="p">))</span>
    
    <span class="c1"># Convert list of names to array format</span>
    <span class="n">output_names_arr</span> <span class="o">=</span> <span class="n">npy</span><span class="o">.</span><span class="n">ravel</span><span class="p">(</span><span class="n">output_names_list</span><span class="p">)</span> 
    
    <span class="c1"># Return matrix and row names for full system</span>
    <span class="k">return</span> <span class="n">output_mtrx_full</span><span class="p">,</span> <span class="n">output_names_arr</span>
</pre></div>

  </div>
</div>

  </div>
  
            
  <div class="item">
    <div class="name def" id="hanging_1d_chain.hanging1DChain.hasConstraints">
    <p>def <span class="ident">hasConstraints</span>(</p><p>self)</p>
    </div>
    

    
  
    <div class="desc"><p>Tests whether constraint equations are defined</p></div>
  <div class="source_cont">
  <p class="source_link"><a href="javascript:void(0);" onclick="toggle('source-hanging_1d_chain.hanging1DChain.hasConstraints', this);">Show source &equiv;</a></p>
  <div id="source-hanging_1d_chain.hanging1DChain.hasConstraints" class="source">
    <div class="codehilite"><pre><span></span><span class="k">def</span> <span class="nf">hasConstraints</span><span class="p">(</span><span class="bp">self</span><span class="p">)</span><span class="o">-&gt;</span><span class="nb">bool</span><span class="p">:</span>
    <span class="sd">&quot;&quot;&quot;</span>
<span class="sd">    Tests whether constraint equations are defined</span>
<span class="sd">    &quot;&quot;&quot;</span>
    
    <span class="k">if</span> <span class="nb">len</span><span class="p">(</span><span class="bp">self</span><span class="o">.</span><span class="n">_J_dict</span><span class="p">)</span><span class="o">&gt;</span><span class="mi">0</span><span class="p">:</span>
        <span class="k">return</span> <span class="bp">True</span>
    <span class="k">else</span><span class="p">:</span>
        <span class="k">return</span> <span class="bp">False</span>
</pre></div>

  </div>
</div>

  </div>
  
          <h3>Instance variables</h3>
            <div class="item">
            <p id="hanging_1d_chain.hanging1DChain.length" class="name">var <span class="ident">length</span></p>
            

            
  
  <div class="source_cont">
</div>

            </div>
            <div class="item">
            <p id="hanging_1d_chain.hanging1DChain.mass_per_length" class="name">var <span class="ident">mass_per_length</span></p>
            

            
  
  <div class="source_cont">
</div>

            </div>
            <div class="item">
            <p id="hanging_1d_chain.hanging1DChain.output_mtrx" class="name">var <span class="ident">output_mtrx</span></p>
            

            
  
    <div class="desc"><p>List of output matrices</p>
<p>Use <code>add_outputs()</code> to define append output matrices. 
<code>check_outputs()</code> can be used to check the validity (shape) of the 
output matrices defined.</p></div>
  <div class="source_cont">
</div>

            </div>
            <div class="item">
            <p id="hanging_1d_chain.hanging1DChain.output_names" class="name">var <span class="ident">output_names</span></p>
            

            
  
    <div class="desc"><p>List of string descriptions for rows of <code>output_mtrx</code>.
Used to label plots etc.</p></div>
  <div class="source_cont">
</div>

            </div>
      </div>
      </div>

  </section>

    </article>
  <div class="clear"> </div>
  <footer id="footer">
    <p>
      Documentation generated by
      <a href="https://github.com/BurntSushi/pdoc">pdoc 0.3.2</a>
    </p>

    <p>pdoc is in the public domain with the
      <a href="http://unlicense.org">UNLICENSE</a></p>

    <p>Design by <a href="http://nadh.in">Kailash Nadh</a></p>
  </footer>
</div>
</body>
</html><|MERGE_RESOLUTION|>--- conflicted
+++ resolved
@@ -1,8 +1,4 @@
-<<<<<<< HEAD
 Version: 1.6.2_dev
-=======
-Version: 1.5.1_dev
->>>>>>> 535d632d
 <!doctype html>
 <head>
   <meta http-equiv="Content-Type" content="text/html; charset=utf-8" />
@@ -1090,6 +1086,7 @@
     <li class="mono"><a href="#hanging_1d_chain.hanging1DChain.freqVals">freqVals</a></li>
     <li class="mono"><a href="#hanging_1d_chain.hanging1DChain.get_output_mtrx">get_output_mtrx</a></li>
     <li class="mono"><a href="#hanging_1d_chain.hanging1DChain.hasConstraints">hasConstraints</a></li>
+    <li class="mono"><a href="#hanging_1d_chain.hanging1DChain.has_output_mtrx">has_output_mtrx</a></li>
   </ul>
 
         </li>
@@ -1693,11 +1690,7 @@
             
   <div class="item">
     <div class="name def" id="hanging_1d_chain.hanging1DChain.AddOutputMtrx">
-<<<<<<< HEAD
     <p>def <span class="ident">AddOutputMtrx</span>(</p><p>self, *args, **kwargs)</p>
-=======
-    <p>def <span class="ident">AddOutputMtrx</span>(</p><p>self, output_mtrx=None, output_names=None, overwrite=False, fName=&#39;outputs.csv&#39;, verbose=False)</p>
->>>>>>> 535d632d
     </div>
     
 
@@ -1706,63 +1699,8 @@
   <div class="source_cont">
   <p class="source_link"><a href="javascript:void(0);" onclick="toggle('source-hanging_1d_chain.hanging1DChain.AddOutputMtrx', this);">Show source &equiv;</a></p>
   <div id="source-hanging_1d_chain.hanging1DChain.AddOutputMtrx" class="source">
-<<<<<<< HEAD
     <div class="codehilite"><pre><span></span><span class="k">def</span> <span class="nf">AddOutputMtrx</span><span class="p">(</span><span class="bp">self</span><span class="p">,</span><span class="o">*</span><span class="n">args</span><span class="p">,</span><span class="o">**</span><span class="n">kwargs</span><span class="p">):</span>
     <span class="bp">self</span><span class="o">.</span><span class="n">add_outputs</span><span class="p">(</span><span class="o">*</span><span class="n">args</span><span class="p">,</span><span class="o">**</span><span class="n">kwargs</span><span class="p">)</span>
-=======
-    <div class="codehilite"><pre><span></span><span class="k">def</span> <span class="nf">AddOutputMtrx</span><span class="p">(</span><span class="bp">self</span><span class="p">,</span>
-                  <span class="n">output_mtrx</span><span class="o">=</span><span class="bp">None</span><span class="p">,</span>
-                  <span class="n">output_names</span><span class="o">=</span><span class="bp">None</span><span class="p">,</span>
-                  <span class="n">overwrite</span><span class="o">=</span><span class="bp">False</span><span class="p">,</span>
-                  <span class="n">fName</span><span class="o">=</span><span class="s1">&#39;outputs.csv&#39;</span><span class="p">,</span>
-                  <span class="n">verbose</span><span class="o">=</span><span class="bp">False</span><span class="p">):</span>
-    <span class="sd">&quot;&quot;&quot;</span>
-<span class="sd">    Appends `output_mtrx` to `outputsList`</span>
-<span class="sd">    ***</span>
-<span class="sd">    </span>
-<span class="sd">    `output_mtrx` can either be supplied directly or else read from file </span>
-<span class="sd">    (as denoted by `fName`)</span>
-<span class="sd">    </span>
-<span class="sd">    `output_mtrx` can be a list of matrices; each will be appended in turn</span>
-<span class="sd">    </span>
-<span class="sd">    &quot;&quot;&quot;</span>
-    
-    <span class="k">if</span> <span class="n">verbose</span><span class="p">:</span>
-        <span class="k">print</span><span class="p">(</span><span class="s2">&quot;AddOutputMtrx() method invoked.&quot;</span><span class="p">)</span>
-    
-    <span class="c1"># Read from file if no output_mtrx provided</span>
-    <span class="k">if</span> <span class="n">output_mtrx</span> <span class="ow">is</span> <span class="bp">None</span><span class="p">:</span>
-        <span class="n">output_mtrx</span><span class="p">,</span> <span class="n">output_names</span> <span class="o">=</span> <span class="bp">self</span><span class="o">.</span><span class="n">ReadOutputMtrxFromFile</span><span class="p">(</span><span class="n">fName</span><span class="p">)</span>
-    <span class="k">else</span><span class="p">:</span>
-        <span class="n">output_mtrx</span> <span class="o">=</span> <span class="n">npy</span><span class="o">.</span><span class="n">asmatrix</span><span class="p">(</span><span class="n">output_mtrx</span><span class="p">)</span>
-        
-    <span class="c1"># Create default output names if none provided</span>
-    <span class="k">if</span> <span class="n">output_names</span> <span class="ow">is</span> <span class="bp">None</span><span class="p">:</span>
-        <span class="n">output_names</span> <span class="o">=</span> <span class="p">[</span><span class="s2">&quot;Response {0}&quot;</span><span class="o">.</span><span class="n">format</span><span class="p">(</span><span class="n">x</span><span class="p">)</span> <span class="k">for</span> <span class="n">x</span> <span class="ow">in</span> <span class="nb">range</span><span class="p">(</span><span class="n">output_mtrx</span><span class="o">.</span><span class="n">shape</span><span class="p">[</span><span class="mi">0</span><span class="p">])]</span>
-        
-    
-    <span class="k">if</span> <span class="n">overwrite</span><span class="p">:</span>
-        <span class="k">if</span> <span class="n">verbose</span><span class="p">:</span>
-            <span class="k">print</span><span class="p">(</span><span class="s2">&quot;New output matrix replaces previous output matrix, if defined&quot;</span><span class="p">)</span>
-        <span class="bp">self</span><span class="o">.</span><span class="n">output_mtrx</span> <span class="o">=</span> <span class="n">output_mtrx</span>
-        <span class="bp">self</span><span class="o">.</span><span class="n">output_names</span> <span class="o">=</span> <span class="n">output_names</span>
-    <span class="k">else</span><span class="p">:</span>
-        <span class="k">if</span> <span class="n">verbose</span><span class="p">:</span>
-            <span class="k">print</span><span class="p">(</span><span class="s2">&quot;New output matrix appended to previous output matrix, if defined&quot;</span><span class="p">)</span>
-        <span class="bp">self</span><span class="o">.</span><span class="n">output_mtrx</span> <span class="o">=</span> <span class="n">npy</span><span class="o">.</span><span class="n">append</span><span class="p">(</span><span class="bp">self</span><span class="o">.</span><span class="n">output_mtrx</span><span class="p">,</span><span class="n">output_mtrx</span><span class="p">,</span><span class="n">axis</span><span class="o">=</span><span class="mi">0</span><span class="p">)</span>
-        <span class="bp">self</span><span class="o">.</span><span class="n">output_names</span> <span class="o">+=</span> <span class="n">output_names</span>
-    
-    <span class="k">if</span> <span class="n">verbose</span><span class="p">:</span>
-        
-        <span class="k">print</span><span class="p">(</span><span class="s2">&quot;Updated output matrix shape:&quot;</span><span class="p">)</span>
-        <span class="k">print</span><span class="p">(</span><span class="bp">self</span><span class="o">.</span><span class="n">output_mtrx</span><span class="o">.</span><span class="n">shape</span><span class="p">)</span>
-        
-        <span class="k">print</span><span class="p">(</span><span class="s2">&quot;Updated output names list:&quot;</span><span class="p">)</span>
-        <span class="k">print</span><span class="p">(</span><span class="bp">self</span><span class="o">.</span><span class="n">output_names</span><span class="p">)</span>
-    
-    <span class="c1"># Check dimensions of all output matrices defined</span>
-    <span class="bp">self</span><span class="o">.</span><span class="n">CheckOutputMtrx</span><span class="p">()</span>
->>>>>>> 535d632d
 </pre></div>
 
   </div>
@@ -2178,10 +2116,13 @@
                                                <span class="n">state_variables_only</span><span class="o">=</span><span class="bp">False</span><span class="p">)</span>
         
         <span class="c1"># Check shape</span>
-        <span class="k">if</span> <span class="n">C</span><span class="o">.</span><span class="n">shape</span><span class="p">[</span><span class="mi">1</span><span class="p">]</span><span class="o">!=</span><span class="mi">3</span><span class="o">*</span><span class="n">nDOF_full</span><span class="p">:</span>
-            <span class="k">raise</span> <span class="ne">ValueError</span><span class="p">(</span><span class="s2">&quot;Error: C matrix of unexpected shape!&quot;</span><span class="p">)</span>
+        <span class="n">expected</span> <span class="o">=</span> <span class="mi">3</span><span class="o">*</span><span class="n">nDOF_full</span>
+        <span class="k">if</span> <span class="n">C</span> <span class="ow">is</span> <span class="ow">not</span> <span class="bp">None</span> <span class="ow">and</span> <span class="n">C</span><span class="o">.</span><span class="n">shape</span><span class="p">[</span><span class="mi">1</span><span class="p">]</span><span class="o">!=</span><span class="n">expected</span><span class="p">:</span>
+            <span class="k">raise</span> <span class="ne">ValueError</span><span class="p">(</span><span class="s2">&quot;Error: C matrix of unexpected shape!</span><span class="se">\n</span><span class="s2">&quot;</span> <span class="o">+</span> 
+                             <span class="s2">&quot;C.shape: {0}</span><span class="se">\n</span><span class="s2">&quot;</span><span class="o">.</span><span class="n">format</span><span class="p">(</span><span class="n">C</span><span class="o">.</span><span class="n">shape</span><span class="p">)</span> <span class="o">+</span> 
+                             <span class="s2">&quot;Expected: {0}&quot;</span><span class="o">.</span><span class="n">format</span><span class="p">(</span><span class="n">expected</span><span class="p">))</span>
                 
-    <span class="k">if</span> <span class="n">C</span><span class="o">.</span><span class="n">shape</span><span class="p">[</span><span class="mi">0</span><span class="p">]</span><span class="o">==</span><span class="mi">0</span><span class="p">:</span>
+    <span class="k">if</span> <span class="n">C</span> <span class="ow">is</span> <span class="bp">None</span> <span class="ow">or</span> <span class="n">C</span><span class="o">.</span><span class="n">shape</span><span class="p">[</span><span class="mi">0</span><span class="p">]</span><span class="o">==</span><span class="mi">0</span><span class="p">:</span>
         
         <span class="k">if</span> <span class="n">verbose</span><span class="p">:</span>
             <span class="k">print</span><span class="p">(</span><span class="s2">&quot;***</span><span class="se">\n</span><span class="s2">Warning: no output matrix defined. &quot;</span><span class="o">+</span>
@@ -2276,7 +2217,9 @@
     <span class="n">Gf_list</span> <span class="o">=</span> <span class="n">npy</span><span class="o">.</span><span class="n">asarray</span><span class="p">(</span><span class="n">Gf_list</span><span class="p">)</span>
                 
     <span class="c1"># Return values as class instance</span>
-    <span class="n">obj</span> <span class="o">=</span> <span class="n">FreqResponse_Results</span><span class="p">(</span><span class="n">f</span><span class="o">=</span><span class="n">fVals</span><span class="p">,</span><span class="n">Gf</span><span class="o">=</span><span class="n">Gf_list</span><span class="p">)</span>        
+    <span class="n">obj</span> <span class="o">=</span> <span class="n">FreqResponse_Results</span><span class="p">(</span><span class="n">f</span><span class="o">=</span><span class="n">fVals</span><span class="p">,</span>
+                               <span class="n">Gf</span><span class="o">=</span><span class="n">Gf_list</span><span class="p">,</span>
+                               <span class="n">output_names</span><span class="o">=</span><span class="n">output_names</span><span class="p">)</span>        
     <span class="k">return</span> <span class="n">obj</span>
 </pre></div>
 
@@ -3862,7 +3805,7 @@
     
     <span class="k">for</span> <span class="n">x</span> <span class="ow">in</span> <span class="n">sys_list</span><span class="p">:</span>
         <span class="n">nDOF</span> <span class="o">=</span> <span class="n">x</span><span class="o">.</span><span class="n">nDOF</span>
-        
+                    
         <span class="c1"># Loop over all output matrices</span>
         <span class="k">for</span> <span class="n">i</span><span class="p">,</span> <span class="p">(</span><span class="n">om</span><span class="p">,</span> <span class="n">names</span><span class="p">)</span> <span class="ow">in</span> <span class="nb">enumerate</span><span class="p">(</span><span class="nb">zip</span><span class="p">(</span><span class="n">x</span><span class="o">.</span><span class="n">output_mtrx</span><span class="p">,</span><span class="n">x</span><span class="o">.</span><span class="n">output_names</span><span class="p">)):</span>
                             
@@ -3885,6 +3828,10 @@
         <span class="n">accn_cols_list</span><span class="o">.</span><span class="n">append</span><span class="p">(</span><span class="n">accn_cols</span><span class="p">)</span>
         <span class="n">output_names_list</span><span class="o">.</span><span class="n">append</span><span class="p">([</span><span class="n">x</span><span class="o">.</span><span class="n">name</span><span class="o">+</span><span class="s2">&quot; : &quot;</span><span class="o">+</span><span class="n">y</span> <span class="k">for</span> <span class="n">y</span> <span class="ow">in</span> <span class="n">output_names</span><span class="p">])</span>
         
+    <span class="c1"># Break out of function if no output matrices defined</span>
+    <span class="k">if</span> <span class="n">output_names_list</span><span class="o">==</span><span class="p">[]:</span>
+        <span class="k">return</span> <span class="bp">None</span><span class="p">,</span> <span class="bp">None</span>
+        
     <span class="c1"># Assemble submatrices for full system</span>
     <span class="n">disp_cols_full</span> <span class="o">=</span> <span class="n">scipy</span><span class="o">.</span><span class="n">linalg</span><span class="o">.</span><span class="n">block_diag</span><span class="p">(</span><span class="o">*</span><span class="n">disp_cols_list</span><span class="p">)</span>
     <span class="n">vel_cols_full</span> <span class="o">=</span> <span class="n">scipy</span><span class="o">.</span><span class="n">linalg</span><span class="o">.</span><span class="n">block_diag</span><span class="p">(</span><span class="o">*</span><span class="n">vel_cols_list</span><span class="p">)</span>
@@ -3939,6 +3886,34 @@
 
   </div>
   
+            
+  <div class="item">
+    <div class="name def" id="hanging_1d_chain.hanging1DChain.has_output_mtrx">
+    <p>def <span class="ident">has_output_mtrx</span>(</p><p>self)</p>
+    </div>
+    
+
+    
+  
+    <div class="desc"><p>Returns True if system has output matrix</p></div>
+  <div class="source_cont">
+  <p class="source_link"><a href="javascript:void(0);" onclick="toggle('source-hanging_1d_chain.hanging1DChain.has_output_mtrx', this);">Show source &equiv;</a></p>
+  <div id="source-hanging_1d_chain.hanging1DChain.has_output_mtrx" class="source">
+    <div class="codehilite"><pre><span></span><span class="k">def</span> <span class="nf">has_output_mtrx</span><span class="p">(</span><span class="bp">self</span><span class="p">)</span><span class="o">-&gt;</span><span class="nb">bool</span><span class="p">:</span>
+    <span class="sd">&quot;&quot;&quot;</span>
+<span class="sd">    Returns True if system has output matrix</span>
+<span class="sd">    &quot;&quot;&quot;</span>
+    <span class="k">if</span> <span class="bp">self</span><span class="o">.</span><span class="n">output_mtrx</span> <span class="o">==</span> <span class="p">[]:</span>
+        <span class="k">return</span> <span class="bp">False</span>
+    <span class="k">else</span><span class="p">:</span>
+        <span class="k">return</span> <span class="bp">True</span>
+</pre></div>
+
+  </div>
+</div>
+
+  </div>
+  
           <h3>Instance variables</h3>
             <div class="item">
             <p id="hanging_1d_chain.hanging1DChain.length" class="name">var <span class="ident">length</span></p>
