<<<<<<< HEAD
Version: 1.1.0_dev
=======
Version: 1.1.1
>>>>>>> ff365a21
<!doctype html>
<head>
  <meta http-equiv="Content-Type" content="text/html; charset=utf-8" />
  <meta name="viewport" content="width=device-width, initial-scale=1, minimum-scale=1" />

    <title>tstep_results API documentation</title>
    <meta name="description" content="Classes and methods used to flexibly handle results from 
time-stepping analysis methods as implemen..." />

  <link href='http://fonts.googleapis.com/css?family=Source+Sans+Pro:400,300' rel='stylesheet' type='text/css'>
  
  <style type="text/css">
  
* {
  box-sizing: border-box;
}
/*! normalize.css v1.1.1 | MIT License | git.io/normalize */

/* ==========================================================================
   HTML5 display definitions
   ========================================================================== */

/**
 * Correct `block` display not defined in IE 6/7/8/9 and Firefox 3.
 */

article,
aside,
details,
figcaption,
figure,
footer,
header,
hgroup,
main,
nav,
section,
summary {
    display: block;
}

/**
 * Correct `inline-block` display not defined in IE 6/7/8/9 and Firefox 3.
 */

audio,
canvas,
video {
    display: inline-block;
    *display: inline;
    *zoom: 1;
}

/**
 * Prevent modern browsers from displaying `audio` without controls.
 * Remove excess height in iOS 5 devices.
 */

audio:not([controls]) {
    display: none;
    height: 0;
}

/**
 * Address styling not present in IE 7/8/9, Firefox 3, and Safari 4.
 * Known issue: no IE 6 support.
 */

[hidden] {
    display: none;
}

/* ==========================================================================
   Base
   ========================================================================== */

/**
 * 1. Prevent system color scheme's background color being used in Firefox, IE,
 *    and Opera.
 * 2. Prevent system color scheme's text color being used in Firefox, IE, and
 *    Opera.
 * 3. Correct text resizing oddly in IE 6/7 when body `font-size` is set using
 *    `em` units.
 * 4. Prevent iOS text size adjust after orientation change, without disabling
 *    user zoom.
 */

html {
    background: #fff; /* 1 */
    color: #000; /* 2 */
    font-size: 100%; /* 3 */
    -webkit-text-size-adjust: 100%; /* 4 */
    -ms-text-size-adjust: 100%; /* 4 */
}

/**
 * Address `font-family` inconsistency between `textarea` and other form
 * elements.
 */

html,
button,
input,
select,
textarea {
    font-family: sans-serif;
}

/**
 * Address margins handled incorrectly in IE 6/7.
 */

body {
    margin: 0;
}

/* ==========================================================================
   Links
   ========================================================================== */

/**
 * Address `outline` inconsistency between Chrome and other browsers.
 */

a:focus {
    outline: thin dotted;
}

/**
 * Improve readability when focused and also mouse hovered in all browsers.
 */

a:active,
a:hover {
    outline: 0;
}

/* ==========================================================================
   Typography
   ========================================================================== */

/**
 * Address font sizes and margins set differently in IE 6/7.
 * Address font sizes within `section` and `article` in Firefox 4+, Safari 5,
 * and Chrome.
 */

h1 {
    font-size: 2em;
    margin: 0.67em 0;
}

h2 {
    font-size: 1.5em;
    margin: 0.83em 0;
}

h3 {
    font-size: 1.17em;
    margin: 1em 0;
}

h4 {
    font-size: 1em;
    margin: 1.33em 0;
}

h5 {
    font-size: 0.83em;
    margin: 1.67em 0;
}

h6 {
    font-size: 0.67em;
    margin: 2.33em 0;
}

/**
 * Address styling not present in IE 7/8/9, Safari 5, and Chrome.
 */

abbr[title] {
    border-bottom: 1px dotted;
}

/**
 * Address style set to `bolder` in Firefox 3+, Safari 4/5, and Chrome.
 */

b,
strong {
    font-weight: bold;
}

blockquote {
    margin: 1em 40px;
}

/**
 * Address styling not present in Safari 5 and Chrome.
 */

dfn {
    font-style: italic;
}

/**
 * Address differences between Firefox and other browsers.
 * Known issue: no IE 6/7 normalization.
 */

hr {
    -moz-box-sizing: content-box;
    box-sizing: content-box;
    height: 0;
}

/**
 * Address styling not present in IE 6/7/8/9.
 */

mark {
    background: #ff0;
    color: #000;
}

/**
 * Address margins set differently in IE 6/7.
 */

p,
pre {
    margin: 1em 0;
}

/**
 * Correct font family set oddly in IE 6, Safari 4/5, and Chrome.
 */

code,
kbd,
pre,
samp {
    font-family: monospace, serif;
    _font-family: 'courier new', monospace;
    font-size: 1em;
}

/**
 * Improve readability of pre-formatted text in all browsers.
 */

pre {
    white-space: pre;
    white-space: pre-wrap;
    word-wrap: break-word;
}

/**
 * Address CSS quotes not supported in IE 6/7.
 */

q {
    quotes: none;
}

/**
 * Address `quotes` property not supported in Safari 4.
 */

q:before,
q:after {
    content: '';
    content: none;
}

/**
 * Address inconsistent and variable font size in all browsers.
 */

small {
    font-size: 80%;
}

/**
 * Prevent `sub` and `sup` affecting `line-height` in all browsers.
 */

sub,
sup {
    font-size: 75%;
    line-height: 0;
    position: relative;
    vertical-align: baseline;
}

sup {
    top: -0.5em;
}

sub {
    bottom: -0.25em;
}

/* ==========================================================================
   Lists
   ========================================================================== */

/**
 * Address margins set differently in IE 6/7.
 */

dl,
menu,
ol,
ul {
    margin: 1em 0;
}

dd {
    margin: 0 0 0 40px;
}

/**
 * Address paddings set differently in IE 6/7.
 */

menu,
ol,
ul {
    padding: 0 0 0 40px;
}

/**
 * Correct list images handled incorrectly in IE 7.
 */

nav ul,
nav ol {
    list-style: none;
    list-style-image: none;
}

/* ==========================================================================
   Embedded content
   ========================================================================== */

/**
 * 1. Remove border when inside `a` element in IE 6/7/8/9 and Firefox 3.
 * 2. Improve image quality when scaled in IE 7.
 */

img {
    border: 0; /* 1 */
    -ms-interpolation-mode: bicubic; /* 2 */
}

/**
 * Correct overflow displayed oddly in IE 9.
 */

svg:not(:root) {
    overflow: hidden;
}

/* ==========================================================================
   Figures
   ========================================================================== */

/**
 * Address margin not present in IE 6/7/8/9, Safari 5, and Opera 11.
 */

figure {
    margin: 0;
}

/* ==========================================================================
   Forms
   ========================================================================== */

/**
 * Correct margin displayed oddly in IE 6/7.
 */

form {
    margin: 0;
}

/**
 * Define consistent border, margin, and padding.
 */

fieldset {
    border: 1px solid #c0c0c0;
    margin: 0 2px;
    padding: 0.35em 0.625em 0.75em;
}

/**
 * 1. Correct color not being inherited in IE 6/7/8/9.
 * 2. Correct text not wrapping in Firefox 3.
 * 3. Correct alignment displayed oddly in IE 6/7.
 */

legend {
    border: 0; /* 1 */
    padding: 0;
    white-space: normal; /* 2 */
    *margin-left: -7px; /* 3 */
}

/**
 * 1. Correct font size not being inherited in all browsers.
 * 2. Address margins set differently in IE 6/7, Firefox 3+, Safari 5,
 *    and Chrome.
 * 3. Improve appearance and consistency in all browsers.
 */

button,
input,
select,
textarea {
    font-size: 100%; /* 1 */
    margin: 0; /* 2 */
    vertical-align: baseline; /* 3 */
    *vertical-align: middle; /* 3 */
}

/**
 * Address Firefox 3+ setting `line-height` on `input` using `!important` in
 * the UA stylesheet.
 */

button,
input {
    line-height: normal;
}

/**
 * Address inconsistent `text-transform` inheritance for `button` and `select`.
 * All other form control elements do not inherit `text-transform` values.
 * Correct `button` style inheritance in Chrome, Safari 5+, and IE 6+.
 * Correct `select` style inheritance in Firefox 4+ and Opera.
 */

button,
select {
    text-transform: none;
}

/**
 * 1. Avoid the WebKit bug in Android 4.0.* where (2) destroys native `audio`
 *    and `video` controls.
 * 2. Correct inability to style clickable `input` types in iOS.
 * 3. Improve usability and consistency of cursor style between image-type
 *    `input` and others.
 * 4. Remove inner spacing in IE 7 without affecting normal text inputs.
 *    Known issue: inner spacing remains in IE 6.
 */

button,
html input[type="button"], /* 1 */
input[type="reset"],
input[type="submit"] {
    -webkit-appearance: button; /* 2 */
    cursor: pointer; /* 3 */
    *overflow: visible;  /* 4 */
}

/**
 * Re-set default cursor for disabled elements.
 */

button[disabled],
html input[disabled] {
    cursor: default;
}

/**
 * 1. Address box sizing set to content-box in IE 8/9.
 * 2. Remove excess padding in IE 8/9.
 * 3. Remove excess padding in IE 7.
 *    Known issue: excess padding remains in IE 6.
 */

input[type="checkbox"],
input[type="radio"] {
    box-sizing: border-box; /* 1 */
    padding: 0; /* 2 */
    *height: 13px; /* 3 */
    *width: 13px; /* 3 */
}

/**
 * 1. Address `appearance` set to `searchfield` in Safari 5 and Chrome.
 * 2. Address `box-sizing` set to `border-box` in Safari 5 and Chrome
 *    (include `-moz` to future-proof).
 */

input[type="search"] {
    -webkit-appearance: textfield; /* 1 */
    -moz-box-sizing: content-box;
    -webkit-box-sizing: content-box; /* 2 */
    box-sizing: content-box;
}

/**
 * Remove inner padding and search cancel button in Safari 5 and Chrome
 * on OS X.
 */

input[type="search"]::-webkit-search-cancel-button,
input[type="search"]::-webkit-search-decoration {
    -webkit-appearance: none;
}

/**
 * Remove inner padding and border in Firefox 3+.
 */

button::-moz-focus-inner,
input::-moz-focus-inner {
    border: 0;
    padding: 0;
}

/**
 * 1. Remove default vertical scrollbar in IE 6/7/8/9.
 * 2. Improve readability and alignment in all browsers.
 */

textarea {
    overflow: auto; /* 1 */
    vertical-align: top; /* 2 */
}

/* ==========================================================================
   Tables
   ========================================================================== */

/**
 * Remove most spacing between table cells.
 */

table {
    border-collapse: collapse;
    border-spacing: 0;
}

  </style>

  <style type="text/css">
  
  html, body {
    margin: 0;
    padding: 0;
    min-height: 100%;
  }
  body {
    background: #fff;
    font-family: "Source Sans Pro", "Helvetica Neueue", Helvetica, sans;
    font-weight: 300;
    font-size: 16px;
    line-height: 1.6em;
  }
  #content {
    width: 70%;
    max-width: 850px;
    float: left;
    padding: 30px 60px;
    border-left: 1px solid #ddd;
  }
  #sidebar {
    width: 25%;
    float: left;
    padding: 30px;
    overflow: hidden;
  }
  #nav {
    font-size: 130%;
    margin: 0 0 15px 0;
  }

  #top {
    display: block;
    position: fixed;
    bottom: 5px;
    left: 5px;
    font-size: .85em;
    text-transform: uppercase;
  }

  #footer {
    font-size: .75em;
    padding: 5px 30px;
    border-top: 1px solid #ddd;
    text-align: right;
  }
    #footer p {
      margin: 0 0 0 30px;
      display: inline-block;
    }

  h1, h2, h3, h4, h5 {
    font-weight: 300;
  }
  h1 {
    font-size: 2.5em;
    line-height: 1.1em;
    margin: 0 0 .50em 0;
  }

  h2 {
    font-size: 1.75em;
    margin: 1em 0 .50em 0;
  }

  h3 {
    margin: 25px 0 10px 0;
  }

  h4 {
    margin: 0;
    font-size: 105%;
  }

  a {
    color: #058;
    text-decoration: none;
    transition: color .3s ease-in-out;
  }

  a:hover {
    color: #e08524;
    transition: color .3s ease-in-out;
  }

  pre, code, .mono, .name {
    font-family: "Ubuntu Mono", "Cousine", "DejaVu Sans Mono", monospace;
  }

  .title .name {
    font-weight: bold;
  }
  .section-title {
    margin-top: 2em;
  }
  .ident {
    color: #900;
  }

  code {
    background: #f9f9f9;
  } 

  pre {
    background: #fefefe;
    border: 1px solid #ddd;
    box-shadow: 2px 2px 0 #f3f3f3;
    margin: 0 30px;
    padding: 15px 30px;
  }

  .codehilite {
    margin: 0 30px 10px 30px;
  }

    .codehilite pre {
      margin: 0;
    }
    .codehilite .err { background: #ff3300; color: #fff !important; } 

  table#module-list {
    font-size: 110%;
  }

    table#module-list tr td:first-child {
      padding-right: 10px;
      white-space: nowrap;
    }

    table#module-list td {
      vertical-align: top;
      padding-bottom: 8px;
    }

      table#module-list td p {
        margin: 0 0 7px 0;
      }

  .def {
    display: table;
  }

    .def p {
      display: table-cell;
      vertical-align: top;
      text-align: left;
    }

    .def p:first-child {
      white-space: nowrap;
    }

    .def p:last-child {
      width: 100%;
    }


  #index {
    list-style-type: none;
    margin: 0;
    padding: 0;
  }
    ul#index .class_name {
      /* font-size: 110%; */
      font-weight: bold;
    }
    #index ul {
      margin: 0;
    }

  .item {
    margin: 0 0 15px 0;
  }

    .item .class {
      margin: 0 0 25px 30px;
    }

      .item .class ul.class_list {
        margin: 0 0 20px 0;
      }

    .item .name {
      background: #fafafa;
      margin: 0;
      font-weight: bold;
      padding: 5px 10px;
      border-radius: 3px;
      display: inline-block;
      min-width: 40%;
    }
      .item .name:hover {
        background: #f6f6f6;
      }

    .item .empty_desc {
      margin: 0 0 5px 0;
      padding: 0;
    }

    .item .inheritance {
      margin: 3px 0 0 30px;
    }

    .item .inherited {
      color: #666;
    }

    .item .desc {
      padding: 0 8px;
      margin: 0;
    }

      .item .desc p {
        margin: 0 0 10px 0;
      }

    .source_cont {
      margin: 0;
      padding: 0;
    }

    .source_link a {
      background: #ffc300;
      font-weight: 400;
      font-size: .75em;
      text-transform: uppercase;
      color: #fff;
      text-shadow: 1px 1px 0 #f4b700;
      
      padding: 3px 8px;
      border-radius: 2px;
      transition: background .3s ease-in-out;
    }
      .source_link a:hover {
        background: #FF7200;
        text-shadow: none;
        transition: background .3s ease-in-out;
      }

    .source {
      display: none;
      max-height: 600px;
      overflow-y: scroll;
      margin-bottom: 15px;
    }

      .source .codehilite {
        margin: 0;
      }

  .desc h1, .desc h2, .desc h3 {
    font-size: 100% !important;
  }
  .clear {
    clear: both;
  }

  @media all and (max-width: 950px) {
    #sidebar {
      width: 35%;
    }
    #content {
      width: 65%;
    }
  }
  @media all and (max-width: 650px) {
    #top {
      display: none;
    }
    #sidebar {
      float: none;
      width: auto;
    }
    #content {
      float: none;
      width: auto;
      padding: 30px;
    }

    #index ul {
      padding: 0;
      margin-bottom: 15px;
    }
    #index ul li {
      display: inline-block;
      margin-right: 30px;
    }
    #footer {
      text-align: left;
    }
    #footer p {
      display: block;
      margin: inherit;
    }
  }

  /*****************************/

  </style>

  <style type="text/css">
  .codehilite .hll { background-color: #ffffcc }
.codehilite  { background: #f8f8f8; }
.codehilite .c { color: #408080; font-style: italic } /* Comment */
.codehilite .err { border: 1px solid #FF0000 } /* Error */
.codehilite .k { color: #008000; font-weight: bold } /* Keyword */
.codehilite .o { color: #666666 } /* Operator */
.codehilite .ch { color: #408080; font-style: italic } /* Comment.Hashbang */
.codehilite .cm { color: #408080; font-style: italic } /* Comment.Multiline */
.codehilite .cp { color: #BC7A00 } /* Comment.Preproc */
.codehilite .cpf { color: #408080; font-style: italic } /* Comment.PreprocFile */
.codehilite .c1 { color: #408080; font-style: italic } /* Comment.Single */
.codehilite .cs { color: #408080; font-style: italic } /* Comment.Special */
.codehilite .gd { color: #A00000 } /* Generic.Deleted */
.codehilite .ge { font-style: italic } /* Generic.Emph */
.codehilite .gr { color: #FF0000 } /* Generic.Error */
.codehilite .gh { color: #000080; font-weight: bold } /* Generic.Heading */
.codehilite .gi { color: #00A000 } /* Generic.Inserted */
.codehilite .go { color: #888888 } /* Generic.Output */
.codehilite .gp { color: #000080; font-weight: bold } /* Generic.Prompt */
.codehilite .gs { font-weight: bold } /* Generic.Strong */
.codehilite .gu { color: #800080; font-weight: bold } /* Generic.Subheading */
.codehilite .gt { color: #0044DD } /* Generic.Traceback */
.codehilite .kc { color: #008000; font-weight: bold } /* Keyword.Constant */
.codehilite .kd { color: #008000; font-weight: bold } /* Keyword.Declaration */
.codehilite .kn { color: #008000; font-weight: bold } /* Keyword.Namespace */
.codehilite .kp { color: #008000 } /* Keyword.Pseudo */
.codehilite .kr { color: #008000; font-weight: bold } /* Keyword.Reserved */
.codehilite .kt { color: #B00040 } /* Keyword.Type */
.codehilite .m { color: #666666 } /* Literal.Number */
.codehilite .s { color: #BA2121 } /* Literal.String */
.codehilite .na { color: #7D9029 } /* Name.Attribute */
.codehilite .nb { color: #008000 } /* Name.Builtin */
.codehilite .nc { color: #0000FF; font-weight: bold } /* Name.Class */
.codehilite .no { color: #880000 } /* Name.Constant */
.codehilite .nd { color: #AA22FF } /* Name.Decorator */
.codehilite .ni { color: #999999; font-weight: bold } /* Name.Entity */
.codehilite .ne { color: #D2413A; font-weight: bold } /* Name.Exception */
.codehilite .nf { color: #0000FF } /* Name.Function */
.codehilite .nl { color: #A0A000 } /* Name.Label */
.codehilite .nn { color: #0000FF; font-weight: bold } /* Name.Namespace */
.codehilite .nt { color: #008000; font-weight: bold } /* Name.Tag */
.codehilite .nv { color: #19177C } /* Name.Variable */
.codehilite .ow { color: #AA22FF; font-weight: bold } /* Operator.Word */
.codehilite .w { color: #bbbbbb } /* Text.Whitespace */
.codehilite .mb { color: #666666 } /* Literal.Number.Bin */
.codehilite .mf { color: #666666 } /* Literal.Number.Float */
.codehilite .mh { color: #666666 } /* Literal.Number.Hex */
.codehilite .mi { color: #666666 } /* Literal.Number.Integer */
.codehilite .mo { color: #666666 } /* Literal.Number.Oct */
.codehilite .sa { color: #BA2121 } /* Literal.String.Affix */
.codehilite .sb { color: #BA2121 } /* Literal.String.Backtick */
.codehilite .sc { color: #BA2121 } /* Literal.String.Char */
.codehilite .dl { color: #BA2121 } /* Literal.String.Delimiter */
.codehilite .sd { color: #BA2121; font-style: italic } /* Literal.String.Doc */
.codehilite .s2 { color: #BA2121 } /* Literal.String.Double */
.codehilite .se { color: #BB6622; font-weight: bold } /* Literal.String.Escape */
.codehilite .sh { color: #BA2121 } /* Literal.String.Heredoc */
.codehilite .si { color: #BB6688; font-weight: bold } /* Literal.String.Interpol */
.codehilite .sx { color: #008000 } /* Literal.String.Other */
.codehilite .sr { color: #BB6688 } /* Literal.String.Regex */
.codehilite .s1 { color: #BA2121 } /* Literal.String.Single */
.codehilite .ss { color: #19177C } /* Literal.String.Symbol */
.codehilite .bp { color: #008000 } /* Name.Builtin.Pseudo */
.codehilite .fm { color: #0000FF } /* Name.Function.Magic */
.codehilite .vc { color: #19177C } /* Name.Variable.Class */
.codehilite .vg { color: #19177C } /* Name.Variable.Global */
.codehilite .vi { color: #19177C } /* Name.Variable.Instance */
.codehilite .vm { color: #19177C } /* Name.Variable.Magic */
.codehilite .il { color: #666666 } /* Literal.Number.Integer.Long */
  </style>

  <style type="text/css">
  
/* ==========================================================================
   EXAMPLE Media Queries for Responsive Design.
   These examples override the primary ('mobile first') styles.
   Modify as content requires.
   ========================================================================== */

@media only screen and (min-width: 35em) {
    /* Style adjustments for viewports that meet the condition */
}

@media print,
       (-o-min-device-pixel-ratio: 5/4),
       (-webkit-min-device-pixel-ratio: 1.25),
       (min-resolution: 120dpi) {
    /* Style adjustments for high resolution devices */
}

/* ==========================================================================
   Print styles.
   Inlined to avoid required HTTP connection: h5bp.com/r
   ========================================================================== */

@media print {
    * {
        background: transparent !important;
        color: #000 !important; /* Black prints faster: h5bp.com/s */
        box-shadow: none !important;
        text-shadow: none !important;
    }

    a,
    a:visited {
        text-decoration: underline;
    }

    a[href]:after {
        content: " (" attr(href) ")";
    }

    abbr[title]:after {
        content: " (" attr(title) ")";
    }

    /*
     * Don't show links for images, or javascript/internal links
     */

    .ir a:after,
    a[href^="javascript:"]:after,
    a[href^="#"]:after {
        content: "";
    }

    pre,
    blockquote {
        border: 1px solid #999;
        page-break-inside: avoid;
    }

    thead {
        display: table-header-group; /* h5bp.com/t */
    }

    tr,
    img {
        page-break-inside: avoid;
    }

    img {
        max-width: 100% !important;
    }

    @page {
        margin: 0.5cm;
    }

    p,
    h2,
    h3 {
        orphans: 3;
        widows: 3;
    }

    h2,
    h3 {
        page-break-after: avoid;
    }
}

  </style>

  <script type="text/javascript">
  function toggle(id, $link) {
    $node = document.getElementById(id);
    if (!$node)
    return;
    if (!$node.style.display || $node.style.display == 'none') {
    $node.style.display = 'block';
    $link.innerHTML = 'Hide source &nequiv;';
    } else {
    $node.style.display = 'none';
    $link.innerHTML = 'Show source &equiv;';
    }
  }
  </script>
  
  <script type="text/javascript" async src="https://cdn.mathjax.org/mathjax/latest/MathJax.js?config=TeX-MML-AM_CHTML"> </script>
  
</head>
<body>
<a href="#" id="top">Top</a>

<div id="container">
    
  
  <div id="sidebar">
    <h1>Index</h1>
    <ul id="index">
    <li class="set"><h3><a href="#header-variables">Module variables</a></h3>
      
  <ul>
    <li class="mono"><a href="#tstep_results.currentVersion">currentVersion</a></li>
  </ul>

    </li>


    <li class="set"><h3><a href="#header-classes">Classes</a></h3>
      <ul>
        <li class="mono">
        <span class="class_name"><a href="#tstep_results.TStep_Results">TStep_Results</a></span>
        
          
  <ul>
    <li class="mono"><a href="#tstep_results.TStep_Results.__init__">__init__</a></li>
    <li class="mono"><a href="#tstep_results.TStep_Results.AnimateResults">AnimateResults</a></li>
    <li class="mono"><a href="#tstep_results.TStep_Results.CalcDOFStats">CalcDOFStats</a></li>
    <li class="mono"><a href="#tstep_results.TStep_Results.CalcResponseStats">CalcResponseStats</a></li>
    <li class="mono"><a href="#tstep_results.TStep_Results.CalcResponses">CalcResponses</a></li>
    <li class="mono"><a href="#tstep_results.TStep_Results.GetResults">GetResults</a></li>
    <li class="mono"><a href="#tstep_results.TStep_Results.PlotResponsePSDs">PlotResponsePSDs</a></li>
    <li class="mono"><a href="#tstep_results.TStep_Results.PlotResponseResults">PlotResponseResults</a></li>
    <li class="mono"><a href="#tstep_results.TStep_Results.PlotResults">PlotResults</a></li>
    <li class="mono"><a href="#tstep_results.TStep_Results.PlotStateResults">PlotStateResults</a></li>
    <li class="mono"><a href="#tstep_results.TStep_Results.PrintResponseStats">PrintResponseStats</a></li>
    <li class="mono"><a href="#tstep_results.TStep_Results.RecordResults">RecordResults</a></li>
    <li class="mono"><a href="#tstep_results.TStep_Results.WriteResults2File">WriteResults2File</a></li>
  </ul>

        </li>
      </ul>
    </li>

    </ul>
  </div>

    <article id="content">
      
  

  


  <header id="section-intro">
  <h1 class="title"><span class="name">tstep_results</span> module</h1>
  <p>Classes and methods used to flexibly handle results from 
time-stepping analysis methods as implemented in <code>tstep</code> module</p>
  
  <p class="source_link"><a href="javascript:void(0);" onclick="toggle('source-tstep_results', this);">Show source &equiv;</a></p>
  <div id="source-tstep_results" class="source">
    <div class="codehilite"><pre><span></span><span class="c1"># -*- coding: utf-8 -*-</span>
<span class="sd">&quot;&quot;&quot;</span>
<span class="sd">Classes and methods used to flexibly handle results from </span>
<span class="sd">time-stepping analysis methods as implemented in `tstep` module</span>
<span class="sd">&quot;&quot;&quot;</span>

<span class="kn">from</span> <span class="nn">__init__</span> <span class="kn">import</span> <span class="n">__version__</span> <span class="k">as</span> <span class="n">currentVersion</span>

<span class="c1"># ********************* IMPORTS **********************************************</span>
<span class="kn">import</span> <span class="nn">numpy</span> <span class="kn">as</span> <span class="nn">npy</span>
<span class="kn">import</span> <span class="nn">scipy.signal</span>
<span class="kn">import</span> <span class="nn">matplotlib.pyplot</span> <span class="kn">as</span> <span class="nn">plt</span>
<span class="kn">import</span> <span class="nn">timeit</span>
<span class="kn">from</span> <span class="nn">datetime</span> <span class="kn">import</span> <span class="n">datetime</span>

<span class="k">class</span> <span class="nc">TStep_Results</span><span class="p">:</span>
    <span class="sd">&quot;&quot;&quot;</span>
<span class="sd">    Class used to store, manipulate and plot results from time-stepping </span>
<span class="sd">    analysis as carried out by `TStep`</span>
<span class="sd">    &quot;&quot;&quot;</span>
    <span class="c1"># ********** CONSTRUCTOR / DESTRUCTOR ******************</span>
    
    <span class="k">def</span> <span class="fm">__init__</span><span class="p">(</span><span class="bp">self</span><span class="p">,</span><span class="n">tstep_obj</span><span class="p">,</span>
                 <span class="n">calcDOFStats</span><span class="p">:</span><span class="nb">bool</span><span class="o">=</span><span class="bp">True</span><span class="p">,</span>
                 <span class="n">calcResponseStats</span><span class="p">:</span><span class="nb">bool</span><span class="o">=</span><span class="bp">True</span><span class="p">,</span>
                 <span class="n">retainDOFTimeSeries</span><span class="p">:</span><span class="nb">bool</span><span class="o">=</span><span class="bp">True</span><span class="p">,</span>
                 <span class="n">retainResponseTimeSeries</span><span class="p">:</span><span class="nb">bool</span><span class="o">=</span><span class="bp">True</span><span class="p">):</span>
        <span class="sd">&quot;&quot;&quot;</span>
<span class="sd">        Initialisation function</span>
<span class="sd">        ***</span>
<span class="sd">        </span>
<span class="sd">        Required:</span>
<span class="sd">        </span>
<span class="sd">        * `tstep_obj`, `TStep()` class instance to which results relate</span>
<span class="sd">        </span>
<span class="sd">        ***</span>
<span class="sd">        Optional</span>
<span class="sd">        </span>
<span class="sd">        * `calcDOFStats`, _boolean_, denotes whether statistics should be </span>
<span class="sd">          computed to summarise DOF time series results</span>
<span class="sd">        </span>
<span class="sd">        * `calcResponseStats`, _boolean_, denotes whether statistics should be </span>
<span class="sd">          computed to summarise response time series results</span>
<span class="sd">        </span>
<span class="sd">        * `retainResponseTimeSeries`, _boolean_, denotes whether detailed </span>
<span class="sd">          _response_ time series results can be deleted once summary </span>
<span class="sd">          statistics have been computed</span>
<span class="sd">          </span>
<span class="sd">        * `retainDOFTimeSeries`, _boolean_, denotes whether detailed _DOF_ </span>
<span class="sd">          time series results can be deleted once summary statistics have been </span>
<span class="sd">          computed</span>
<span class="sd">          </span>
<span class="sd">        Choosing _False_ for the above can be done to be more economical with </span>
<span class="sd">        memory usage, for example when carrying out multiple analyses. Note </span>
<span class="sd">        that providing DOF time series are retained, responses can always be </span>
<span class="sd">        recomputed using `CalcResponses()` function</span>
<span class="sd">        &quot;&quot;&quot;</span>
        
        
        <span class="bp">self</span><span class="o">.</span><span class="n">nDOF</span><span class="o">=</span><span class="bp">None</span>
        <span class="sd">&quot;&quot;&quot;</span>
<span class="sd">        Number of degrees of freedom for system being analysed</span>
<span class="sd">        &quot;&quot;&quot;</span>
        
        <span class="bp">self</span><span class="o">.</span><span class="n">t</span><span class="o">=</span><span class="bp">None</span>
        <span class="sd">&quot;&quot;&quot;</span>
<span class="sd">        Time values</span>
<span class="sd">        &quot;&quot;&quot;</span>
        
        <span class="bp">self</span><span class="o">.</span><span class="n">f</span><span class="o">=</span><span class="bp">None</span>
        <span class="sd">&quot;&quot;&quot;</span>
<span class="sd">        External applied forces</span>
<span class="sd">        &quot;&quot;&quot;</span>
        
        <span class="bp">self</span><span class="o">.</span><span class="n">v</span><span class="o">=</span><span class="bp">None</span>
        <span class="sd">&quot;&quot;&quot;</span>
<span class="sd">        Displacements of analysis DOFs</span>
<span class="sd">        &quot;&quot;&quot;</span>
        
        <span class="bp">self</span><span class="o">.</span><span class="n">vdot</span><span class="o">=</span><span class="bp">None</span>
        <span class="sd">&quot;&quot;&quot;</span>
<span class="sd">        Velocities of analysis DOFs</span>
<span class="sd">        &quot;&quot;&quot;</span>
        
        <span class="bp">self</span><span class="o">.</span><span class="n">v2dot</span><span class="o">=</span><span class="bp">None</span>
        <span class="sd">&quot;&quot;&quot;</span>
<span class="sd">        Accelerations of analysis DOFs</span>
<span class="sd">        &quot;&quot;&quot;</span>
        
        <span class="bp">self</span><span class="o">.</span><span class="n">f_constraint</span><span class="o">=</span><span class="bp">None</span>
        <span class="sd">&quot;&quot;&quot;</span>
<span class="sd">        Internal constraint forces</span>
<span class="sd">        &quot;&quot;&quot;</span>
        
        <span class="bp">self</span><span class="o">.</span><span class="n">nResults</span><span class="o">=</span><span class="mi">0</span>
        <span class="sd">&quot;&quot;&quot;</span>
<span class="sd">        Number of time-steps at which results are recorded</span>
<span class="sd">        &quot;&quot;&quot;</span>
        
        <span class="bp">self</span><span class="o">.</span><span class="n">tstep_obj</span><span class="o">=</span><span class="n">tstep_obj</span>
        <span class="sd">&quot;&quot;&quot;</span>
<span class="sd">        Instance of `tstep` class, to which results relate</span>
<span class="sd">        &quot;&quot;&quot;</span>
        
        <span class="bp">self</span><span class="o">.</span><span class="n">responses_list</span><span class="o">=</span><span class="p">[]</span>
        <span class="sd">&quot;&quot;&quot;</span>
<span class="sd">        List of matrices to which computed responses are recorded </span>
<span class="sd">        for each time step</span>
<span class="sd">        &quot;&quot;&quot;</span>
        
        <span class="bp">self</span><span class="o">.</span><span class="n">response_names_list</span><span class="o">=</span><span class="p">[]</span>
        <span class="sd">&quot;&quot;&quot;</span>
<span class="sd">        List of lists to described computed responses</span>
<span class="sd">        &quot;&quot;&quot;</span>
        
        <span class="bp">self</span><span class="o">.</span><span class="n">calc_dof_stats</span><span class="o">=</span><span class="n">calcDOFStats</span>
        <span class="sd">&quot;&quot;&quot;</span>
<span class="sd">        _Boolean_, denotes whether statistics should be computed to summarise </span>
<span class="sd">        DOF time series results</span>
<span class="sd">        &quot;&quot;&quot;</span>
        
        <span class="bp">self</span><span class="o">.</span><span class="n">calc_response_stats</span><span class="o">=</span><span class="n">calcResponseStats</span>
        <span class="sd">&quot;&quot;&quot;</span>
<span class="sd">        _Boolean_, denotes whether statistics should be computed to summarise </span>
<span class="sd">        response time series results</span>
<span class="sd">        &quot;&quot;&quot;</span>
        
        <span class="bp">self</span><span class="o">.</span><span class="n">dof_stats</span><span class="o">=</span><span class="p">{}</span>
        <span class="sd">&quot;&quot;&quot;</span>
<span class="sd">        Dict of statistics, evaluated over all time steps, for each DOF</span>
<span class="sd">        </span>
<span class="sd">        _Set using `CalcDOFStats()`_</span>
<span class="sd">        &quot;&quot;&quot;</span>
        
        <span class="bp">self</span><span class="o">.</span><span class="n">response_stats_dict</span><span class="o">=</span><span class="p">{}</span>
        <span class="sd">&quot;&quot;&quot;</span>
<span class="sd">        Dict of dict of statistics:</span>
<span class="sd">            </span>
<span class="sd">        * Primary dict: </span>
<span class="sd">            </span>
<span class="sd">            * One entry for each subsystem</span>
<span class="sd">            </span>
<span class="sd">            * `DynSys` subsystem object pointer is used as key</span>
<span class="sd">        </span>
<span class="sd">        * Secondary dicts:</span>
<span class="sd">            </span>
<span class="sd">            * One entry for each statistic, with appropriate key string</span>
<span class="sd">            </span>
<span class="sd">            * Each entry is in general an array, obtained by evaluating </span>
<span class="sd">              statistic over all time steps, for each defined response</span>
<span class="sd">        </span>
<span class="sd">        _Set using `CalcResponseStats()`_</span>
<span class="sd">        &quot;&quot;&quot;</span>

        <span class="bp">self</span><span class="o">.</span><span class="n">retainDOFTimeSeries</span><span class="o">=</span><span class="n">retainDOFTimeSeries</span>
        <span class="sd">&quot;&quot;&quot;</span>
<span class="sd">        _Boolean_, denotes whether DOF time series data should be </span>
<span class="sd">        retained once responses have been computed. Note: if _False_ then full </span>
<span class="sd">        re-analysis will be required to re-compute responses.</span>
<span class="sd">        &quot;&quot;&quot;</span>

        <span class="bp">self</span><span class="o">.</span><span class="n">retainResponseTimeSeries</span><span class="o">=</span><span class="n">retainResponseTimeSeries</span>
        <span class="sd">&quot;&quot;&quot;</span>
<span class="sd">        _Boolean_, denotes whether response time series data should be </span>
<span class="sd">        retained once statistics have been computed</span>
<span class="sd">        &quot;&quot;&quot;</span>
        
        
    <span class="k">def</span> <span class="nf">RecordResults</span><span class="p">(</span><span class="bp">self</span><span class="p">,</span><span class="n">t</span><span class="p">,</span><span class="n">f</span><span class="p">,</span><span class="n">v</span><span class="p">,</span><span class="n">vdot</span><span class="p">,</span><span class="n">v2dot</span><span class="p">,</span><span class="n">f_constraint</span><span class="p">):</span>
        <span class="sd">&quot;&quot;&quot;</span>
<span class="sd">        Used to record results from time-stepping analysis as implemented </span>
<span class="sd">        by `TStep().run()`</span>
<span class="sd">        &quot;&quot;&quot;</span>
        
        <span class="k">if</span> <span class="bp">self</span><span class="o">.</span><span class="n">nResults</span><span class="o">==</span><span class="mi">0</span><span class="p">:</span>
            <span class="bp">self</span><span class="o">.</span><span class="n">nDOF</span><span class="o">=</span><span class="n">v</span><span class="o">.</span><span class="n">shape</span><span class="p">[</span><span class="mi">0</span><span class="p">]</span>
            <span class="bp">self</span><span class="o">.</span><span class="n">t</span><span class="o">=</span><span class="n">npy</span><span class="o">.</span><span class="n">asmatrix</span><span class="p">(</span><span class="n">t</span><span class="p">)</span>
            <span class="bp">self</span><span class="o">.</span><span class="n">f</span><span class="o">=</span><span class="n">f</span><span class="o">.</span><span class="n">T</span>
            <span class="bp">self</span><span class="o">.</span><span class="n">v</span><span class="o">=</span><span class="n">v</span><span class="o">.</span><span class="n">T</span>
            <span class="bp">self</span><span class="o">.</span><span class="n">vdot</span><span class="o">=</span><span class="n">vdot</span><span class="o">.</span><span class="n">T</span>
            <span class="bp">self</span><span class="o">.</span><span class="n">v2dot</span><span class="o">=</span><span class="n">v2dot</span><span class="o">.</span><span class="n">T</span>
            <span class="bp">self</span><span class="o">.</span><span class="n">f_constraint</span><span class="o">=</span><span class="n">f_constraint</span><span class="o">.</span><span class="n">T</span>
            
        <span class="k">else</span><span class="p">:</span>
            <span class="bp">self</span><span class="o">.</span><span class="n">t</span> <span class="o">=</span> <span class="n">npy</span><span class="o">.</span><span class="n">asmatrix</span><span class="p">(</span><span class="n">npy</span><span class="o">.</span><span class="n">append</span><span class="p">(</span><span class="bp">self</span><span class="o">.</span><span class="n">t</span><span class="p">,</span><span class="n">npy</span><span class="o">.</span><span class="n">asmatrix</span><span class="p">(</span><span class="n">t</span><span class="p">),</span><span class="n">axis</span><span class="o">=</span><span class="mi">0</span><span class="p">))</span>
            <span class="bp">self</span><span class="o">.</span><span class="n">f</span> <span class="o">=</span> <span class="n">npy</span><span class="o">.</span><span class="n">asmatrix</span><span class="p">(</span><span class="n">npy</span><span class="o">.</span><span class="n">append</span><span class="p">(</span><span class="bp">self</span><span class="o">.</span><span class="n">f</span><span class="p">,</span><span class="n">f</span><span class="o">.</span><span class="n">T</span><span class="p">,</span><span class="n">axis</span><span class="o">=</span><span class="mi">0</span><span class="p">))</span>
            <span class="bp">self</span><span class="o">.</span><span class="n">v</span> <span class="o">=</span> <span class="n">npy</span><span class="o">.</span><span class="n">asmatrix</span><span class="p">(</span><span class="n">npy</span><span class="o">.</span><span class="n">append</span><span class="p">(</span><span class="bp">self</span><span class="o">.</span><span class="n">v</span><span class="p">,</span><span class="n">v</span><span class="o">.</span><span class="n">T</span><span class="p">,</span><span class="n">axis</span><span class="o">=</span><span class="mi">0</span><span class="p">))</span>
            <span class="bp">self</span><span class="o">.</span><span class="n">vdot</span> <span class="o">=</span> <span class="n">npy</span><span class="o">.</span><span class="n">asmatrix</span><span class="p">(</span><span class="n">npy</span><span class="o">.</span><span class="n">append</span><span class="p">(</span><span class="bp">self</span><span class="o">.</span><span class="n">vdot</span><span class="p">,</span><span class="n">vdot</span><span class="o">.</span><span class="n">T</span><span class="p">,</span><span class="n">axis</span><span class="o">=</span><span class="mi">0</span><span class="p">))</span>
            <span class="bp">self</span><span class="o">.</span><span class="n">v2dot</span> <span class="o">=</span> <span class="n">npy</span><span class="o">.</span><span class="n">asmatrix</span><span class="p">(</span><span class="n">npy</span><span class="o">.</span><span class="n">append</span><span class="p">(</span><span class="bp">self</span><span class="o">.</span><span class="n">v2dot</span><span class="p">,</span><span class="n">v2dot</span><span class="o">.</span><span class="n">T</span><span class="p">,</span><span class="n">axis</span><span class="o">=</span><span class="mi">0</span><span class="p">))</span>
            <span class="bp">self</span><span class="o">.</span><span class="n">f_constraint</span> <span class="o">=</span> <span class="n">npy</span><span class="o">.</span><span class="n">asmatrix</span><span class="p">(</span><span class="n">npy</span><span class="o">.</span><span class="n">append</span><span class="p">(</span><span class="bp">self</span><span class="o">.</span><span class="n">f_constraint</span><span class="p">,</span><span class="n">f_constraint</span><span class="o">.</span><span class="n">T</span><span class="p">,</span><span class="n">axis</span><span class="o">=</span><span class="mi">0</span><span class="p">))</span>
                        
        <span class="bp">self</span><span class="o">.</span><span class="n">nResults</span><span class="o">+=</span><span class="mi">1</span>
        
        
    <span class="k">def</span> <span class="nf">GetResults</span><span class="p">(</span><span class="bp">self</span><span class="p">,</span><span class="n">dynsys_obj</span><span class="p">,</span><span class="n">attr_list</span><span class="p">:</span><span class="nb">list</span><span class="p">):</span>
        <span class="sd">&quot;&quot;&quot;</span>
<span class="sd">        Retrieves results for a given DynSys object, which is assumed to be a </span>
<span class="sd">        subsystem of the parent system (this is checked)</span>
<span class="sd">        </span>
<span class="sd">        ***</span>
<span class="sd">        Required:</span>
<span class="sd">            </span>
<span class="sd">        * `dynsys_obj`, instance of DynSys class; must be a subsystem of the </span>
<span class="sd">          parent system</span>
<span class="sd">          </span>
<span class="sd">        * `attr_list`, list of strings, to denote the results attributes to be </span>
<span class="sd">          returned</span>
<span class="sd">         </span>
<span class="sd">        &quot;&quot;&quot;</span>
        
        <span class="c1"># Convert to list if single argument provided</span>
        <span class="k">if</span> <span class="ow">not</span> <span class="nb">isinstance</span><span class="p">(</span><span class="n">attr_list</span><span class="p">,</span><span class="nb">list</span><span class="p">):</span>
            <span class="n">attr_list</span> <span class="o">=</span> <span class="nb">list</span><span class="p">(</span><span class="n">attr_list</span><span class="p">)</span>
        
        <span class="c1"># Check that dynsys_obj is part of the system that has been analysed</span>
        <span class="n">parent_sys</span> <span class="o">=</span> <span class="bp">self</span><span class="o">.</span><span class="n">tstep_obj</span><span class="o">.</span><span class="n">dynsys_obj</span>
        <span class="n">DynSys_list</span> <span class="o">=</span> <span class="n">parent_sys</span><span class="o">.</span><span class="n">DynSys_list</span>
        
        <span class="k">if</span> <span class="ow">not</span> <span class="n">dynsys_obj</span> <span class="ow">in</span> <span class="n">DynSys_list</span><span class="p">:</span>
            <span class="k">raise</span> <span class="ne">ValueError</span><span class="p">(</span><span class="s2">&quot;`dynsys_obj` is not a subsystem &quot;</span> <span class="o">+</span> 
                             <span class="s2">&quot;of the parent system that has been analysed!&quot;</span><span class="p">)</span>
        
        <span class="c1"># Determine splice indices to use to get results relating to requested system </span>
        <span class="n">sys_index</span> <span class="o">=</span> <span class="p">[</span><span class="n">i</span> <span class="k">for</span> <span class="n">i</span><span class="p">,</span> <span class="n">j</span> <span class="ow">in</span> <span class="nb">enumerate</span><span class="p">(</span><span class="n">DynSys_list</span><span class="p">)</span> <span class="k">if</span> <span class="n">j</span> <span class="o">==</span> <span class="n">dynsys_obj</span><span class="p">][</span><span class="mi">0</span><span class="p">]</span>
        
        <span class="n">nDOF_list_cum</span> <span class="o">=</span> <span class="n">npy</span><span class="o">.</span><span class="n">cumsum</span><span class="p">([</span><span class="n">x</span><span class="o">.</span><span class="n">nDOF</span> <span class="k">for</span> <span class="n">x</span> <span class="ow">in</span> <span class="n">DynSys_list</span><span class="p">])</span><span class="o">.</span><span class="n">tolist</span><span class="p">()</span>
        
        <span class="k">if</span> <span class="n">sys_index</span> <span class="o">==</span> <span class="mi">0</span><span class="p">:</span>
            <span class="n">startIndex</span> <span class="o">=</span> <span class="mi">0</span>
        <span class="k">else</span><span class="p">:</span>
            <span class="n">startIndex</span> <span class="o">=</span> <span class="n">nDOF_list_cum</span><span class="p">[</span><span class="n">sys_index</span><span class="o">-</span><span class="mi">1</span><span class="p">]</span>
        
        <span class="n">endIndex</span> <span class="o">=</span> <span class="n">nDOF_list_cum</span><span class="p">[</span><span class="n">sys_index</span><span class="p">]</span> 
        
        <span class="c1"># Loop through to return requested attributes</span>
        <span class="n">vals_list</span> <span class="o">=</span> <span class="p">[]</span>
        
        <span class="k">for</span> <span class="n">attr</span> <span class="ow">in</span> <span class="n">attr_list</span><span class="p">:</span>
            
            <span class="k">if</span> <span class="nb">hasattr</span><span class="p">(</span><span class="bp">self</span><span class="p">,</span><span class="n">attr</span><span class="p">):</span>
                
                <span class="n">vals</span> <span class="o">=</span> <span class="nb">getattr</span><span class="p">(</span><span class="bp">self</span><span class="p">,</span><span class="n">attr</span><span class="p">)</span>             <span class="c1"># for full system</span>
                <span class="n">vals</span> <span class="o">=</span> <span class="n">vals</span><span class="p">[:,</span><span class="n">startIndex</span><span class="p">:</span><span class="n">endIndex</span><span class="p">]</span>    <span class="c1"># for subsystem requested</span>
                <span class="n">vals_list</span><span class="o">.</span><span class="n">append</span><span class="p">(</span><span class="n">vals</span><span class="p">)</span>
                
            <span class="k">else</span><span class="p">:</span>
                <span class="k">raise</span> <span class="ne">ValueError</span><span class="p">(</span><span class="s2">&quot;Could not retrieve requested attribute &#39;</span><span class="si">%s</span><span class="s2">&#39;&quot;</span> <span class="o">%</span> <span class="n">attr</span><span class="p">)</span>
        
        <span class="k">return</span> <span class="n">vals_list</span>
        
    
    <span class="k">def</span> <span class="nf">_TimePlot</span><span class="p">(</span><span class="bp">self</span><span class="p">,</span><span class="n">ax</span><span class="p">,</span><span class="n">t_vals</span><span class="p">,</span><span class="n">data_vals</span><span class="p">,</span>
                  <span class="n">titleStr</span><span class="o">=</span><span class="bp">None</span><span class="p">,</span>
                  <span class="n">xlabelStr</span><span class="o">=</span><span class="bp">None</span><span class="p">,</span>
                  <span class="n">ylabelStr</span><span class="o">=</span><span class="bp">None</span><span class="p">,</span>
                  <span class="n">xlim</span><span class="o">=</span><span class="bp">None</span><span class="p">,</span>
                  <span class="n">showxticks</span><span class="p">:</span><span class="nb">bool</span><span class="o">=</span><span class="bp">True</span><span class="p">,</span>
                  <span class="n">data_labels</span><span class="o">=</span><span class="bp">None</span><span class="p">):</span>
        <span class="sd">&quot;&quot;&quot;</span>
<span class="sd">        Produces a time series results plot</span>
<span class="sd">        &quot;&quot;&quot;</span>

        <span class="n">lines</span> <span class="o">=</span> <span class="n">ax</span><span class="o">.</span><span class="n">plot</span><span class="p">(</span><span class="n">t_vals</span><span class="p">,</span><span class="n">data_vals</span><span class="p">)</span>
        
        <span class="k">if</span> <span class="n">titleStr</span> <span class="ow">is</span> <span class="ow">not</span> <span class="bp">None</span><span class="p">:</span>
            <span class="n">ax</span><span class="o">.</span><span class="n">set_title</span><span class="p">(</span><span class="n">titleStr</span><span class="p">)</span>
            
        <span class="k">if</span> <span class="n">xlabelStr</span> <span class="ow">is</span> <span class="ow">not</span> <span class="bp">None</span><span class="p">:</span>
            <span class="n">ax</span><span class="o">.</span><span class="n">set_xlabel</span><span class="p">(</span><span class="n">xlabelStr</span><span class="p">)</span>
            
        <span class="k">if</span> <span class="n">ylabelStr</span> <span class="ow">is</span> <span class="ow">not</span> <span class="bp">None</span><span class="p">:</span>
            <span class="n">ax</span><span class="o">.</span><span class="n">set_ylabel</span><span class="p">(</span><span class="n">ylabelStr</span><span class="p">)</span>
            
        <span class="k">if</span> <span class="n">xlim</span> <span class="ow">is</span> <span class="ow">not</span> <span class="bp">None</span><span class="p">:</span>
            <span class="n">ax</span><span class="o">.</span><span class="n">set_xlim</span><span class="p">(</span><span class="n">xlim</span><span class="p">)</span>
            
        <span class="k">if</span> <span class="ow">not</span> <span class="n">showxticks</span><span class="p">:</span>
            <span class="n">ax</span><span class="o">.</span><span class="n">set_xticks</span><span class="p">([])</span>
            
        <span class="k">return</span> <span class="n">lines</span>
        
    <span class="k">def</span> <span class="nf">PlotStateResults</span><span class="p">(</span><span class="bp">self</span><span class="p">,</span>
                         <span class="n">dynsys_obj</span><span class="o">=</span><span class="bp">None</span><span class="p">,</span>
                         <span class="n">printProgress</span><span class="p">:</span><span class="nb">bool</span><span class="o">=</span><span class="bp">True</span><span class="p">,</span>
                         <span class="n">dofs2Plot</span><span class="o">=</span><span class="bp">None</span><span class="p">):</span>
        <span class="sd">&quot;&quot;&quot;</span>
<span class="sd">        Produces time series plots of the following, all on one figure:</span>
<span class="sd">            </span>
<span class="sd">        * Applied external forces</span>
<span class="sd">        </span>
<span class="sd">        * Displacements</span>
<span class="sd">        </span>
<span class="sd">        * Velocities</span>
<span class="sd">        </span>
<span class="sd">        * Accelerations</span>
<span class="sd">        </span>
<span class="sd">        * Constraint forces (only if constraint equations defined)</span>
<span class="sd">        </span>
<span class="sd">        for the _analysis freedoms_.</span>
<span class="sd">        </span>
<span class="sd">        ***</span>
<span class="sd">        Optional:</span>
<span class="sd">            </span>
<span class="sd">        * `dynsys_obj`, can be used to specify the subsystem for which results </span>
<span class="sd">          which should be plotted. If _None_ then results for all freedoms </span>
<span class="sd">          (i.e. all subsystems) will be plotted.</span>
<span class="sd">          </span>
<span class="sd">        * `dofs2plot`, _list_ or _array_ of indexs of freedoms for which </span>
<span class="sd">          results should be plotted. If _None_ then results for all freedoms </span>
<span class="sd">          will be plotted.</span>
<span class="sd">        </span>
<span class="sd">        &quot;&quot;&quot;</span>
        
        <span class="k">if</span> <span class="n">printProgress</span><span class="p">:</span>
            <span class="k">print</span><span class="p">(</span><span class="s2">&quot;Preparing state results plot...&quot;</span><span class="p">)</span>
            <span class="n">tic</span><span class="o">=</span><span class="n">timeit</span><span class="o">.</span><span class="n">default_timer</span><span class="p">()</span>
        
        <span class="c1"># Determine number of subplots required</span>
        <span class="n">constraints</span> <span class="o">=</span> <span class="bp">self</span><span class="o">.</span><span class="n">tstep_obj</span><span class="o">.</span><span class="n">dynsys_obj</span><span class="o">.</span><span class="n">hasConstraints</span><span class="p">()</span>
        <span class="k">if</span> <span class="n">constraints</span><span class="p">:</span>
            <span class="n">nPltRows</span><span class="o">=</span><span class="mi">5</span>
        <span class="k">else</span><span class="p">:</span>
            <span class="n">nPltRows</span><span class="o">=</span><span class="mi">4</span>
            
        <span class="c1"># Create plot of results for analysis DOFs</span>
        <span class="n">fig</span><span class="p">,</span> <span class="n">axarr</span> <span class="o">=</span> <span class="n">plt</span><span class="o">.</span><span class="n">subplots</span><span class="p">(</span><span class="n">nPltRows</span><span class="p">,</span> <span class="n">sharex</span><span class="o">=</span><span class="bp">True</span><span class="p">)</span>
        <span class="n">fig</span><span class="o">.</span><span class="n">set_size_inches</span><span class="p">((</span><span class="mi">18</span><span class="p">,</span><span class="mi">9</span><span class="p">))</span>
    
        <span class="c1"># Set xlim</span>
        <span class="n">xlim</span> <span class="o">=</span> <span class="p">[</span><span class="bp">self</span><span class="o">.</span><span class="n">tstep_obj</span><span class="o">.</span><span class="n">tStart</span><span class="p">,</span><span class="bp">self</span><span class="o">.</span><span class="n">tstep_obj</span><span class="o">.</span><span class="n">tEnd</span><span class="p">]</span>
        
        <span class="c1"># Get system description string</span>
        <span class="n">sysStr</span> <span class="o">=</span> <span class="s2">&quot;&quot;</span>
        <span class="n">DynSys_list</span> <span class="o">=</span> <span class="bp">self</span><span class="o">.</span><span class="n">tstep_obj</span><span class="o">.</span><span class="n">dynsys_obj</span><span class="o">.</span><span class="n">DynSys_list</span>
        
        <span class="k">if</span> <span class="nb">all</span><span class="p">([</span><span class="n">x</span><span class="o">.</span><span class="n">isModal</span> <span class="k">for</span> <span class="n">x</span> <span class="ow">in</span> <span class="n">DynSys_list</span><span class="p">]):</span>
            <span class="c1"># All systems and subsystems are modal</span>
            <span class="n">sysStr</span> <span class="o">=</span> <span class="s2">&quot;Modal &quot;</span>
            
        <span class="c1"># Get data to plot</span>
        <span class="k">if</span> <span class="n">dynsys_obj</span> <span class="ow">is</span> <span class="bp">None</span><span class="p">:</span>
            <span class="n">dynsys_obj</span> <span class="o">=</span> <span class="bp">self</span><span class="o">.</span><span class="n">tstep_obj</span><span class="o">.</span><span class="n">dynsys_obj</span> <span class="c1"># parent system</span>
        
        <span class="n">f</span><span class="p">,</span> <span class="n">v</span><span class="p">,</span> <span class="n">vdot</span><span class="p">,</span> <span class="n">v2dot</span> <span class="o">=</span> <span class="bp">self</span><span class="o">.</span><span class="n">GetResults</span><span class="p">(</span><span class="n">dynsys_obj</span><span class="p">,[</span><span class="s1">&#39;f&#39;</span><span class="p">,</span><span class="s1">&#39;v&#39;</span><span class="p">,</span><span class="s1">&#39;vdot&#39;</span><span class="p">,</span><span class="s1">&#39;v2dot&#39;</span><span class="p">])</span>
        
        <span class="c1"># Handle dofs2Plot in case of none</span>
        <span class="k">if</span> <span class="n">dofs2Plot</span> <span class="ow">is</span> <span class="bp">None</span><span class="p">:</span>
            <span class="n">dofs2Plot</span> <span class="o">=</span> <span class="nb">range</span><span class="p">(</span><span class="n">v</span><span class="o">.</span><span class="n">shape</span><span class="p">[</span><span class="mi">1</span><span class="p">])</span>
        
        <span class="c1"># Create time series plots</span>
        <span class="bp">self</span><span class="o">.</span><span class="n">_TimePlot</span><span class="p">(</span><span class="n">ax</span><span class="o">=</span><span class="n">axarr</span><span class="p">[</span><span class="mi">0</span><span class="p">],</span>
                       <span class="n">t_vals</span><span class="o">=</span><span class="bp">self</span><span class="o">.</span><span class="n">t</span><span class="p">,</span>
                       <span class="n">data_vals</span><span class="o">=</span><span class="n">f</span><span class="p">[:,</span><span class="n">dofs2Plot</span><span class="p">],</span>
                       <span class="n">xlim</span><span class="o">=</span><span class="n">xlim</span><span class="p">,</span>
                       <span class="n">titleStr</span><span class="o">=</span><span class="s2">&quot;Applied {0}Forces (N)&quot;</span><span class="o">.</span><span class="n">format</span><span class="p">(</span><span class="n">sysStr</span><span class="p">))</span>
        
        <span class="bp">self</span><span class="o">.</span><span class="n">_TimePlot</span><span class="p">(</span><span class="n">ax</span><span class="o">=</span><span class="n">axarr</span><span class="p">[</span><span class="mi">1</span><span class="p">],</span>
                       <span class="n">t_vals</span><span class="o">=</span><span class="bp">self</span><span class="o">.</span><span class="n">t</span><span class="p">,</span>
                       <span class="n">data_vals</span><span class="o">=</span><span class="n">v</span><span class="p">[:,</span><span class="n">dofs2Plot</span><span class="p">],</span>
                       <span class="n">titleStr</span><span class="o">=</span><span class="s2">&quot;{0}Displacements (m)&quot;</span><span class="o">.</span><span class="n">format</span><span class="p">(</span><span class="n">sysStr</span><span class="p">))</span>
        
        <span class="bp">self</span><span class="o">.</span><span class="n">_TimePlot</span><span class="p">(</span><span class="n">ax</span><span class="o">=</span><span class="n">axarr</span><span class="p">[</span><span class="mi">2</span><span class="p">],</span>
                       <span class="n">t_vals</span><span class="o">=</span><span class="bp">self</span><span class="o">.</span><span class="n">t</span><span class="p">,</span>
                       <span class="n">data_vals</span><span class="o">=</span><span class="n">vdot</span><span class="p">[:,</span><span class="n">dofs2Plot</span><span class="p">],</span>
                       <span class="n">titleStr</span><span class="o">=</span><span class="s2">&quot;{0}Velocities (m/s)&quot;</span><span class="o">.</span><span class="n">format</span><span class="p">(</span><span class="n">sysStr</span><span class="p">))</span>
        
        <span class="bp">self</span><span class="o">.</span><span class="n">_TimePlot</span><span class="p">(</span><span class="n">ax</span><span class="o">=</span><span class="n">axarr</span><span class="p">[</span><span class="mi">3</span><span class="p">],</span>
                       <span class="n">t_vals</span><span class="o">=</span><span class="bp">self</span><span class="o">.</span><span class="n">t</span><span class="p">,</span>
                       <span class="n">data_vals</span><span class="o">=</span><span class="n">v2dot</span><span class="p">[:,</span><span class="n">dofs2Plot</span><span class="p">],</span>
                       <span class="n">titleStr</span><span class="o">=</span><span class="s2">&quot;{0}Accelerations ($m/s^2$)&quot;</span><span class="o">.</span><span class="n">format</span><span class="p">(</span><span class="n">sysStr</span><span class="p">))</span>
        
        <span class="k">if</span> <span class="n">constraints</span><span class="p">:</span>
            <span class="bp">self</span><span class="o">.</span><span class="n">_TimePlot</span><span class="p">(</span><span class="n">ax</span><span class="o">=</span><span class="n">axarr</span><span class="p">[</span><span class="mi">4</span><span class="p">],</span>
                           <span class="n">t_vals</span><span class="o">=</span><span class="bp">self</span><span class="o">.</span><span class="n">t</span><span class="p">,</span>
                           <span class="n">data_vals</span><span class="o">=</span><span class="bp">self</span><span class="o">.</span><span class="n">f_constraint</span><span class="p">,</span>
                           <span class="n">titleStr</span><span class="o">=</span><span class="s2">&quot;{0}Constraint forces (N)&quot;</span><span class="o">.</span><span class="n">format</span><span class="p">(</span><span class="n">sysStr</span><span class="p">))</span>
            
        <span class="n">axarr</span><span class="p">[</span><span class="o">-</span><span class="mi">1</span><span class="p">]</span><span class="o">.</span><span class="n">set_xlabel</span><span class="p">(</span><span class="s2">&quot;Time (secs)&quot;</span><span class="p">)</span>
        <span class="n">fig</span><span class="o">.</span><span class="n">subplots_adjust</span><span class="p">(</span><span class="n">hspace</span><span class="o">=</span><span class="mf">0.3</span><span class="p">)</span>
        
        <span class="c1"># Overall title for plot</span>
        <span class="n">fig</span><span class="o">.</span><span class="n">suptitle</span><span class="p">(</span><span class="s2">&quot;State variable results for &#39;{0}&#39;&quot;</span><span class="o">.</span><span class="n">format</span><span class="p">(</span><span class="n">dynsys_obj</span><span class="o">.</span><span class="n">name</span><span class="p">))</span>
        
        <span class="k">if</span> <span class="n">printProgress</span><span class="p">:</span>
            <span class="n">toc</span><span class="o">=</span><span class="n">timeit</span><span class="o">.</span><span class="n">default_timer</span><span class="p">()</span>
            <span class="k">print</span><span class="p">(</span><span class="s2">&quot;Plot prepared after </span><span class="si">%.3f</span><span class="s2"> seconds.&quot;</span> <span class="o">%</span> <span class="p">(</span><span class="n">toc</span><span class="o">-</span><span class="n">tic</span><span class="p">))</span>
            
        <span class="k">return</span> <span class="n">fig</span>
    
    <span class="k">def</span> <span class="nf">PlotResponseResults</span><span class="p">(</span><span class="bp">self</span><span class="p">,</span>
                            <span class="n">dynsys_obj</span><span class="o">=</span><span class="bp">None</span><span class="p">,</span>
                            <span class="n">responses2plot</span><span class="o">=</span><span class="bp">None</span><span class="p">,</span>
                            <span class="n">y_overlay</span><span class="p">:</span><span class="nb">list</span><span class="o">=</span><span class="bp">None</span><span class="p">,</span>
                            <span class="n">verbose</span><span class="o">=</span><span class="bp">False</span><span class="p">,</span>
                            <span class="n">raiseErrors</span><span class="o">=</span><span class="bp">True</span><span class="p">,</span>
                            <span class="n">useCommonPlot</span><span class="p">:</span><span class="nb">bool</span><span class="o">=</span><span class="bp">False</span><span class="p">,</span>
                            <span class="n">useCommonScale</span><span class="p">:</span><span class="nb">bool</span><span class="o">=</span><span class="bp">True</span><span class="p">,</span>
                            <span class="n">printProgress</span><span class="p">:</span><span class="nb">bool</span><span class="o">=</span><span class="bp">True</span><span class="p">):</span>
        <span class="sd">&quot;&quot;&quot;</span>
<span class="sd">        Produces a new figure with linked time series subplots for </span>
<span class="sd">        all responses/outputs</span>
<span class="sd">        </span>
<span class="sd">        ***</span>
<span class="sd">        Optional:</span>
<span class="sd">            </span>
<span class="sd">        * `dynsys_obj`, can be used to specify the subsystem for which results </span>
<span class="sd">          which should be plotted. If _None_ then results for all freedoms </span>
<span class="sd">          (i.e. all subsystems) will be plotted.</span>
<span class="sd">          </span>
<span class="sd">        * `responses2plot`, can be used to specify the indexs of responses to </span>
<span class="sd">          plot, with the specified `dynsys_obj`.</span>
<span class="sd">          </span>
<span class="sd">        &quot;&quot;&quot;</span>
        
        <span class="k">if</span> <span class="n">printProgress</span><span class="p">:</span>
            <span class="k">print</span><span class="p">(</span><span class="s2">&quot;Preparing response results plots...&quot;</span><span class="p">)</span>
            <span class="n">tic</span><span class="o">=</span><span class="n">timeit</span><span class="o">.</span><span class="n">default_timer</span><span class="p">()</span>
            
        <span class="c1"># Get subsystems to iterate over</span>
        <span class="n">DynSys_list</span> <span class="o">=</span> <span class="bp">self</span><span class="o">.</span><span class="n">tstep_obj</span><span class="o">.</span><span class="n">dynsys_obj</span><span class="o">.</span><span class="n">DynSys_list</span>
        <span class="k">if</span> <span class="n">dynsys_obj</span> <span class="ow">is</span> <span class="ow">not</span> <span class="bp">None</span><span class="p">:</span>
            
            <span class="k">if</span> <span class="ow">not</span> <span class="p">(</span><span class="n">dynsys_obj</span> <span class="ow">in</span> <span class="n">DynSys_list</span><span class="p">):</span>
                <span class="k">raise</span> <span class="ne">ValueError</span><span class="p">(</span><span class="s2">&quot;`dynsys_obj` not in DynSys_list!&quot;</span><span class="p">)</span>
                
            <span class="n">DynSys_list</span> <span class="o">=</span> <span class="p">[</span><span class="n">dynsys_obj</span><span class="p">]</span>
    
        <span class="c1"># Iterate over all responses for all specified subsystems</span>
        
        <span class="n">responses_list</span> <span class="o">=</span> <span class="bp">self</span><span class="o">.</span><span class="n">responses_list</span>
        <span class="n">response_names_list</span> <span class="o">=</span> <span class="bp">self</span><span class="o">.</span><span class="n">response_names_list</span>
        
        <span class="n">fig_list</span> <span class="o">=</span> <span class="p">[]</span>
        
        <span class="k">for</span> <span class="n">dynsys_obj</span><span class="p">,</span> <span class="n">_responses</span><span class="p">,</span> <span class="n">_response_names</span> <span class="ow">in</span> <span class="nb">zip</span><span class="p">(</span><span class="n">DynSys_list</span><span class="p">,</span>
                                                           <span class="n">responses_list</span><span class="p">,</span>
                                                           <span class="n">response_names_list</span><span class="p">):</span>
            
            <span class="k">print</span><span class="p">(</span><span class="s2">&quot;Plotting responses for &#39;{0}&#39;...&quot;</span><span class="o">.</span><span class="n">format</span><span class="p">(</span><span class="n">dynsys_obj</span><span class="o">.</span><span class="n">name</span><span class="p">))</span>
            
            <span class="c1"># Get responses to plot</span>
            <span class="k">if</span> <span class="n">responses2plot</span> <span class="ow">is</span> <span class="ow">not</span> <span class="bp">None</span><span class="p">:</span>
                <span class="n">_responses</span> <span class="o">=</span> <span class="n">_responses</span><span class="p">[[</span><span class="n">r</span> <span class="k">for</span> <span class="n">r</span> <span class="ow">in</span> <span class="n">responses2plot</span><span class="p">]]</span>
                <span class="n">_response_names</span> <span class="o">=</span> <span class="p">[</span><span class="n">_response_names</span><span class="p">[</span><span class="n">r</span><span class="p">]</span> <span class="k">for</span> <span class="n">r</span> <span class="ow">in</span> <span class="n">responses2plot</span><span class="p">]</span>
        
            <span class="c1"># Determine total number of responses to plot</span>
            <span class="n">nResponses</span> <span class="o">=</span> <span class="n">_responses</span><span class="o">.</span><span class="n">shape</span><span class="p">[</span><span class="mi">0</span><span class="p">]</span>
            <span class="k">if</span> <span class="n">verbose</span><span class="p">:</span> <span class="k">print</span><span class="p">(</span><span class="s2">&quot;# responses to plot: {0}&quot;</span><span class="o">.</span><span class="n">format</span><span class="p">(</span><span class="n">nResponses</span><span class="p">))</span>
            
            <span class="k">if</span> <span class="n">nResponses</span> <span class="o">==</span> <span class="mi">0</span><span class="p">:</span>
                <span class="n">errorstr</span> <span class="o">=</span> <span class="s2">&quot;nResponses=0, nothing to plot!&quot;</span>
                <span class="k">if</span> <span class="n">raiseErrors</span><span class="p">:</span>
                    <span class="k">raise</span> <span class="ne">ValueError</span><span class="p">(</span><span class="n">errorstr</span><span class="p">)</span>
                <span class="k">else</span><span class="p">:</span>
                    <span class="k">print</span><span class="p">(</span><span class="n">errorstr</span><span class="p">)</span>
                    <span class="k">return</span> <span class="bp">None</span>
                    
            <span class="c1"># Initialise figure </span>
            <span class="k">if</span> <span class="ow">not</span> <span class="n">useCommonPlot</span><span class="p">:</span>
                <span class="n">fig</span><span class="p">,</span> <span class="n">axarr</span> <span class="o">=</span> <span class="n">plt</span><span class="o">.</span><span class="n">subplots</span><span class="p">(</span><span class="n">nResponses</span><span class="p">,</span> <span class="n">sharex</span><span class="o">=</span><span class="bp">True</span><span class="p">)</span>
            <span class="k">else</span><span class="p">:</span>
                <span class="n">fig</span><span class="p">,</span> <span class="n">axarr</span> <span class="o">=</span> <span class="n">plt</span><span class="o">.</span><span class="n">subplots</span><span class="p">(</span><span class="mi">1</span><span class="p">)</span>
                
            <span class="n">fig</span><span class="o">.</span><span class="n">set_size_inches</span><span class="p">((</span><span class="mi">14</span><span class="p">,</span><span class="mi">8</span><span class="p">))</span>
            
            <span class="n">fig</span><span class="o">.</span><span class="n">suptitle</span><span class="p">(</span><span class="s2">&quot;Responses for &#39;{0}&#39;&quot;</span><span class="o">.</span><span class="n">format</span><span class="p">(</span><span class="n">dynsys_obj</span><span class="o">.</span><span class="n">name</span><span class="p">))</span>

            <span class="n">fig_list</span><span class="o">.</span><span class="n">append</span><span class="p">(</span><span class="n">fig</span><span class="p">)</span>
            
            <span class="c1"># Determine common scale to use for plots</span>
            <span class="k">if</span> <span class="n">useCommonScale</span><span class="p">:</span>    
                <span class="n">maxVal</span> <span class="o">=</span> <span class="n">npy</span><span class="o">.</span><span class="n">max</span><span class="p">(</span><span class="n">_responses</span><span class="p">)</span>
                <span class="n">minVal</span> <span class="o">=</span> <span class="n">npy</span><span class="o">.</span><span class="n">min</span><span class="p">(</span><span class="n">_responses</span><span class="p">)</span>
                <span class="n">absmaxVal</span> <span class="o">=</span> <span class="n">npy</span><span class="o">.</span><span class="n">max</span><span class="p">([</span><span class="n">maxVal</span><span class="p">,</span><span class="n">minVal</span><span class="p">])</span>
            
            <span class="c1"># Loop through plotting all responses</span>
            <span class="n">tvals</span> <span class="o">=</span> <span class="bp">self</span><span class="o">.</span><span class="n">t</span>
            <span class="n">tInterval</span><span class="o">=</span> <span class="p">[</span><span class="bp">self</span><span class="o">.</span><span class="n">tstep_obj</span><span class="o">.</span><span class="n">tStart</span><span class="p">,</span><span class="bp">self</span><span class="o">.</span><span class="n">tstep_obj</span><span class="o">.</span><span class="n">tEnd</span><span class="p">]</span>
            
            <span class="k">for</span> <span class="n">r</span> <span class="ow">in</span> <span class="nb">range</span><span class="p">(</span><span class="n">nResponses</span><span class="p">):</span>
                
                <span class="c1"># Get axis object</span>
                <span class="k">if</span> <span class="n">useCommonPlot</span><span class="p">:</span>
                    <span class="n">ax</span> <span class="o">=</span> <span class="n">axarr</span>
                <span class="k">else</span><span class="p">:</span>
                    <span class="k">if</span> <span class="nb">hasattr</span><span class="p">(</span><span class="n">axarr</span><span class="p">,</span> <span class="s2">&quot;__len__&quot;</span><span class="p">):</span>
                        <span class="n">ax</span> <span class="o">=</span> <span class="n">axarr</span><span class="p">[</span><span class="n">r</span><span class="p">]</span>
                    <span class="k">else</span><span class="p">:</span>
                        <span class="n">ax</span> <span class="o">=</span> <span class="n">axarr</span>
                
                <span class="c1"># Get values to plot</span>
                <span class="n">vals</span> <span class="o">=</span> <span class="n">_responses</span><span class="p">[</span><span class="n">r</span><span class="p">,:]</span><span class="o">.</span><span class="n">T</span>
                <span class="n">label_str</span> <span class="o">=</span> <span class="n">_response_names</span><span class="p">[</span><span class="n">r</span><span class="p">]</span>
                
                <span class="c1"># Make plot</span>
                <span class="n">ax</span><span class="o">.</span><span class="n">plot</span><span class="p">(</span><span class="n">tvals</span><span class="p">,</span><span class="n">vals</span><span class="p">,</span><span class="n">label</span><span class="o">=</span><span class="n">label_str</span><span class="p">)</span>
                           
                <span class="c1"># Set axis limits and labels</span>
                <span class="n">ax</span><span class="o">.</span><span class="n">set_xlim</span><span class="p">(</span><span class="n">tInterval</span><span class="p">)</span>
                
                <span class="k">if</span> <span class="n">r</span> <span class="o">==</span> <span class="n">nResponses</span><span class="o">-</span><span class="mi">1</span><span class="p">:</span>
                    <span class="n">ax</span><span class="o">.</span><span class="n">set_xlabel</span><span class="p">(</span><span class="s2">&quot;Time [s]&quot;</span><span class="p">)</span>
                
                <span class="k">if</span> <span class="n">useCommonScale</span> <span class="ow">and</span> <span class="ow">not</span> <span class="n">useCommonPlot</span><span class="p">:</span>
                    <span class="n">ax</span><span class="o">.</span><span class="n">set_ylim</span><span class="p">([</span><span class="o">-</span><span class="n">absmaxVal</span><span class="p">,</span><span class="o">+</span><span class="n">absmaxVal</span><span class="p">])</span>
                
                <span class="c1"># Create legend</span>
                <span class="k">if</span> <span class="n">_response_names</span> <span class="ow">is</span> <span class="ow">not</span> <span class="bp">None</span><span class="p">:</span>
                    <span class="n">ax</span><span class="o">.</span><span class="n">legend</span><span class="p">(</span><span class="n">loc</span><span class="o">=</span><span class="s1">&#39;right&#39;</span><span class="p">)</span>
                
                <span class="c1"># Plot horizontal lines to overlay values provided</span>
                <span class="c1"># Only plot once in case of common plot</span>
                <span class="k">if</span> <span class="p">(</span><span class="n">useCommonPlot</span> <span class="ow">and</span> <span class="n">r</span><span class="o">==</span><span class="mi">0</span><span class="p">)</span> <span class="ow">or</span> <span class="p">(</span><span class="ow">not</span> <span class="n">useCommonPlot</span><span class="p">):</span>
    
                    <span class="k">if</span> <span class="n">y_overlay</span> <span class="ow">is</span> <span class="ow">not</span> <span class="bp">None</span><span class="p">:</span>
                        <span class="k">for</span> <span class="n">y_val</span>  <span class="ow">in</span> <span class="n">y_overlay</span><span class="p">:</span>
                            <span class="n">ax</span><span class="o">.</span><span class="n">axhline</span><span class="p">(</span><span class="n">y_val</span><span class="p">,</span><span class="n">color</span><span class="o">=</span><span class="s1">&#39;r&#39;</span><span class="p">)</span>
            
        <span class="k">if</span> <span class="n">printProgress</span><span class="p">:</span>
            <span class="n">toc</span><span class="o">=</span><span class="n">timeit</span><span class="o">.</span><span class="n">default_timer</span><span class="p">()</span>
            <span class="k">print</span><span class="p">(</span><span class="s2">&quot;Plots prepared after </span><span class="si">%.3f</span><span class="s2"> seconds.&quot;</span> <span class="o">%</span> <span class="p">(</span><span class="n">toc</span><span class="o">-</span><span class="n">tic</span><span class="p">))</span>
            
            
        <span class="k">return</span> <span class="n">fig_list</span>
        
    <span class="k">def</span> <span class="nf">PlotResults</span><span class="p">(</span><span class="bp">self</span><span class="p">,</span>
                    <span class="n">dynsys_obj</span><span class="o">=</span><span class="bp">None</span><span class="p">,</span>
                    <span class="n">printProgress</span><span class="p">:</span><span class="nb">bool</span><span class="o">=</span><span class="bp">True</span><span class="p">,</span>
                    <span class="n">dofs2Plot</span><span class="p">:</span><span class="nb">bool</span><span class="o">=</span><span class="bp">None</span><span class="p">,</span>
                    <span class="n">useCommonPlot</span><span class="p">:</span><span class="nb">bool</span><span class="o">=</span><span class="bp">False</span><span class="p">):</span>
        <span class="sd">&quot;&quot;&quot;</span>
<span class="sd">        Produces the following standard plots to document the results of </span>
<span class="sd">        time-stepping analysis:</span>
<span class="sd">            </span>
<span class="sd">        * State results plot: refer `PlotStateResults()`</span>
<span class="sd">        </span>
<span class="sd">        * Response results plot: refer `PlotResponseResults()`</span>
<span class="sd">        </span>
<span class="sd">        &quot;&quot;&quot;</span>
            
        <span class="n">figs</span><span class="o">=</span><span class="p">[]</span>
        
        <span class="n">figs</span><span class="o">.</span><span class="n">append</span><span class="p">(</span><span class="bp">self</span><span class="o">.</span><span class="n">PlotStateResults</span><span class="p">(</span><span class="n">dynsys_obj</span><span class="o">=</span><span class="n">dynsys_obj</span><span class="p">,</span>
                                          <span class="n">printProgress</span><span class="o">=</span><span class="n">printProgress</span><span class="p">,</span>
                                          <span class="n">dofs2Plot</span><span class="o">=</span><span class="n">dofs2Plot</span><span class="p">))</span>
        
        <span class="n">figs</span><span class="o">.</span><span class="n">append</span><span class="p">(</span><span class="bp">self</span><span class="o">.</span><span class="n">PlotResponseResults</span><span class="p">(</span><span class="n">dynsys_obj</span><span class="o">=</span><span class="n">dynsys_obj</span><span class="p">,</span>
                                             <span class="n">raiseErrors</span><span class="o">=</span><span class="bp">False</span><span class="p">,</span>
                                             <span class="n">printProgress</span><span class="o">=</span><span class="n">printProgress</span><span class="p">,</span>
                                             <span class="n">useCommonPlot</span><span class="o">=</span><span class="n">useCommonPlot</span><span class="p">))</span>
        
        <span class="k">return</span> <span class="n">figs</span>
    
    <span class="k">def</span> <span class="nf">PlotResponsePSDs</span><span class="p">(</span><span class="bp">self</span><span class="p">,</span><span class="n">nperseg</span><span class="o">=</span><span class="bp">None</span><span class="p">):</span>
        <span class="sd">&quot;&quot;&quot;</span>
<span class="sd">        Produces power spectral density plots of response time series</span>
<span class="sd">        </span>
<span class="sd">        ***</span>
<span class="sd">        Optional:</span>
<span class="sd">        </span>
<span class="sd">        * `nperseg`, length of each segment used in PSD calculation</span>
<span class="sd">        </span>
<span class="sd">        &quot;&quot;&quot;</span>
        
        <span class="k">print</span><span class="p">(</span><span class="s2">&quot;Plotting PSD estimates of responses using periodograms...&quot;</span><span class="p">)</span>
        
        <span class="k">if</span> <span class="nb">len</span><span class="p">(</span><span class="bp">self</span><span class="o">.</span><span class="n">responses_list</span><span class="p">)</span> <span class="o">==</span> <span class="mi">0</span><span class="p">:</span>
            <span class="k">raise</span> <span class="ne">ValueError</span><span class="p">(</span><span class="s2">&quot;No response time series data avaliable!&quot;</span><span class="p">)</span>
        
        <span class="c1"># Get sampling frequency</span>
        <span class="k">if</span> <span class="bp">self</span><span class="o">.</span><span class="n">tstep_obj</span><span class="o">.</span><span class="n">dt</span> <span class="ow">is</span> <span class="bp">None</span><span class="p">:</span>
            <span class="k">raise</span> <span class="ne">ValueError</span><span class="p">(</span><span class="s2">&quot;`dt` is None: cannot calculate PSDs from &quot;</span>
                             <span class="s2">&quot;variable timestep time series&quot;</span><span class="p">)</span>
        <span class="k">else</span><span class="p">:</span>
            <span class="n">fs</span> <span class="o">=</span> <span class="mi">1</span> <span class="o">/</span> <span class="bp">self</span><span class="o">.</span><span class="n">tstep_obj</span><span class="o">.</span><span class="n">dt</span>
            <span class="k">print</span><span class="p">(</span><span class="s2">&quot;Sampling frequency: fs = </span><span class="si">%.2f</span><span class="s2">&quot;</span> <span class="o">%</span> <span class="n">fs</span><span class="p">)</span>
        
        <span class="c1"># Loop through all responses</span>
        <span class="n">fig_list</span> <span class="o">=</span> <span class="p">[]</span>
        
        <span class="k">for</span> <span class="n">dynsys_obj</span><span class="p">,</span> <span class="n">responses</span><span class="p">,</span> <span class="n">response_names</span> <span class="ow">in</span> <span class="nb">zip</span><span class="p">(</span><span class="bp">self</span><span class="o">.</span><span class="n">tstep_obj</span><span class="o">.</span><span class="n">dynsys_obj</span><span class="o">.</span><span class="n">DynSys_list</span><span class="p">,</span>
                                                         <span class="bp">self</span><span class="o">.</span><span class="n">responses_list</span><span class="p">,</span>
                                                         <span class="bp">self</span><span class="o">.</span><span class="n">response_names_list</span><span class="p">):</span>
        
            <span class="c1"># Create figure</span>
            <span class="n">fig</span><span class="p">,</span> <span class="n">axarr</span> <span class="o">=</span> <span class="n">plt</span><span class="o">.</span><span class="n">subplots</span><span class="p">(</span><span class="mi">2</span><span class="p">,)</span>
            <span class="n">fig</span><span class="o">.</span><span class="n">set_size_inches</span><span class="p">((</span><span class="mi">14</span><span class="p">,</span><span class="mi">8</span><span class="p">))</span>
            
            <span class="c1"># Time series plot</span>
            <span class="n">ax</span> <span class="o">=</span> <span class="n">axarr</span><span class="p">[</span><span class="mi">0</span><span class="p">]</span>
            <span class="n">handles</span> <span class="o">=</span> <span class="n">ax</span><span class="o">.</span><span class="n">plot</span><span class="p">(</span><span class="bp">self</span><span class="o">.</span><span class="n">t</span><span class="p">,</span><span class="n">responses</span><span class="o">.</span><span class="n">T</span><span class="p">)</span>
            <span class="n">maxVal</span> <span class="o">=</span> <span class="n">npy</span><span class="o">.</span><span class="n">max</span><span class="p">(</span><span class="n">npy</span><span class="o">.</span><span class="n">abs</span><span class="p">(</span><span class="n">responses</span><span class="o">.</span><span class="n">T</span><span class="p">))</span>
            <span class="n">ax</span><span class="o">.</span><span class="n">set_ylim</span><span class="p">([</span><span class="o">-</span><span class="n">maxVal</span><span class="p">,</span><span class="n">maxVal</span><span class="p">])</span>
            <span class="n">ax</span><span class="o">.</span><span class="n">set_xlim</span><span class="p">(</span><span class="mi">0</span><span class="p">,</span><span class="n">npy</span><span class="o">.</span><span class="n">max</span><span class="p">(</span><span class="bp">self</span><span class="o">.</span><span class="n">t</span><span class="p">))</span>
            <span class="n">ax</span><span class="o">.</span><span class="n">set_title</span><span class="p">(</span><span class="s2">&quot;Response time series&quot;</span><span class="p">)</span>
            <span class="n">ax</span><span class="o">.</span><span class="n">set_xlabel</span><span class="p">(</span><span class="s2">&quot;Time (secs)&quot;</span><span class="p">)</span>
            
            <span class="n">fig</span><span class="o">.</span><span class="n">legend</span><span class="p">(</span><span class="n">handles</span><span class="p">,</span><span class="n">response_names</span><span class="p">,</span><span class="n">loc</span><span class="o">=</span><span class="s1">&#39;upper right&#39;</span><span class="p">)</span>
            
            <span class="c1"># PSD plot</span>
            <span class="n">f</span><span class="p">,</span> <span class="n">Pxx</span> <span class="o">=</span> <span class="n">scipy</span><span class="o">.</span><span class="n">signal</span><span class="o">.</span><span class="n">periodogram</span><span class="p">(</span><span class="n">responses</span><span class="p">,</span><span class="n">fs</span><span class="p">)</span>
            <span class="n">ax</span> <span class="o">=</span> <span class="n">axarr</span><span class="p">[</span><span class="mi">1</span><span class="p">]</span>
            <span class="n">ax</span><span class="o">.</span><span class="n">plot</span><span class="p">(</span><span class="n">f</span><span class="p">,</span><span class="n">Pxx</span><span class="o">.</span><span class="n">T</span><span class="p">)</span>
            <span class="n">ax</span><span class="o">.</span><span class="n">set_xlim</span><span class="p">([</span><span class="mi">0</span><span class="p">,</span><span class="n">fs</span><span class="o">/</span><span class="mi">2</span><span class="p">])</span>
            <span class="n">ax</span><span class="o">.</span><span class="n">set_title</span><span class="p">(</span><span class="s2">&quot;Periodograms of responses&quot;</span><span class="p">)</span>
            <span class="n">ax</span><span class="o">.</span><span class="n">set_xlabel</span><span class="p">(</span><span class="s2">&quot;Frequency (Hz)&quot;</span><span class="p">)</span>
            
            <span class="n">fig</span><span class="o">.</span><span class="n">suptitle</span><span class="p">(</span><span class="s2">&quot;System: &#39;{0}&#39;&quot;</span><span class="o">.</span><span class="n">format</span><span class="p">(</span><span class="n">dynsys_obj</span><span class="o">.</span><span class="n">name</span><span class="p">))</span>
            <span class="n">fig</span><span class="o">.</span><span class="n">subplots_adjust</span><span class="p">(</span><span class="n">top</span><span class="o">=</span><span class="mf">0.8</span><span class="p">)</span>
            
            <span class="n">fig</span><span class="o">.</span><span class="n">tight_layout</span><span class="p">()</span>
            <span class="n">fig</span><span class="o">.</span><span class="n">subplots_adjust</span><span class="p">(</span><span class="n">right</span><span class="o">=</span><span class="mf">0.7</span><span class="p">)</span>      <span class="c1"># create space for figlegend</span>
            <span class="n">fig_list</span><span class="o">.</span><span class="n">append</span><span class="p">(</span><span class="n">fig</span><span class="p">)</span>
        
        <span class="k">return</span> <span class="n">fig_list</span>
    
        
    <span class="k">def</span> <span class="nf">AnimateResults</span><span class="p">(</span><span class="bp">self</span><span class="p">):</span>
        
        <span class="ne">ValueError</span><span class="p">(</span><span class="s2">&quot;Unfinished - do not use!&quot;</span><span class="p">)</span>
        
        <span class="n">n</span> <span class="o">=</span> <span class="bp">self</span><span class="o">.</span><span class="n">nDOF</span>
        
        <span class="n">vmax</span> <span class="o">=</span> <span class="n">npy</span><span class="o">.</span><span class="n">max</span><span class="p">(</span><span class="n">npy</span><span class="o">.</span><span class="n">max</span><span class="p">(</span><span class="bp">self</span><span class="o">.</span><span class="n">v</span><span class="p">))</span>
        <span class="n">vmin</span> <span class="o">=</span> <span class="n">npy</span><span class="o">.</span><span class="n">min</span><span class="p">(</span><span class="n">npy</span><span class="o">.</span><span class="n">min</span><span class="p">(</span><span class="bp">self</span><span class="o">.</span><span class="n">v</span><span class="p">))</span>
        <span class="n">vabsmax</span> <span class="o">=</span> <span class="n">npy</span><span class="o">.</span><span class="n">max</span><span class="p">([</span><span class="n">vmax</span><span class="p">,</span><span class="n">vmin</span><span class="p">])</span>
        <span class="n">Ns</span><span class="o">=</span><span class="bp">self</span><span class="o">.</span><span class="n">t</span><span class="o">.</span><span class="n">shape</span><span class="p">[</span><span class="mi">0</span><span class="p">]</span>
        <span class="n">dt</span><span class="o">=</span><span class="bp">self</span><span class="o">.</span><span class="n">dt</span>
        
        <span class="n">fig</span> <span class="o">=</span> <span class="n">plt</span><span class="o">.</span><span class="n">figure</span><span class="p">()</span>
        <span class="n">ax</span> <span class="o">=</span> <span class="n">fig</span><span class="o">.</span><span class="n">add_subplot</span><span class="p">(</span><span class="mi">111</span><span class="p">,</span> <span class="n">autoscale_on</span><span class="o">=</span><span class="bp">False</span><span class="p">,</span> <span class="n">xlim</span><span class="o">=</span><span class="p">(</span><span class="mi">0</span><span class="p">,</span> <span class="n">n</span><span class="o">-</span><span class="mi">1</span><span class="p">),</span> <span class="n">ylim</span><span class="o">=</span><span class="p">(</span><span class="o">-</span><span class="n">vabsmax</span><span class="p">,</span><span class="n">vabsmax</span><span class="p">))</span>
        <span class="n">ax</span><span class="o">.</span><span class="n">grid</span><span class="p">()</span>
        
        <span class="n">line</span><span class="p">,</span> <span class="o">=</span> <span class="n">ax</span><span class="o">.</span><span class="n">plot</span><span class="p">([],</span> <span class="p">[],</span> <span class="s1">&#39;o-&#39;</span><span class="p">,</span> <span class="n">lw</span><span class="o">=</span><span class="mi">2</span><span class="p">)</span>
        <span class="n">time_template</span> <span class="o">=</span> <span class="s1">&#39;time = </span><span class="si">%.1f</span><span class="s1">s&#39;</span>
        <span class="n">time_text</span> <span class="o">=</span> <span class="n">ax</span><span class="o">.</span><span class="n">text</span><span class="p">(</span><span class="mf">0.05</span><span class="p">,</span> <span class="mf">0.9</span><span class="p">,</span> <span class="s1">&#39;&#39;</span><span class="p">,</span> <span class="n">transform</span><span class="o">=</span><span class="n">ax</span><span class="o">.</span><span class="n">transAxes</span><span class="p">)</span>
        
        <span class="k">def</span> <span class="nf">init</span><span class="p">():</span>
            <span class="n">line</span><span class="o">.</span><span class="n">set_data</span><span class="p">([],</span> <span class="p">[])</span>
            <span class="n">time_text</span><span class="o">.</span><span class="n">set_text</span><span class="p">(</span><span class="s1">&#39;&#39;</span><span class="p">)</span>
            <span class="k">return</span> <span class="n">line</span><span class="p">,</span> <span class="n">time_text</span>
        
        
        <span class="k">def</span> <span class="nf">animate</span><span class="p">(</span><span class="n">i</span><span class="p">):</span>
            <span class="c1">#print(&quot;frame{0}&quot;.format(i))</span>
            <span class="n">x</span> <span class="o">=</span> <span class="p">[</span><span class="n">npy</span><span class="o">.</span><span class="n">arange</span><span class="p">(</span><span class="n">n</span><span class="p">)]</span>
            <span class="c1">#print(x)</span>
            <span class="n">y</span> <span class="o">=</span> <span class="p">[</span><span class="bp">self</span><span class="o">.</span><span class="n">v</span><span class="p">[</span><span class="n">i</span><span class="p">,:]]</span>
            <span class="c1">#print(y)</span>
            <span class="n">t_val</span> <span class="o">=</span> <span class="bp">self</span><span class="o">.</span><span class="n">t</span><span class="p">[</span><span class="n">i</span><span class="p">,</span><span class="mi">0</span><span class="p">]</span>
            <span class="c1">#print(t_val)</span>
            
            <span class="n">line</span><span class="o">.</span><span class="n">set_data</span><span class="p">(</span><span class="n">x</span><span class="p">,</span> <span class="n">y</span><span class="p">)</span>
            <span class="n">time_text</span><span class="o">.</span><span class="n">set_text</span><span class="p">(</span><span class="n">time_template</span> <span class="o">%</span> <span class="n">t_val</span><span class="p">)</span>
            
            <span class="k">return</span> <span class="n">line</span><span class="p">,</span> <span class="n">time_text</span>
        
        <span class="n">ani</span> <span class="o">=</span> <span class="n">animation</span><span class="o">.</span><span class="n">FuncAnimation</span><span class="p">(</span><span class="n">fig</span><span class="p">,</span> <span class="n">animate</span><span class="p">,</span> <span class="n">npy</span><span class="o">.</span><span class="n">arange</span><span class="p">(</span><span class="mi">0</span><span class="p">,</span> <span class="n">Ns</span><span class="p">),</span> <span class="n">interval</span><span class="o">=</span><span class="n">dt</span><span class="o">*</span><span class="mi">1000</span><span class="p">,</span><span class="n">blit</span><span class="o">=</span><span class="bp">False</span><span class="p">,</span> <span class="n">init_func</span><span class="o">=</span><span class="n">init</span><span class="p">,</span> <span class="n">repeat</span><span class="o">=</span><span class="bp">False</span><span class="p">)</span>
        
        <span class="n">plt</span><span class="o">.</span><span class="n">show</span><span class="p">()</span>
        
    <span class="k">def</span> <span class="nf">CalcResponses</span><span class="p">(</span><span class="bp">self</span><span class="p">,</span>
                      <span class="n">write_results_to_file</span><span class="o">=</span><span class="bp">False</span><span class="p">,</span>
                      <span class="n">results_fName</span><span class="o">=</span><span class="s2">&quot;ts_results.csv&quot;</span><span class="p">,</span>
                      <span class="n">showMsgs</span><span class="o">=</span><span class="bp">True</span><span class="p">):</span>
        <span class="sd">&quot;&quot;&quot;</span>
<span class="sd">        Responses are obtained by pre-multiplying results by output matrices</span>
<span class="sd">        </span>
<span class="sd">        Output matrices, together with their names, must be pre-defined via </span>
<span class="sd">        `DynSys` member function `AddOutputMtrx()` prior to running this </span>
<span class="sd">        function.</span>
<span class="sd">        </span>
<span class="sd">        Where a system consists of multiple subsystems, it should be note that </span>
<span class="sd">        output matrices relate to a given subsystem.</span>
<span class="sd">        &quot;&quot;&quot;</span>
        
        <span class="n">dynsys_obj</span><span class="o">=</span><span class="bp">self</span><span class="o">.</span><span class="n">tstep_obj</span><span class="o">.</span><span class="n">dynsys_obj</span>
        <span class="n">responses_list</span> <span class="o">=</span> <span class="p">[]</span>
        <span class="n">response_names_list</span> <span class="o">=</span> <span class="p">[]</span>
        
        <span class="c1"># Calculate responses for all systems and subsystems</span>
        <span class="k">for</span> <span class="n">x</span> <span class="ow">in</span> <span class="n">dynsys_obj</span><span class="o">.</span><span class="n">DynSys_list</span><span class="p">:</span>
            
            <span class="c1"># Get output matrix for subsystem</span>
            <span class="n">output_mtrx</span> <span class="o">=</span> <span class="n">x</span><span class="o">.</span><span class="n">output_mtrx</span>
            <span class="n">output_names</span> <span class="o">=</span> <span class="n">x</span><span class="o">.</span><span class="n">output_names</span>
            
            <span class="c1"># Retrieve state variables for subsystem</span>
            <span class="n">v</span><span class="p">,</span> <span class="n">vdot</span><span class="p">,</span> <span class="n">v2dot</span> <span class="o">=</span> <span class="bp">self</span><span class="o">.</span><span class="n">GetResults</span><span class="p">(</span><span class="n">x</span><span class="p">,[</span><span class="s1">&#39;v&#39;</span><span class="p">,</span> <span class="s1">&#39;vdot&#39;</span><span class="p">,</span> <span class="s1">&#39;v2dot&#39;</span><span class="p">])</span>
            
            <span class="c1"># Obtain new responses</span>
            <span class="n">state_vector</span> <span class="o">=</span> <span class="n">npy</span><span class="o">.</span><span class="n">hstack</span><span class="p">((</span><span class="n">v</span><span class="p">,</span><span class="n">vdot</span><span class="p">,</span><span class="n">v2dot</span><span class="p">))</span>
            
            <span class="n">responses_list</span><span class="o">.</span><span class="n">append</span><span class="p">(</span><span class="n">output_mtrx</span> <span class="o">*</span> <span class="n">state_vector</span><span class="o">.</span><span class="n">T</span><span class="p">)</span>
            <span class="n">response_names_list</span><span class="o">.</span><span class="n">append</span><span class="p">(</span><span class="n">output_names</span><span class="p">)</span>
            
        <span class="c1"># Store as attributes</span>
        <span class="bp">self</span><span class="o">.</span><span class="n">responses_list</span> <span class="o">=</span> <span class="n">responses_list</span>
        <span class="bp">self</span><span class="o">.</span><span class="n">response_names_list</span> <span class="o">=</span> <span class="n">response_names_list</span>
                
        <span class="c1"># Calculate DOF statistics</span>
        <span class="k">if</span> <span class="bp">self</span><span class="o">.</span><span class="n">calc_dof_stats</span><span class="p">:</span>
            <span class="bp">self</span><span class="o">.</span><span class="n">CalcDOFStats</span><span class="p">(</span><span class="n">showMsgs</span><span class="o">=</span><span class="n">showMsgs</span><span class="p">)</span>
            
        <span class="c1"># Calculate response statistics</span>
        <span class="k">if</span> <span class="bp">self</span><span class="o">.</span><span class="n">calc_response_stats</span><span class="p">:</span>
            <span class="bp">self</span><span class="o">.</span><span class="n">CalcResponseStats</span><span class="p">(</span><span class="n">showMsgs</span><span class="o">=</span><span class="n">showMsgs</span><span class="p">)</span>
            
        <span class="c1"># Write time series results to file</span>
        <span class="k">if</span> <span class="n">write_results_to_file</span><span class="p">:</span>
            <span class="bp">self</span><span class="o">.</span><span class="n">WriteResults2File</span><span class="p">(</span><span class="n">output_fName</span><span class="o">=</span><span class="n">results_fName</span><span class="p">)</span>
                
        <span class="c1"># Delete DOF time series data (to free-up memory)</span>
        <span class="k">if</span> <span class="ow">not</span> <span class="bp">self</span><span class="o">.</span><span class="n">retainDOFTimeSeries</span><span class="p">:</span>
            <span class="k">if</span> <span class="n">showMsgs</span><span class="p">:</span> <span class="k">print</span><span class="p">(</span><span class="s2">&quot;Clearing DOF time series data to save memory...&quot;</span><span class="p">)</span>
            <span class="k">del</span> <span class="bp">self</span><span class="o">.</span><span class="n">v</span>
            <span class="k">del</span> <span class="bp">self</span><span class="o">.</span><span class="n">vdot</span>
            <span class="k">del</span> <span class="bp">self</span><span class="o">.</span><span class="n">v2dot</span>
        
        <span class="c1"># Delete response time series data (to free up memory)</span>
        <span class="k">if</span> <span class="ow">not</span> <span class="bp">self</span><span class="o">.</span><span class="n">retainResponseTimeSeries</span><span class="p">:</span>
            <span class="k">if</span> <span class="n">showMsgs</span><span class="p">:</span> <span class="k">print</span><span class="p">(</span><span class="s2">&quot;Clearing response time series data to save memory...&quot;</span><span class="p">)</span>
            <span class="k">del</span> <span class="bp">self</span><span class="o">.</span><span class="n">responses_list</span>
            <span class="k">del</span> <span class="bp">self</span><span class="o">.</span><span class="n">response_names_list</span>
        
    <span class="k">def</span> <span class="nf">CalcDOFStats</span><span class="p">(</span><span class="bp">self</span><span class="p">,</span><span class="n">showMsgs</span><span class="o">=</span><span class="bp">True</span><span class="p">):</span>
        <span class="sd">&quot;&quot;&quot;</span>
<span class="sd">        Obtain basic statistics to describe DOF time series</span>
<span class="sd">        &quot;&quot;&quot;</span>
        
        <span class="k">if</span> <span class="bp">self</span><span class="o">.</span><span class="n">calc_dof_stats</span><span class="p">:</span>
            
            <span class="k">if</span> <span class="n">showMsgs</span><span class="p">:</span> <span class="k">print</span><span class="p">(</span><span class="s2">&quot;Calculating DOF statistics...&quot;</span><span class="p">)</span>
            
            <span class="n">stats</span><span class="o">=</span><span class="p">[]</span>
            
            <span class="k">for</span> <span class="n">_timeseries</span> <span class="ow">in</span> <span class="p">[</span><span class="bp">self</span><span class="o">.</span><span class="n">v</span><span class="p">,</span><span class="bp">self</span><span class="o">.</span><span class="n">vdot</span><span class="p">,</span><span class="bp">self</span><span class="o">.</span><span class="n">v2dot</span><span class="p">,</span><span class="bp">self</span><span class="o">.</span><span class="n">f_constraint</span><span class="p">]:</span>
                
                <span class="c1"># Calculate stats for each response time series</span>
                <span class="n">maxVals</span> <span class="o">=</span> <span class="n">npy</span><span class="o">.</span><span class="n">asarray</span><span class="p">(</span><span class="n">npy</span><span class="o">.</span><span class="n">max</span><span class="p">(</span><span class="n">_timeseries</span><span class="p">,</span><span class="n">axis</span><span class="o">=</span><span class="mi">0</span><span class="p">)</span><span class="o">.</span><span class="n">T</span><span class="p">)</span>
                <span class="n">minVals</span> <span class="o">=</span> <span class="n">npy</span><span class="o">.</span><span class="n">asarray</span><span class="p">(</span><span class="n">npy</span><span class="o">.</span><span class="n">min</span><span class="p">(</span><span class="n">_timeseries</span><span class="p">,</span><span class="n">axis</span><span class="o">=</span><span class="mi">0</span><span class="p">)</span><span class="o">.</span><span class="n">T</span><span class="p">)</span>
                <span class="n">stdVals</span> <span class="o">=</span> <span class="n">npy</span><span class="o">.</span><span class="n">asarray</span><span class="p">(</span><span class="n">npy</span><span class="o">.</span><span class="n">std</span><span class="p">(</span><span class="n">_timeseries</span><span class="p">,</span><span class="n">axis</span><span class="o">=</span><span class="mi">0</span><span class="p">)</span><span class="o">.</span><span class="n">T</span><span class="p">)</span>
                <span class="n">absmaxVals</span> <span class="o">=</span> <span class="n">npy</span><span class="o">.</span><span class="n">asarray</span><span class="p">(</span><span class="n">npy</span><span class="o">.</span><span class="n">max</span><span class="p">(</span><span class="n">npy</span><span class="o">.</span><span class="n">abs</span><span class="p">(</span><span class="n">_timeseries</span><span class="p">),</span><span class="n">axis</span><span class="o">=</span><span class="mi">0</span><span class="p">)</span><span class="o">.</span><span class="n">T</span><span class="p">)</span>
            
                <span class="c1"># Record stats within a dict</span>
                <span class="n">d</span><span class="o">=</span><span class="p">{}</span>
                <span class="n">d</span><span class="p">[</span><span class="s2">&quot;max&quot;</span><span class="p">]</span><span class="o">=</span><span class="n">maxVals</span>
                <span class="n">d</span><span class="p">[</span><span class="s2">&quot;min&quot;</span><span class="p">]</span><span class="o">=</span><span class="n">minVals</span>
                <span class="n">d</span><span class="p">[</span><span class="s2">&quot;std&quot;</span><span class="p">]</span><span class="o">=</span><span class="n">stdVals</span>
                <span class="n">d</span><span class="p">[</span><span class="s2">&quot;absmax&quot;</span><span class="p">]</span><span class="o">=</span><span class="n">absmaxVals</span>
                <span class="n">stats</span><span class="o">.</span><span class="n">append</span><span class="p">(</span><span class="n">d</span><span class="p">)</span>
            
            <span class="c1"># Store within object</span>
            <span class="bp">self</span><span class="o">.</span><span class="n">dof_stats</span><span class="o">=</span><span class="n">stats</span>
            
        <span class="k">else</span><span class="p">:</span>
            <span class="k">if</span> <span class="n">showMsgs</span><span class="p">:</span>
                <span class="k">print</span><span class="p">(</span><span class="s2">&quot;calcResponseStats=False option set. &quot;</span> <span class="o">+</span>
                      <span class="s2">&quot;Response statistics will not be computed.&quot;</span><span class="p">)</span>
        
        <span class="k">return</span> <span class="n">stats</span>
        
    <span class="k">def</span> <span class="nf">CalcResponseStats</span><span class="p">(</span><span class="bp">self</span><span class="p">,</span><span class="n">showMsgs</span><span class="o">=</span><span class="bp">True</span><span class="p">):</span>
        <span class="sd">&quot;&quot;&quot;</span>
<span class="sd">        Obtain basic statistics to describe response time series</span>
<span class="sd">        &quot;&quot;&quot;</span>
        
        <span class="k">if</span> <span class="bp">self</span><span class="o">.</span><span class="n">calc_response_stats</span><span class="p">:</span>
            
            <span class="c1"># Get paired lists to loop over</span>
            <span class="n">responses_list</span> <span class="o">=</span> <span class="bp">self</span><span class="o">.</span><span class="n">responses_list</span>
            <span class="n">dynsys_list</span> <span class="o">=</span> <span class="bp">self</span><span class="o">.</span><span class="n">tstep_obj</span><span class="o">.</span><span class="n">dynsys_obj</span><span class="o">.</span><span class="n">DynSys_list</span>
            
            <span class="c1"># Loop over all systems and subsystems</span>
            <span class="k">for</span> <span class="n">dynsys_obj</span><span class="p">,</span> <span class="n">responses</span> <span class="ow">in</span> <span class="nb">zip</span><span class="p">(</span><span class="n">dynsys_list</span><span class="p">,</span><span class="n">responses_list</span><span class="p">):</span>
                
                <span class="k">if</span> <span class="n">showMsgs</span><span class="p">:</span>
                    <span class="k">print</span><span class="p">(</span><span class="s2">&quot;Calculating response statistics &quot;</span> <span class="o">+</span> 
                          <span class="s2">&quot;for &#39;{0}&#39;...&quot;</span><span class="o">.</span><span class="n">format</span><span class="p">(</span><span class="n">dynsys_obj</span><span class="o">.</span><span class="n">name</span><span class="p">))</span>
                        
                <span class="c1"># Calculate stats for each response time series</span>
                <span class="n">maxVals</span> <span class="o">=</span> <span class="n">npy</span><span class="o">.</span><span class="n">ravel</span><span class="p">(</span><span class="n">npy</span><span class="o">.</span><span class="n">max</span><span class="p">(</span><span class="n">responses</span><span class="p">,</span><span class="n">axis</span><span class="o">=</span><span class="mi">1</span><span class="p">))</span>
                <span class="n">minVals</span> <span class="o">=</span> <span class="n">npy</span><span class="o">.</span><span class="n">ravel</span><span class="p">(</span><span class="n">npy</span><span class="o">.</span><span class="n">min</span><span class="p">(</span><span class="n">responses</span><span class="p">,</span><span class="n">axis</span><span class="o">=</span><span class="mi">1</span><span class="p">))</span>
                <span class="n">stdVals</span> <span class="o">=</span> <span class="n">npy</span><span class="o">.</span><span class="n">ravel</span><span class="p">(</span><span class="n">npy</span><span class="o">.</span><span class="n">std</span><span class="p">(</span><span class="n">responses</span><span class="p">,</span><span class="n">axis</span><span class="o">=</span><span class="mi">1</span><span class="p">))</span>
                <span class="n">absmaxVals</span> <span class="o">=</span> <span class="n">npy</span><span class="o">.</span><span class="n">ravel</span><span class="p">(</span><span class="n">npy</span><span class="o">.</span><span class="n">max</span><span class="p">(</span><span class="n">npy</span><span class="o">.</span><span class="n">abs</span><span class="p">(</span><span class="n">responses</span><span class="p">),</span><span class="n">axis</span><span class="o">=</span><span class="mi">1</span><span class="p">))</span>
            
                <span class="c1"># Record stats within a dict</span>
                <span class="n">stats_dict</span><span class="o">=</span><span class="p">{}</span>
                <span class="n">stats_dict</span><span class="p">[</span><span class="s2">&quot;max&quot;</span><span class="p">]</span><span class="o">=</span><span class="n">maxVals</span>
                <span class="n">stats_dict</span><span class="p">[</span><span class="s2">&quot;min&quot;</span><span class="p">]</span><span class="o">=</span><span class="n">minVals</span>
                <span class="n">stats_dict</span><span class="p">[</span><span class="s2">&quot;std&quot;</span><span class="p">]</span><span class="o">=</span><span class="n">stdVals</span>
                <span class="n">stats_dict</span><span class="p">[</span><span class="s2">&quot;absmax&quot;</span><span class="p">]</span><span class="o">=</span><span class="n">absmaxVals</span>
                
                <span class="c1"># Store as new dict entry</span>
                <span class="bp">self</span><span class="o">.</span><span class="n">response_stats_dict</span><span class="p">[</span><span class="n">dynsys_obj</span><span class="p">]</span> <span class="o">=</span> <span class="n">stats_dict</span>
            
        <span class="k">else</span><span class="p">:</span>
            <span class="k">if</span> <span class="n">showMsgs</span><span class="p">:</span>
                <span class="k">print</span><span class="p">(</span><span class="s2">&quot;calcResponseStats=False option set.&quot;</span> <span class="o">+</span> 
                      <span class="s2">&quot;Response statistics will not be computed.&quot;</span><span class="p">)</span>
        
        <span class="k">return</span> <span class="n">stats_dict</span>
    
    
    <span class="k">def</span> <span class="nf">PrintResponseStats</span><span class="p">(</span><span class="bp">self</span><span class="p">):</span>
        <span class="sd">&quot;&quot;&quot;</span>
<span class="sd">        Prints response stats to text window</span>
<span class="sd">        &quot;&quot;&quot;</span>
        
        <span class="k">for</span> <span class="n">dynsys_obj</span><span class="p">,</span> <span class="n">stats_dict</span> <span class="ow">in</span> <span class="bp">self</span><span class="o">.</span><span class="n">response_stats_dict</span><span class="o">.</span><span class="n">items</span><span class="p">():</span>
            
            <span class="k">print</span><span class="p">(</span><span class="s2">&quot;System name: {0}&quot;</span><span class="o">.</span><span class="n">format</span><span class="p">(</span><span class="n">dynsys_obj</span><span class="o">.</span><span class="n">name</span><span class="p">))</span>
            <span class="k">print</span><span class="p">(</span><span class="s2">&quot;Response names: {0}&quot;</span><span class="o">.</span><span class="n">format</span><span class="p">(</span><span class="n">dynsys_obj</span><span class="o">.</span><span class="n">output_names</span><span class="p">))</span>
            <span class="k">print</span><span class="p">(</span><span class="s2">&quot;Response statistics :&quot;</span><span class="p">)</span>
            
            <span class="k">for</span> <span class="n">stats_str</span><span class="p">,</span> <span class="n">stats_vals</span> <span class="ow">in</span> <span class="n">stats_dict</span><span class="o">.</span><span class="n">items</span><span class="p">():</span>
                
                <span class="k">print</span><span class="p">(</span><span class="s2">&quot;&#39;</span><span class="si">%s</span><span class="s2">&#39;:&quot;</span> <span class="o">%</span> <span class="n">stats_str</span><span class="p">)</span>
                <span class="k">print</span><span class="p">(</span><span class="n">stats_vals</span><span class="p">)</span>
            
            <span class="k">print</span><span class="p">(</span><span class="s2">&quot;&quot;</span><span class="p">)</span>
    
    
    <span class="k">def</span> <span class="nf">WriteResults2File</span><span class="p">(</span><span class="bp">self</span><span class="p">,</span><span class="n">output_fName</span><span class="o">=</span><span class="s2">&quot;timeseries_results.csv&quot;</span><span class="p">):</span>
        <span class="sd">&quot;&quot;&quot;</span>
<span class="sd">        Writes time-series results to file</span>
<span class="sd">        &quot;&quot;&quot;</span>
        
        <span class="n">header</span><span class="o">=</span><span class="s2">&quot;&quot;</span>
        <span class="n">header</span><span class="o">+=</span><span class="s2">&quot;Time series results export</span><span class="se">\n</span><span class="s2">&quot;</span>
        <span class="n">header</span><span class="o">+=</span><span class="s2">&quot;dynsys_obj:, {0}</span><span class="se">\n</span><span class="s2">&quot;</span><span class="o">.</span><span class="n">format</span><span class="p">(</span><span class="bp">self</span><span class="o">.</span><span class="n">tstep_obj</span><span class="o">.</span><span class="n">dynsys_obj</span><span class="o">.</span><span class="n">description</span><span class="p">)</span>
        <span class="n">header</span><span class="o">+=</span><span class="s2">&quot;nDOF:, {0}</span><span class="se">\n</span><span class="s2">&quot;</span><span class="o">.</span><span class="n">format</span><span class="p">(</span><span class="bp">self</span><span class="o">.</span><span class="n">nDOF</span><span class="p">)</span>
        <span class="n">header</span><span class="o">+=</span><span class="s2">&quot;nResults:, {0}</span><span class="se">\n</span><span class="s2">&quot;</span><span class="o">.</span><span class="n">format</span><span class="p">(</span><span class="bp">self</span><span class="o">.</span><span class="n">nResults</span><span class="p">)</span>
        <span class="n">header</span><span class="o">+=</span><span class="s2">&quot;DynSys version:, {0}</span><span class="se">\n</span><span class="s2">&quot;</span><span class="o">.</span><span class="n">format</span><span class="p">(</span><span class="n">currentVersion</span><span class="p">)</span>
        <span class="n">header</span><span class="o">+=</span><span class="s2">&quot;Export date/time:, {0}</span><span class="se">\n</span><span class="s2">&quot;</span><span class="o">.</span><span class="n">format</span><span class="p">(</span><span class="n">datetime</span><span class="o">.</span><span class="n">now</span><span class="p">()</span><span class="o">.</span><span class="n">strftime</span><span class="p">(</span><span class="s1">&#39;%Y-%m-</span><span class="si">%d</span><span class="s1"> %H:%M:%S&#39;</span><span class="p">))</span>
        <span class="n">header</span><span class="o">+=</span><span class="s2">&quot;</span><span class="se">\n</span><span class="s2">&quot;</span>
        
        <span class="n">array2write</span><span class="o">=</span><span class="bp">None</span>
        
        <span class="k">def</span> <span class="nf">writeArray</span><span class="p">(</span><span class="n">arrName</span><span class="p">):</span>
            <span class="sd">&quot;&quot;&quot;</span>
<span class="sd">            Function to append array and create suitable headers</span>
<span class="sd">            &quot;&quot;&quot;</span>
            
            <span class="n">arr</span> <span class="o">=</span> <span class="nb">getattr</span><span class="p">(</span><span class="bp">self</span><span class="p">,</span><span class="n">arrName</span><span class="p">)</span>

            <span class="n">nonlocal</span> <span class="n">header</span><span class="p">,</span> <span class="n">array2write</span>
            
            <span class="k">if</span> <span class="n">arr</span><span class="o">.</span><span class="n">shape</span><span class="p">[</span><span class="mi">1</span><span class="p">]</span><span class="o">&gt;</span><span class="mi">1</span><span class="p">:</span>
                <span class="k">for</span> <span class="n">i</span> <span class="ow">in</span> <span class="nb">range</span><span class="p">(</span><span class="n">arr</span><span class="o">.</span><span class="n">shape</span><span class="p">[</span><span class="mi">1</span><span class="p">]):</span>
                    <span class="n">header</span> <span class="o">+=</span> <span class="s2">&quot;</span><span class="si">%s%d</span><span class="s2">,&quot;</span> <span class="o">%</span> <span class="p">(</span><span class="n">arrName</span><span class="p">,</span><span class="n">i</span><span class="o">+</span><span class="mi">1</span><span class="p">)</span>
            <span class="k">else</span><span class="p">:</span>
                <span class="n">header</span> <span class="o">+=</span> <span class="s2">&quot;</span><span class="si">%s</span><span class="s2">,&quot;</span> <span class="o">%</span> <span class="n">arrName</span>
                
            <span class="k">if</span> <span class="n">array2write</span> <span class="ow">is</span> <span class="bp">None</span><span class="p">:</span>
                <span class="n">array2write</span> <span class="o">=</span> <span class="n">arr</span>
            <span class="k">else</span><span class="p">:</span>
                <span class="n">array2write</span> <span class="o">=</span> <span class="n">npy</span><span class="o">.</span><span class="n">append</span><span class="p">(</span><span class="n">array2write</span><span class="p">,</span><span class="n">arr</span><span class="p">,</span><span class="n">axis</span><span class="o">=</span><span class="mi">1</span><span class="p">)</span>
            
        <span class="c1"># Use the above function to prepare data to write to file</span>
        <span class="n">writeArray</span><span class="p">(</span><span class="s1">&#39;t&#39;</span><span class="p">)</span>
        <span class="n">writeArray</span><span class="p">(</span><span class="s1">&#39;f&#39;</span><span class="p">)</span>
        <span class="n">writeArray</span><span class="p">(</span><span class="s1">&#39;v&#39;</span><span class="p">)</span>
        <span class="n">writeArray</span><span class="p">(</span><span class="s1">&#39;vdot&#39;</span><span class="p">)</span>
        <span class="n">writeArray</span><span class="p">(</span><span class="s1">&#39;v2dot&#39;</span><span class="p">)</span>
        <span class="n">writeArray</span><span class="p">(</span><span class="s1">&#39;f_constraint&#39;</span><span class="p">)</span>
        
        <span class="c1"># Write to file</span>
        <span class="n">npy</span><span class="o">.</span><span class="n">savetxt</span><span class="p">(</span><span class="n">output_fName</span><span class="p">,</span>
                    <span class="n">X</span><span class="o">=</span><span class="n">array2write</span><span class="p">,</span>
                    <span class="n">delimiter</span><span class="o">=</span><span class="s1">&#39;,&#39;</span><span class="p">,</span>
                    <span class="n">header</span><span class="o">=</span><span class="n">header</span><span class="p">)</span>
        
        <span class="k">print</span><span class="p">(</span><span class="s2">&quot;Time-series results written to `{0}`&quot;</span><span class="o">.</span><span class="n">format</span><span class="p">(</span><span class="n">output_fName</span><span class="p">))</span>
</pre></div>

  </div>

  </header>

  <section id="section-items">
    <h2 class="section-title" id="header-variables">Module variables</h2>
      <div class="item">
      <p id="tstep_results.currentVersion" class="name">var <span class="ident">currentVersion</span></p>
      
  
  <div class="source_cont">
</div>

      </div>


    <h2 class="section-title" id="header-classes">Classes</h2>
      
      <div class="item">
      <p id="tstep_results.TStep_Results" class="name">class <span class="ident">TStep_Results</span></p>
      
  
    <div class="desc"><p>Class used to store, manipulate and plot results from time-stepping 
analysis as carried out by <code>TStep</code></p></div>
  <div class="source_cont">
  <p class="source_link"><a href="javascript:void(0);" onclick="toggle('source-tstep_results.TStep_Results', this);">Show source &equiv;</a></p>
  <div id="source-tstep_results.TStep_Results" class="source">
    <div class="codehilite"><pre><span></span><span class="k">class</span> <span class="nc">TStep_Results</span><span class="p">:</span>
    <span class="sd">&quot;&quot;&quot;</span>
<span class="sd">    Class used to store, manipulate and plot results from time-stepping </span>
<span class="sd">    analysis as carried out by `TStep`</span>
<span class="sd">    &quot;&quot;&quot;</span>
    <span class="c1"># ********** CONSTRUCTOR / DESTRUCTOR ******************</span>
    
    <span class="k">def</span> <span class="fm">__init__</span><span class="p">(</span><span class="bp">self</span><span class="p">,</span><span class="n">tstep_obj</span><span class="p">,</span>
                 <span class="n">calcDOFStats</span><span class="p">:</span><span class="nb">bool</span><span class="o">=</span><span class="bp">True</span><span class="p">,</span>
                 <span class="n">calcResponseStats</span><span class="p">:</span><span class="nb">bool</span><span class="o">=</span><span class="bp">True</span><span class="p">,</span>
                 <span class="n">retainDOFTimeSeries</span><span class="p">:</span><span class="nb">bool</span><span class="o">=</span><span class="bp">True</span><span class="p">,</span>
                 <span class="n">retainResponseTimeSeries</span><span class="p">:</span><span class="nb">bool</span><span class="o">=</span><span class="bp">True</span><span class="p">):</span>
        <span class="sd">&quot;&quot;&quot;</span>
<span class="sd">        Initialisation function</span>
<span class="sd">        ***</span>
<span class="sd">        </span>
<span class="sd">        Required:</span>
<span class="sd">        </span>
<span class="sd">        * `tstep_obj`, `TStep()` class instance to which results relate</span>
<span class="sd">        </span>
<span class="sd">        ***</span>
<span class="sd">        Optional</span>
<span class="sd">        </span>
<span class="sd">        * `calcDOFStats`, _boolean_, denotes whether statistics should be </span>
<span class="sd">          computed to summarise DOF time series results</span>
<span class="sd">        </span>
<span class="sd">        * `calcResponseStats`, _boolean_, denotes whether statistics should be </span>
<span class="sd">          computed to summarise response time series results</span>
<span class="sd">        </span>
<span class="sd">        * `retainResponseTimeSeries`, _boolean_, denotes whether detailed </span>
<span class="sd">          _response_ time series results can be deleted once summary </span>
<span class="sd">          statistics have been computed</span>
<span class="sd">          </span>
<span class="sd">        * `retainDOFTimeSeries`, _boolean_, denotes whether detailed _DOF_ </span>
<span class="sd">          time series results can be deleted once summary statistics have been </span>
<span class="sd">          computed</span>
<span class="sd">          </span>
<span class="sd">        Choosing _False_ for the above can be done to be more economical with </span>
<span class="sd">        memory usage, for example when carrying out multiple analyses. Note </span>
<span class="sd">        that providing DOF time series are retained, responses can always be </span>
<span class="sd">        recomputed using `CalcResponses()` function</span>
<span class="sd">        &quot;&quot;&quot;</span>
        
        
        <span class="bp">self</span><span class="o">.</span><span class="n">nDOF</span><span class="o">=</span><span class="bp">None</span>
        <span class="sd">&quot;&quot;&quot;</span>
<span class="sd">        Number of degrees of freedom for system being analysed</span>
<span class="sd">        &quot;&quot;&quot;</span>
        
        <span class="bp">self</span><span class="o">.</span><span class="n">t</span><span class="o">=</span><span class="bp">None</span>
        <span class="sd">&quot;&quot;&quot;</span>
<span class="sd">        Time values</span>
<span class="sd">        &quot;&quot;&quot;</span>
        
        <span class="bp">self</span><span class="o">.</span><span class="n">f</span><span class="o">=</span><span class="bp">None</span>
        <span class="sd">&quot;&quot;&quot;</span>
<span class="sd">        External applied forces</span>
<span class="sd">        &quot;&quot;&quot;</span>
        
        <span class="bp">self</span><span class="o">.</span><span class="n">v</span><span class="o">=</span><span class="bp">None</span>
        <span class="sd">&quot;&quot;&quot;</span>
<span class="sd">        Displacements of analysis DOFs</span>
<span class="sd">        &quot;&quot;&quot;</span>
        
        <span class="bp">self</span><span class="o">.</span><span class="n">vdot</span><span class="o">=</span><span class="bp">None</span>
        <span class="sd">&quot;&quot;&quot;</span>
<span class="sd">        Velocities of analysis DOFs</span>
<span class="sd">        &quot;&quot;&quot;</span>
        
        <span class="bp">self</span><span class="o">.</span><span class="n">v2dot</span><span class="o">=</span><span class="bp">None</span>
        <span class="sd">&quot;&quot;&quot;</span>
<span class="sd">        Accelerations of analysis DOFs</span>
<span class="sd">        &quot;&quot;&quot;</span>
        
        <span class="bp">self</span><span class="o">.</span><span class="n">f_constraint</span><span class="o">=</span><span class="bp">None</span>
        <span class="sd">&quot;&quot;&quot;</span>
<span class="sd">        Internal constraint forces</span>
<span class="sd">        &quot;&quot;&quot;</span>
        
        <span class="bp">self</span><span class="o">.</span><span class="n">nResults</span><span class="o">=</span><span class="mi">0</span>
        <span class="sd">&quot;&quot;&quot;</span>
<span class="sd">        Number of time-steps at which results are recorded</span>
<span class="sd">        &quot;&quot;&quot;</span>
        
        <span class="bp">self</span><span class="o">.</span><span class="n">tstep_obj</span><span class="o">=</span><span class="n">tstep_obj</span>
        <span class="sd">&quot;&quot;&quot;</span>
<span class="sd">        Instance of `tstep` class, to which results relate</span>
<span class="sd">        &quot;&quot;&quot;</span>
        
        <span class="bp">self</span><span class="o">.</span><span class="n">responses_list</span><span class="o">=</span><span class="p">[]</span>
        <span class="sd">&quot;&quot;&quot;</span>
<span class="sd">        List of matrices to which computed responses are recorded </span>
<span class="sd">        for each time step</span>
<span class="sd">        &quot;&quot;&quot;</span>
        
        <span class="bp">self</span><span class="o">.</span><span class="n">response_names_list</span><span class="o">=</span><span class="p">[]</span>
        <span class="sd">&quot;&quot;&quot;</span>
<span class="sd">        List of lists to described computed responses</span>
<span class="sd">        &quot;&quot;&quot;</span>
        
        <span class="bp">self</span><span class="o">.</span><span class="n">calc_dof_stats</span><span class="o">=</span><span class="n">calcDOFStats</span>
        <span class="sd">&quot;&quot;&quot;</span>
<span class="sd">        _Boolean_, denotes whether statistics should be computed to summarise </span>
<span class="sd">        DOF time series results</span>
<span class="sd">        &quot;&quot;&quot;</span>
        
        <span class="bp">self</span><span class="o">.</span><span class="n">calc_response_stats</span><span class="o">=</span><span class="n">calcResponseStats</span>
        <span class="sd">&quot;&quot;&quot;</span>
<span class="sd">        _Boolean_, denotes whether statistics should be computed to summarise </span>
<span class="sd">        response time series results</span>
<span class="sd">        &quot;&quot;&quot;</span>
        
        <span class="bp">self</span><span class="o">.</span><span class="n">dof_stats</span><span class="o">=</span><span class="p">{}</span>
        <span class="sd">&quot;&quot;&quot;</span>
<span class="sd">        Dict of statistics, evaluated over all time steps, for each DOF</span>
<span class="sd">        </span>
<span class="sd">        _Set using `CalcDOFStats()`_</span>
<span class="sd">        &quot;&quot;&quot;</span>
        
        <span class="bp">self</span><span class="o">.</span><span class="n">response_stats_dict</span><span class="o">=</span><span class="p">{}</span>
        <span class="sd">&quot;&quot;&quot;</span>
<span class="sd">        Dict of dict of statistics:</span>
<span class="sd">            </span>
<span class="sd">        * Primary dict: </span>
<span class="sd">            </span>
<span class="sd">            * One entry for each subsystem</span>
<span class="sd">            </span>
<span class="sd">            * `DynSys` subsystem object pointer is used as key</span>
<span class="sd">        </span>
<span class="sd">        * Secondary dicts:</span>
<span class="sd">            </span>
<span class="sd">            * One entry for each statistic, with appropriate key string</span>
<span class="sd">            </span>
<span class="sd">            * Each entry is in general an array, obtained by evaluating </span>
<span class="sd">              statistic over all time steps, for each defined response</span>
<span class="sd">        </span>
<span class="sd">        _Set using `CalcResponseStats()`_</span>
<span class="sd">        &quot;&quot;&quot;</span>

        <span class="bp">self</span><span class="o">.</span><span class="n">retainDOFTimeSeries</span><span class="o">=</span><span class="n">retainDOFTimeSeries</span>
        <span class="sd">&quot;&quot;&quot;</span>
<span class="sd">        _Boolean_, denotes whether DOF time series data should be </span>
<span class="sd">        retained once responses have been computed. Note: if _False_ then full </span>
<span class="sd">        re-analysis will be required to re-compute responses.</span>
<span class="sd">        &quot;&quot;&quot;</span>

        <span class="bp">self</span><span class="o">.</span><span class="n">retainResponseTimeSeries</span><span class="o">=</span><span class="n">retainResponseTimeSeries</span>
        <span class="sd">&quot;&quot;&quot;</span>
<span class="sd">        _Boolean_, denotes whether response time series data should be </span>
<span class="sd">        retained once statistics have been computed</span>
<span class="sd">        &quot;&quot;&quot;</span>
        
        
    <span class="k">def</span> <span class="nf">RecordResults</span><span class="p">(</span><span class="bp">self</span><span class="p">,</span><span class="n">t</span><span class="p">,</span><span class="n">f</span><span class="p">,</span><span class="n">v</span><span class="p">,</span><span class="n">vdot</span><span class="p">,</span><span class="n">v2dot</span><span class="p">,</span><span class="n">f_constraint</span><span class="p">):</span>
        <span class="sd">&quot;&quot;&quot;</span>
<span class="sd">        Used to record results from time-stepping analysis as implemented </span>
<span class="sd">        by `TStep().run()`</span>
<span class="sd">        &quot;&quot;&quot;</span>
        
        <span class="k">if</span> <span class="bp">self</span><span class="o">.</span><span class="n">nResults</span><span class="o">==</span><span class="mi">0</span><span class="p">:</span>
            <span class="bp">self</span><span class="o">.</span><span class="n">nDOF</span><span class="o">=</span><span class="n">v</span><span class="o">.</span><span class="n">shape</span><span class="p">[</span><span class="mi">0</span><span class="p">]</span>
            <span class="bp">self</span><span class="o">.</span><span class="n">t</span><span class="o">=</span><span class="n">npy</span><span class="o">.</span><span class="n">asmatrix</span><span class="p">(</span><span class="n">t</span><span class="p">)</span>
            <span class="bp">self</span><span class="o">.</span><span class="n">f</span><span class="o">=</span><span class="n">f</span><span class="o">.</span><span class="n">T</span>
            <span class="bp">self</span><span class="o">.</span><span class="n">v</span><span class="o">=</span><span class="n">v</span><span class="o">.</span><span class="n">T</span>
            <span class="bp">self</span><span class="o">.</span><span class="n">vdot</span><span class="o">=</span><span class="n">vdot</span><span class="o">.</span><span class="n">T</span>
            <span class="bp">self</span><span class="o">.</span><span class="n">v2dot</span><span class="o">=</span><span class="n">v2dot</span><span class="o">.</span><span class="n">T</span>
            <span class="bp">self</span><span class="o">.</span><span class="n">f_constraint</span><span class="o">=</span><span class="n">f_constraint</span><span class="o">.</span><span class="n">T</span>
            
        <span class="k">else</span><span class="p">:</span>
            <span class="bp">self</span><span class="o">.</span><span class="n">t</span> <span class="o">=</span> <span class="n">npy</span><span class="o">.</span><span class="n">asmatrix</span><span class="p">(</span><span class="n">npy</span><span class="o">.</span><span class="n">append</span><span class="p">(</span><span class="bp">self</span><span class="o">.</span><span class="n">t</span><span class="p">,</span><span class="n">npy</span><span class="o">.</span><span class="n">asmatrix</span><span class="p">(</span><span class="n">t</span><span class="p">),</span><span class="n">axis</span><span class="o">=</span><span class="mi">0</span><span class="p">))</span>
            <span class="bp">self</span><span class="o">.</span><span class="n">f</span> <span class="o">=</span> <span class="n">npy</span><span class="o">.</span><span class="n">asmatrix</span><span class="p">(</span><span class="n">npy</span><span class="o">.</span><span class="n">append</span><span class="p">(</span><span class="bp">self</span><span class="o">.</span><span class="n">f</span><span class="p">,</span><span class="n">f</span><span class="o">.</span><span class="n">T</span><span class="p">,</span><span class="n">axis</span><span class="o">=</span><span class="mi">0</span><span class="p">))</span>
            <span class="bp">self</span><span class="o">.</span><span class="n">v</span> <span class="o">=</span> <span class="n">npy</span><span class="o">.</span><span class="n">asmatrix</span><span class="p">(</span><span class="n">npy</span><span class="o">.</span><span class="n">append</span><span class="p">(</span><span class="bp">self</span><span class="o">.</span><span class="n">v</span><span class="p">,</span><span class="n">v</span><span class="o">.</span><span class="n">T</span><span class="p">,</span><span class="n">axis</span><span class="o">=</span><span class="mi">0</span><span class="p">))</span>
            <span class="bp">self</span><span class="o">.</span><span class="n">vdot</span> <span class="o">=</span> <span class="n">npy</span><span class="o">.</span><span class="n">asmatrix</span><span class="p">(</span><span class="n">npy</span><span class="o">.</span><span class="n">append</span><span class="p">(</span><span class="bp">self</span><span class="o">.</span><span class="n">vdot</span><span class="p">,</span><span class="n">vdot</span><span class="o">.</span><span class="n">T</span><span class="p">,</span><span class="n">axis</span><span class="o">=</span><span class="mi">0</span><span class="p">))</span>
            <span class="bp">self</span><span class="o">.</span><span class="n">v2dot</span> <span class="o">=</span> <span class="n">npy</span><span class="o">.</span><span class="n">asmatrix</span><span class="p">(</span><span class="n">npy</span><span class="o">.</span><span class="n">append</span><span class="p">(</span><span class="bp">self</span><span class="o">.</span><span class="n">v2dot</span><span class="p">,</span><span class="n">v2dot</span><span class="o">.</span><span class="n">T</span><span class="p">,</span><span class="n">axis</span><span class="o">=</span><span class="mi">0</span><span class="p">))</span>
            <span class="bp">self</span><span class="o">.</span><span class="n">f_constraint</span> <span class="o">=</span> <span class="n">npy</span><span class="o">.</span><span class="n">asmatrix</span><span class="p">(</span><span class="n">npy</span><span class="o">.</span><span class="n">append</span><span class="p">(</span><span class="bp">self</span><span class="o">.</span><span class="n">f_constraint</span><span class="p">,</span><span class="n">f_constraint</span><span class="o">.</span><span class="n">T</span><span class="p">,</span><span class="n">axis</span><span class="o">=</span><span class="mi">0</span><span class="p">))</span>
                        
        <span class="bp">self</span><span class="o">.</span><span class="n">nResults</span><span class="o">+=</span><span class="mi">1</span>
        
        
    <span class="k">def</span> <span class="nf">GetResults</span><span class="p">(</span><span class="bp">self</span><span class="p">,</span><span class="n">dynsys_obj</span><span class="p">,</span><span class="n">attr_list</span><span class="p">:</span><span class="nb">list</span><span class="p">):</span>
        <span class="sd">&quot;&quot;&quot;</span>
<span class="sd">        Retrieves results for a given DynSys object, which is assumed to be a </span>
<span class="sd">        subsystem of the parent system (this is checked)</span>
<span class="sd">        </span>
<span class="sd">        ***</span>
<span class="sd">        Required:</span>
<span class="sd">            </span>
<span class="sd">        * `dynsys_obj`, instance of DynSys class; must be a subsystem of the </span>
<span class="sd">          parent system</span>
<span class="sd">          </span>
<span class="sd">        * `attr_list`, list of strings, to denote the results attributes to be </span>
<span class="sd">          returned</span>
<span class="sd">         </span>
<span class="sd">        &quot;&quot;&quot;</span>
        
        <span class="c1"># Convert to list if single argument provided</span>
        <span class="k">if</span> <span class="ow">not</span> <span class="nb">isinstance</span><span class="p">(</span><span class="n">attr_list</span><span class="p">,</span><span class="nb">list</span><span class="p">):</span>
            <span class="n">attr_list</span> <span class="o">=</span> <span class="nb">list</span><span class="p">(</span><span class="n">attr_list</span><span class="p">)</span>
        
        <span class="c1"># Check that dynsys_obj is part of the system that has been analysed</span>
        <span class="n">parent_sys</span> <span class="o">=</span> <span class="bp">self</span><span class="o">.</span><span class="n">tstep_obj</span><span class="o">.</span><span class="n">dynsys_obj</span>
        <span class="n">DynSys_list</span> <span class="o">=</span> <span class="n">parent_sys</span><span class="o">.</span><span class="n">DynSys_list</span>
        
        <span class="k">if</span> <span class="ow">not</span> <span class="n">dynsys_obj</span> <span class="ow">in</span> <span class="n">DynSys_list</span><span class="p">:</span>
            <span class="k">raise</span> <span class="ne">ValueError</span><span class="p">(</span><span class="s2">&quot;`dynsys_obj` is not a subsystem &quot;</span> <span class="o">+</span> 
                             <span class="s2">&quot;of the parent system that has been analysed!&quot;</span><span class="p">)</span>
        
        <span class="c1"># Determine splice indices to use to get results relating to requested system </span>
        <span class="n">sys_index</span> <span class="o">=</span> <span class="p">[</span><span class="n">i</span> <span class="k">for</span> <span class="n">i</span><span class="p">,</span> <span class="n">j</span> <span class="ow">in</span> <span class="nb">enumerate</span><span class="p">(</span><span class="n">DynSys_list</span><span class="p">)</span> <span class="k">if</span> <span class="n">j</span> <span class="o">==</span> <span class="n">dynsys_obj</span><span class="p">][</span><span class="mi">0</span><span class="p">]</span>
        
        <span class="n">nDOF_list_cum</span> <span class="o">=</span> <span class="n">npy</span><span class="o">.</span><span class="n">cumsum</span><span class="p">([</span><span class="n">x</span><span class="o">.</span><span class="n">nDOF</span> <span class="k">for</span> <span class="n">x</span> <span class="ow">in</span> <span class="n">DynSys_list</span><span class="p">])</span><span class="o">.</span><span class="n">tolist</span><span class="p">()</span>
        
        <span class="k">if</span> <span class="n">sys_index</span> <span class="o">==</span> <span class="mi">0</span><span class="p">:</span>
            <span class="n">startIndex</span> <span class="o">=</span> <span class="mi">0</span>
        <span class="k">else</span><span class="p">:</span>
            <span class="n">startIndex</span> <span class="o">=</span> <span class="n">nDOF_list_cum</span><span class="p">[</span><span class="n">sys_index</span><span class="o">-</span><span class="mi">1</span><span class="p">]</span>
        
        <span class="n">endIndex</span> <span class="o">=</span> <span class="n">nDOF_list_cum</span><span class="p">[</span><span class="n">sys_index</span><span class="p">]</span> 
        
        <span class="c1"># Loop through to return requested attributes</span>
        <span class="n">vals_list</span> <span class="o">=</span> <span class="p">[]</span>
        
        <span class="k">for</span> <span class="n">attr</span> <span class="ow">in</span> <span class="n">attr_list</span><span class="p">:</span>
            
            <span class="k">if</span> <span class="nb">hasattr</span><span class="p">(</span><span class="bp">self</span><span class="p">,</span><span class="n">attr</span><span class="p">):</span>
                
                <span class="n">vals</span> <span class="o">=</span> <span class="nb">getattr</span><span class="p">(</span><span class="bp">self</span><span class="p">,</span><span class="n">attr</span><span class="p">)</span>             <span class="c1"># for full system</span>
                <span class="n">vals</span> <span class="o">=</span> <span class="n">vals</span><span class="p">[:,</span><span class="n">startIndex</span><span class="p">:</span><span class="n">endIndex</span><span class="p">]</span>    <span class="c1"># for subsystem requested</span>
                <span class="n">vals_list</span><span class="o">.</span><span class="n">append</span><span class="p">(</span><span class="n">vals</span><span class="p">)</span>
                
            <span class="k">else</span><span class="p">:</span>
                <span class="k">raise</span> <span class="ne">ValueError</span><span class="p">(</span><span class="s2">&quot;Could not retrieve requested attribute &#39;</span><span class="si">%s</span><span class="s2">&#39;&quot;</span> <span class="o">%</span> <span class="n">attr</span><span class="p">)</span>
        
        <span class="k">return</span> <span class="n">vals_list</span>
        
    
    <span class="k">def</span> <span class="nf">_TimePlot</span><span class="p">(</span><span class="bp">self</span><span class="p">,</span><span class="n">ax</span><span class="p">,</span><span class="n">t_vals</span><span class="p">,</span><span class="n">data_vals</span><span class="p">,</span>
                  <span class="n">titleStr</span><span class="o">=</span><span class="bp">None</span><span class="p">,</span>
                  <span class="n">xlabelStr</span><span class="o">=</span><span class="bp">None</span><span class="p">,</span>
                  <span class="n">ylabelStr</span><span class="o">=</span><span class="bp">None</span><span class="p">,</span>
                  <span class="n">xlim</span><span class="o">=</span><span class="bp">None</span><span class="p">,</span>
                  <span class="n">showxticks</span><span class="p">:</span><span class="nb">bool</span><span class="o">=</span><span class="bp">True</span><span class="p">,</span>
                  <span class="n">data_labels</span><span class="o">=</span><span class="bp">None</span><span class="p">):</span>
        <span class="sd">&quot;&quot;&quot;</span>
<span class="sd">        Produces a time series results plot</span>
<span class="sd">        &quot;&quot;&quot;</span>

        <span class="n">lines</span> <span class="o">=</span> <span class="n">ax</span><span class="o">.</span><span class="n">plot</span><span class="p">(</span><span class="n">t_vals</span><span class="p">,</span><span class="n">data_vals</span><span class="p">)</span>
        
        <span class="k">if</span> <span class="n">titleStr</span> <span class="ow">is</span> <span class="ow">not</span> <span class="bp">None</span><span class="p">:</span>
            <span class="n">ax</span><span class="o">.</span><span class="n">set_title</span><span class="p">(</span><span class="n">titleStr</span><span class="p">)</span>
            
        <span class="k">if</span> <span class="n">xlabelStr</span> <span class="ow">is</span> <span class="ow">not</span> <span class="bp">None</span><span class="p">:</span>
            <span class="n">ax</span><span class="o">.</span><span class="n">set_xlabel</span><span class="p">(</span><span class="n">xlabelStr</span><span class="p">)</span>
            
        <span class="k">if</span> <span class="n">ylabelStr</span> <span class="ow">is</span> <span class="ow">not</span> <span class="bp">None</span><span class="p">:</span>
            <span class="n">ax</span><span class="o">.</span><span class="n">set_ylabel</span><span class="p">(</span><span class="n">ylabelStr</span><span class="p">)</span>
            
        <span class="k">if</span> <span class="n">xlim</span> <span class="ow">is</span> <span class="ow">not</span> <span class="bp">None</span><span class="p">:</span>
            <span class="n">ax</span><span class="o">.</span><span class="n">set_xlim</span><span class="p">(</span><span class="n">xlim</span><span class="p">)</span>
            
        <span class="k">if</span> <span class="ow">not</span> <span class="n">showxticks</span><span class="p">:</span>
            <span class="n">ax</span><span class="o">.</span><span class="n">set_xticks</span><span class="p">([])</span>
            
        <span class="k">return</span> <span class="n">lines</span>
        
    <span class="k">def</span> <span class="nf">PlotStateResults</span><span class="p">(</span><span class="bp">self</span><span class="p">,</span>
                         <span class="n">dynsys_obj</span><span class="o">=</span><span class="bp">None</span><span class="p">,</span>
                         <span class="n">printProgress</span><span class="p">:</span><span class="nb">bool</span><span class="o">=</span><span class="bp">True</span><span class="p">,</span>
                         <span class="n">dofs2Plot</span><span class="o">=</span><span class="bp">None</span><span class="p">):</span>
        <span class="sd">&quot;&quot;&quot;</span>
<span class="sd">        Produces time series plots of the following, all on one figure:</span>
<span class="sd">            </span>
<span class="sd">        * Applied external forces</span>
<span class="sd">        </span>
<span class="sd">        * Displacements</span>
<span class="sd">        </span>
<span class="sd">        * Velocities</span>
<span class="sd">        </span>
<span class="sd">        * Accelerations</span>
<span class="sd">        </span>
<span class="sd">        * Constraint forces (only if constraint equations defined)</span>
<span class="sd">        </span>
<span class="sd">        for the _analysis freedoms_.</span>
<span class="sd">        </span>
<span class="sd">        ***</span>
<span class="sd">        Optional:</span>
<span class="sd">            </span>
<span class="sd">        * `dynsys_obj`, can be used to specify the subsystem for which results </span>
<span class="sd">          which should be plotted. If _None_ then results for all freedoms </span>
<span class="sd">          (i.e. all subsystems) will be plotted.</span>
<span class="sd">          </span>
<span class="sd">        * `dofs2plot`, _list_ or _array_ of indexs of freedoms for which </span>
<span class="sd">          results should be plotted. If _None_ then results for all freedoms </span>
<span class="sd">          will be plotted.</span>
<span class="sd">        </span>
<span class="sd">        &quot;&quot;&quot;</span>
        
        <span class="k">if</span> <span class="n">printProgress</span><span class="p">:</span>
            <span class="k">print</span><span class="p">(</span><span class="s2">&quot;Preparing state results plot...&quot;</span><span class="p">)</span>
            <span class="n">tic</span><span class="o">=</span><span class="n">timeit</span><span class="o">.</span><span class="n">default_timer</span><span class="p">()</span>
        
        <span class="c1"># Determine number of subplots required</span>
        <span class="n">constraints</span> <span class="o">=</span> <span class="bp">self</span><span class="o">.</span><span class="n">tstep_obj</span><span class="o">.</span><span class="n">dynsys_obj</span><span class="o">.</span><span class="n">hasConstraints</span><span class="p">()</span>
        <span class="k">if</span> <span class="n">constraints</span><span class="p">:</span>
            <span class="n">nPltRows</span><span class="o">=</span><span class="mi">5</span>
        <span class="k">else</span><span class="p">:</span>
            <span class="n">nPltRows</span><span class="o">=</span><span class="mi">4</span>
            
        <span class="c1"># Create plot of results for analysis DOFs</span>
        <span class="n">fig</span><span class="p">,</span> <span class="n">axarr</span> <span class="o">=</span> <span class="n">plt</span><span class="o">.</span><span class="n">subplots</span><span class="p">(</span><span class="n">nPltRows</span><span class="p">,</span> <span class="n">sharex</span><span class="o">=</span><span class="bp">True</span><span class="p">)</span>
        <span class="n">fig</span><span class="o">.</span><span class="n">set_size_inches</span><span class="p">((</span><span class="mi">18</span><span class="p">,</span><span class="mi">9</span><span class="p">))</span>
    
        <span class="c1"># Set xlim</span>
        <span class="n">xlim</span> <span class="o">=</span> <span class="p">[</span><span class="bp">self</span><span class="o">.</span><span class="n">tstep_obj</span><span class="o">.</span><span class="n">tStart</span><span class="p">,</span><span class="bp">self</span><span class="o">.</span><span class="n">tstep_obj</span><span class="o">.</span><span class="n">tEnd</span><span class="p">]</span>
        
        <span class="c1"># Get system description string</span>
        <span class="n">sysStr</span> <span class="o">=</span> <span class="s2">&quot;&quot;</span>
        <span class="n">DynSys_list</span> <span class="o">=</span> <span class="bp">self</span><span class="o">.</span><span class="n">tstep_obj</span><span class="o">.</span><span class="n">dynsys_obj</span><span class="o">.</span><span class="n">DynSys_list</span>
        
        <span class="k">if</span> <span class="nb">all</span><span class="p">([</span><span class="n">x</span><span class="o">.</span><span class="n">isModal</span> <span class="k">for</span> <span class="n">x</span> <span class="ow">in</span> <span class="n">DynSys_list</span><span class="p">]):</span>
            <span class="c1"># All systems and subsystems are modal</span>
            <span class="n">sysStr</span> <span class="o">=</span> <span class="s2">&quot;Modal &quot;</span>
            
        <span class="c1"># Get data to plot</span>
        <span class="k">if</span> <span class="n">dynsys_obj</span> <span class="ow">is</span> <span class="bp">None</span><span class="p">:</span>
            <span class="n">dynsys_obj</span> <span class="o">=</span> <span class="bp">self</span><span class="o">.</span><span class="n">tstep_obj</span><span class="o">.</span><span class="n">dynsys_obj</span> <span class="c1"># parent system</span>
        
        <span class="n">f</span><span class="p">,</span> <span class="n">v</span><span class="p">,</span> <span class="n">vdot</span><span class="p">,</span> <span class="n">v2dot</span> <span class="o">=</span> <span class="bp">self</span><span class="o">.</span><span class="n">GetResults</span><span class="p">(</span><span class="n">dynsys_obj</span><span class="p">,[</span><span class="s1">&#39;f&#39;</span><span class="p">,</span><span class="s1">&#39;v&#39;</span><span class="p">,</span><span class="s1">&#39;vdot&#39;</span><span class="p">,</span><span class="s1">&#39;v2dot&#39;</span><span class="p">])</span>
        
        <span class="c1"># Handle dofs2Plot in case of none</span>
        <span class="k">if</span> <span class="n">dofs2Plot</span> <span class="ow">is</span> <span class="bp">None</span><span class="p">:</span>
            <span class="n">dofs2Plot</span> <span class="o">=</span> <span class="nb">range</span><span class="p">(</span><span class="n">v</span><span class="o">.</span><span class="n">shape</span><span class="p">[</span><span class="mi">1</span><span class="p">])</span>
        
        <span class="c1"># Create time series plots</span>
        <span class="bp">self</span><span class="o">.</span><span class="n">_TimePlot</span><span class="p">(</span><span class="n">ax</span><span class="o">=</span><span class="n">axarr</span><span class="p">[</span><span class="mi">0</span><span class="p">],</span>
                       <span class="n">t_vals</span><span class="o">=</span><span class="bp">self</span><span class="o">.</span><span class="n">t</span><span class="p">,</span>
                       <span class="n">data_vals</span><span class="o">=</span><span class="n">f</span><span class="p">[:,</span><span class="n">dofs2Plot</span><span class="p">],</span>
                       <span class="n">xlim</span><span class="o">=</span><span class="n">xlim</span><span class="p">,</span>
                       <span class="n">titleStr</span><span class="o">=</span><span class="s2">&quot;Applied {0}Forces (N)&quot;</span><span class="o">.</span><span class="n">format</span><span class="p">(</span><span class="n">sysStr</span><span class="p">))</span>
        
        <span class="bp">self</span><span class="o">.</span><span class="n">_TimePlot</span><span class="p">(</span><span class="n">ax</span><span class="o">=</span><span class="n">axarr</span><span class="p">[</span><span class="mi">1</span><span class="p">],</span>
                       <span class="n">t_vals</span><span class="o">=</span><span class="bp">self</span><span class="o">.</span><span class="n">t</span><span class="p">,</span>
                       <span class="n">data_vals</span><span class="o">=</span><span class="n">v</span><span class="p">[:,</span><span class="n">dofs2Plot</span><span class="p">],</span>
                       <span class="n">titleStr</span><span class="o">=</span><span class="s2">&quot;{0}Displacements (m)&quot;</span><span class="o">.</span><span class="n">format</span><span class="p">(</span><span class="n">sysStr</span><span class="p">))</span>
        
        <span class="bp">self</span><span class="o">.</span><span class="n">_TimePlot</span><span class="p">(</span><span class="n">ax</span><span class="o">=</span><span class="n">axarr</span><span class="p">[</span><span class="mi">2</span><span class="p">],</span>
                       <span class="n">t_vals</span><span class="o">=</span><span class="bp">self</span><span class="o">.</span><span class="n">t</span><span class="p">,</span>
                       <span class="n">data_vals</span><span class="o">=</span><span class="n">vdot</span><span class="p">[:,</span><span class="n">dofs2Plot</span><span class="p">],</span>
                       <span class="n">titleStr</span><span class="o">=</span><span class="s2">&quot;{0}Velocities (m/s)&quot;</span><span class="o">.</span><span class="n">format</span><span class="p">(</span><span class="n">sysStr</span><span class="p">))</span>
        
        <span class="bp">self</span><span class="o">.</span><span class="n">_TimePlot</span><span class="p">(</span><span class="n">ax</span><span class="o">=</span><span class="n">axarr</span><span class="p">[</span><span class="mi">3</span><span class="p">],</span>
                       <span class="n">t_vals</span><span class="o">=</span><span class="bp">self</span><span class="o">.</span><span class="n">t</span><span class="p">,</span>
                       <span class="n">data_vals</span><span class="o">=</span><span class="n">v2dot</span><span class="p">[:,</span><span class="n">dofs2Plot</span><span class="p">],</span>
                       <span class="n">titleStr</span><span class="o">=</span><span class="s2">&quot;{0}Accelerations ($m/s^2$)&quot;</span><span class="o">.</span><span class="n">format</span><span class="p">(</span><span class="n">sysStr</span><span class="p">))</span>
        
        <span class="k">if</span> <span class="n">constraints</span><span class="p">:</span>
            <span class="bp">self</span><span class="o">.</span><span class="n">_TimePlot</span><span class="p">(</span><span class="n">ax</span><span class="o">=</span><span class="n">axarr</span><span class="p">[</span><span class="mi">4</span><span class="p">],</span>
                           <span class="n">t_vals</span><span class="o">=</span><span class="bp">self</span><span class="o">.</span><span class="n">t</span><span class="p">,</span>
                           <span class="n">data_vals</span><span class="o">=</span><span class="bp">self</span><span class="o">.</span><span class="n">f_constraint</span><span class="p">,</span>
                           <span class="n">titleStr</span><span class="o">=</span><span class="s2">&quot;{0}Constraint forces (N)&quot;</span><span class="o">.</span><span class="n">format</span><span class="p">(</span><span class="n">sysStr</span><span class="p">))</span>
            
        <span class="n">axarr</span><span class="p">[</span><span class="o">-</span><span class="mi">1</span><span class="p">]</span><span class="o">.</span><span class="n">set_xlabel</span><span class="p">(</span><span class="s2">&quot;Time (secs)&quot;</span><span class="p">)</span>
        <span class="n">fig</span><span class="o">.</span><span class="n">subplots_adjust</span><span class="p">(</span><span class="n">hspace</span><span class="o">=</span><span class="mf">0.3</span><span class="p">)</span>
        
        <span class="c1"># Overall title for plot</span>
        <span class="n">fig</span><span class="o">.</span><span class="n">suptitle</span><span class="p">(</span><span class="s2">&quot;State variable results for &#39;{0}&#39;&quot;</span><span class="o">.</span><span class="n">format</span><span class="p">(</span><span class="n">dynsys_obj</span><span class="o">.</span><span class="n">name</span><span class="p">))</span>
        
        <span class="k">if</span> <span class="n">printProgress</span><span class="p">:</span>
            <span class="n">toc</span><span class="o">=</span><span class="n">timeit</span><span class="o">.</span><span class="n">default_timer</span><span class="p">()</span>
            <span class="k">print</span><span class="p">(</span><span class="s2">&quot;Plot prepared after </span><span class="si">%.3f</span><span class="s2"> seconds.&quot;</span> <span class="o">%</span> <span class="p">(</span><span class="n">toc</span><span class="o">-</span><span class="n">tic</span><span class="p">))</span>
            
        <span class="k">return</span> <span class="n">fig</span>
    
    <span class="k">def</span> <span class="nf">PlotResponseResults</span><span class="p">(</span><span class="bp">self</span><span class="p">,</span>
                            <span class="n">dynsys_obj</span><span class="o">=</span><span class="bp">None</span><span class="p">,</span>
                            <span class="n">responses2plot</span><span class="o">=</span><span class="bp">None</span><span class="p">,</span>
                            <span class="n">y_overlay</span><span class="p">:</span><span class="nb">list</span><span class="o">=</span><span class="bp">None</span><span class="p">,</span>
                            <span class="n">verbose</span><span class="o">=</span><span class="bp">False</span><span class="p">,</span>
                            <span class="n">raiseErrors</span><span class="o">=</span><span class="bp">True</span><span class="p">,</span>
                            <span class="n">useCommonPlot</span><span class="p">:</span><span class="nb">bool</span><span class="o">=</span><span class="bp">False</span><span class="p">,</span>
                            <span class="n">useCommonScale</span><span class="p">:</span><span class="nb">bool</span><span class="o">=</span><span class="bp">True</span><span class="p">,</span>
                            <span class="n">printProgress</span><span class="p">:</span><span class="nb">bool</span><span class="o">=</span><span class="bp">True</span><span class="p">):</span>
        <span class="sd">&quot;&quot;&quot;</span>
<span class="sd">        Produces a new figure with linked time series subplots for </span>
<span class="sd">        all responses/outputs</span>
<span class="sd">        </span>
<span class="sd">        ***</span>
<span class="sd">        Optional:</span>
<span class="sd">            </span>
<span class="sd">        * `dynsys_obj`, can be used to specify the subsystem for which results </span>
<span class="sd">          which should be plotted. If _None_ then results for all freedoms </span>
<span class="sd">          (i.e. all subsystems) will be plotted.</span>
<span class="sd">          </span>
<span class="sd">        * `responses2plot`, can be used to specify the indexs of responses to </span>
<span class="sd">          plot, with the specified `dynsys_obj`.</span>
<span class="sd">          </span>
<span class="sd">        &quot;&quot;&quot;</span>
        
        <span class="k">if</span> <span class="n">printProgress</span><span class="p">:</span>
            <span class="k">print</span><span class="p">(</span><span class="s2">&quot;Preparing response results plots...&quot;</span><span class="p">)</span>
            <span class="n">tic</span><span class="o">=</span><span class="n">timeit</span><span class="o">.</span><span class="n">default_timer</span><span class="p">()</span>
            
        <span class="c1"># Get subsystems to iterate over</span>
        <span class="n">DynSys_list</span> <span class="o">=</span> <span class="bp">self</span><span class="o">.</span><span class="n">tstep_obj</span><span class="o">.</span><span class="n">dynsys_obj</span><span class="o">.</span><span class="n">DynSys_list</span>
        <span class="k">if</span> <span class="n">dynsys_obj</span> <span class="ow">is</span> <span class="ow">not</span> <span class="bp">None</span><span class="p">:</span>
            
            <span class="k">if</span> <span class="ow">not</span> <span class="p">(</span><span class="n">dynsys_obj</span> <span class="ow">in</span> <span class="n">DynSys_list</span><span class="p">):</span>
                <span class="k">raise</span> <span class="ne">ValueError</span><span class="p">(</span><span class="s2">&quot;`dynsys_obj` not in DynSys_list!&quot;</span><span class="p">)</span>
                
            <span class="n">DynSys_list</span> <span class="o">=</span> <span class="p">[</span><span class="n">dynsys_obj</span><span class="p">]</span>
    
        <span class="c1"># Iterate over all responses for all specified subsystems</span>
        
        <span class="n">responses_list</span> <span class="o">=</span> <span class="bp">self</span><span class="o">.</span><span class="n">responses_list</span>
        <span class="n">response_names_list</span> <span class="o">=</span> <span class="bp">self</span><span class="o">.</span><span class="n">response_names_list</span>
        
        <span class="n">fig_list</span> <span class="o">=</span> <span class="p">[]</span>
        
        <span class="k">for</span> <span class="n">dynsys_obj</span><span class="p">,</span> <span class="n">_responses</span><span class="p">,</span> <span class="n">_response_names</span> <span class="ow">in</span> <span class="nb">zip</span><span class="p">(</span><span class="n">DynSys_list</span><span class="p">,</span>
                                                           <span class="n">responses_list</span><span class="p">,</span>
                                                           <span class="n">response_names_list</span><span class="p">):</span>
            
            <span class="k">print</span><span class="p">(</span><span class="s2">&quot;Plotting responses for &#39;{0}&#39;...&quot;</span><span class="o">.</span><span class="n">format</span><span class="p">(</span><span class="n">dynsys_obj</span><span class="o">.</span><span class="n">name</span><span class="p">))</span>
            
            <span class="c1"># Get responses to plot</span>
            <span class="k">if</span> <span class="n">responses2plot</span> <span class="ow">is</span> <span class="ow">not</span> <span class="bp">None</span><span class="p">:</span>
                <span class="n">_responses</span> <span class="o">=</span> <span class="n">_responses</span><span class="p">[[</span><span class="n">r</span> <span class="k">for</span> <span class="n">r</span> <span class="ow">in</span> <span class="n">responses2plot</span><span class="p">]]</span>
                <span class="n">_response_names</span> <span class="o">=</span> <span class="p">[</span><span class="n">_response_names</span><span class="p">[</span><span class="n">r</span><span class="p">]</span> <span class="k">for</span> <span class="n">r</span> <span class="ow">in</span> <span class="n">responses2plot</span><span class="p">]</span>
        
            <span class="c1"># Determine total number of responses to plot</span>
            <span class="n">nResponses</span> <span class="o">=</span> <span class="n">_responses</span><span class="o">.</span><span class="n">shape</span><span class="p">[</span><span class="mi">0</span><span class="p">]</span>
            <span class="k">if</span> <span class="n">verbose</span><span class="p">:</span> <span class="k">print</span><span class="p">(</span><span class="s2">&quot;# responses to plot: {0}&quot;</span><span class="o">.</span><span class="n">format</span><span class="p">(</span><span class="n">nResponses</span><span class="p">))</span>
            
            <span class="k">if</span> <span class="n">nResponses</span> <span class="o">==</span> <span class="mi">0</span><span class="p">:</span>
                <span class="n">errorstr</span> <span class="o">=</span> <span class="s2">&quot;nResponses=0, nothing to plot!&quot;</span>
                <span class="k">if</span> <span class="n">raiseErrors</span><span class="p">:</span>
                    <span class="k">raise</span> <span class="ne">ValueError</span><span class="p">(</span><span class="n">errorstr</span><span class="p">)</span>
                <span class="k">else</span><span class="p">:</span>
                    <span class="k">print</span><span class="p">(</span><span class="n">errorstr</span><span class="p">)</span>
                    <span class="k">return</span> <span class="bp">None</span>
                    
            <span class="c1"># Initialise figure </span>
            <span class="k">if</span> <span class="ow">not</span> <span class="n">useCommonPlot</span><span class="p">:</span>
                <span class="n">fig</span><span class="p">,</span> <span class="n">axarr</span> <span class="o">=</span> <span class="n">plt</span><span class="o">.</span><span class="n">subplots</span><span class="p">(</span><span class="n">nResponses</span><span class="p">,</span> <span class="n">sharex</span><span class="o">=</span><span class="bp">True</span><span class="p">)</span>
            <span class="k">else</span><span class="p">:</span>
                <span class="n">fig</span><span class="p">,</span> <span class="n">axarr</span> <span class="o">=</span> <span class="n">plt</span><span class="o">.</span><span class="n">subplots</span><span class="p">(</span><span class="mi">1</span><span class="p">)</span>
                
            <span class="n">fig</span><span class="o">.</span><span class="n">set_size_inches</span><span class="p">((</span><span class="mi">14</span><span class="p">,</span><span class="mi">8</span><span class="p">))</span>
            
            <span class="n">fig</span><span class="o">.</span><span class="n">suptitle</span><span class="p">(</span><span class="s2">&quot;Responses for &#39;{0}&#39;&quot;</span><span class="o">.</span><span class="n">format</span><span class="p">(</span><span class="n">dynsys_obj</span><span class="o">.</span><span class="n">name</span><span class="p">))</span>

            <span class="n">fig_list</span><span class="o">.</span><span class="n">append</span><span class="p">(</span><span class="n">fig</span><span class="p">)</span>
            
            <span class="c1"># Determine common scale to use for plots</span>
            <span class="k">if</span> <span class="n">useCommonScale</span><span class="p">:</span>    
                <span class="n">maxVal</span> <span class="o">=</span> <span class="n">npy</span><span class="o">.</span><span class="n">max</span><span class="p">(</span><span class="n">_responses</span><span class="p">)</span>
                <span class="n">minVal</span> <span class="o">=</span> <span class="n">npy</span><span class="o">.</span><span class="n">min</span><span class="p">(</span><span class="n">_responses</span><span class="p">)</span>
                <span class="n">absmaxVal</span> <span class="o">=</span> <span class="n">npy</span><span class="o">.</span><span class="n">max</span><span class="p">([</span><span class="n">maxVal</span><span class="p">,</span><span class="n">minVal</span><span class="p">])</span>
            
            <span class="c1"># Loop through plotting all responses</span>
            <span class="n">tvals</span> <span class="o">=</span> <span class="bp">self</span><span class="o">.</span><span class="n">t</span>
            <span class="n">tInterval</span><span class="o">=</span> <span class="p">[</span><span class="bp">self</span><span class="o">.</span><span class="n">tstep_obj</span><span class="o">.</span><span class="n">tStart</span><span class="p">,</span><span class="bp">self</span><span class="o">.</span><span class="n">tstep_obj</span><span class="o">.</span><span class="n">tEnd</span><span class="p">]</span>
            
            <span class="k">for</span> <span class="n">r</span> <span class="ow">in</span> <span class="nb">range</span><span class="p">(</span><span class="n">nResponses</span><span class="p">):</span>
                
                <span class="c1"># Get axis object</span>
                <span class="k">if</span> <span class="n">useCommonPlot</span><span class="p">:</span>
                    <span class="n">ax</span> <span class="o">=</span> <span class="n">axarr</span>
                <span class="k">else</span><span class="p">:</span>
                    <span class="k">if</span> <span class="nb">hasattr</span><span class="p">(</span><span class="n">axarr</span><span class="p">,</span> <span class="s2">&quot;__len__&quot;</span><span class="p">):</span>
                        <span class="n">ax</span> <span class="o">=</span> <span class="n">axarr</span><span class="p">[</span><span class="n">r</span><span class="p">]</span>
                    <span class="k">else</span><span class="p">:</span>
                        <span class="n">ax</span> <span class="o">=</span> <span class="n">axarr</span>
                
                <span class="c1"># Get values to plot</span>
                <span class="n">vals</span> <span class="o">=</span> <span class="n">_responses</span><span class="p">[</span><span class="n">r</span><span class="p">,:]</span><span class="o">.</span><span class="n">T</span>
                <span class="n">label_str</span> <span class="o">=</span> <span class="n">_response_names</span><span class="p">[</span><span class="n">r</span><span class="p">]</span>
                
                <span class="c1"># Make plot</span>
                <span class="n">ax</span><span class="o">.</span><span class="n">plot</span><span class="p">(</span><span class="n">tvals</span><span class="p">,</span><span class="n">vals</span><span class="p">,</span><span class="n">label</span><span class="o">=</span><span class="n">label_str</span><span class="p">)</span>
                           
                <span class="c1"># Set axis limits and labels</span>
                <span class="n">ax</span><span class="o">.</span><span class="n">set_xlim</span><span class="p">(</span><span class="n">tInterval</span><span class="p">)</span>
                
                <span class="k">if</span> <span class="n">r</span> <span class="o">==</span> <span class="n">nResponses</span><span class="o">-</span><span class="mi">1</span><span class="p">:</span>
                    <span class="n">ax</span><span class="o">.</span><span class="n">set_xlabel</span><span class="p">(</span><span class="s2">&quot;Time [s]&quot;</span><span class="p">)</span>
                
                <span class="k">if</span> <span class="n">useCommonScale</span> <span class="ow">and</span> <span class="ow">not</span> <span class="n">useCommonPlot</span><span class="p">:</span>
                    <span class="n">ax</span><span class="o">.</span><span class="n">set_ylim</span><span class="p">([</span><span class="o">-</span><span class="n">absmaxVal</span><span class="p">,</span><span class="o">+</span><span class="n">absmaxVal</span><span class="p">])</span>
                
                <span class="c1"># Create legend</span>
                <span class="k">if</span> <span class="n">_response_names</span> <span class="ow">is</span> <span class="ow">not</span> <span class="bp">None</span><span class="p">:</span>
                    <span class="n">ax</span><span class="o">.</span><span class="n">legend</span><span class="p">(</span><span class="n">loc</span><span class="o">=</span><span class="s1">&#39;right&#39;</span><span class="p">)</span>
                
                <span class="c1"># Plot horizontal lines to overlay values provided</span>
                <span class="c1"># Only plot once in case of common plot</span>
                <span class="k">if</span> <span class="p">(</span><span class="n">useCommonPlot</span> <span class="ow">and</span> <span class="n">r</span><span class="o">==</span><span class="mi">0</span><span class="p">)</span> <span class="ow">or</span> <span class="p">(</span><span class="ow">not</span> <span class="n">useCommonPlot</span><span class="p">):</span>
    
                    <span class="k">if</span> <span class="n">y_overlay</span> <span class="ow">is</span> <span class="ow">not</span> <span class="bp">None</span><span class="p">:</span>
                        <span class="k">for</span> <span class="n">y_val</span>  <span class="ow">in</span> <span class="n">y_overlay</span><span class="p">:</span>
                            <span class="n">ax</span><span class="o">.</span><span class="n">axhline</span><span class="p">(</span><span class="n">y_val</span><span class="p">,</span><span class="n">color</span><span class="o">=</span><span class="s1">&#39;r&#39;</span><span class="p">)</span>
            
        <span class="k">if</span> <span class="n">printProgress</span><span class="p">:</span>
            <span class="n">toc</span><span class="o">=</span><span class="n">timeit</span><span class="o">.</span><span class="n">default_timer</span><span class="p">()</span>
            <span class="k">print</span><span class="p">(</span><span class="s2">&quot;Plots prepared after </span><span class="si">%.3f</span><span class="s2"> seconds.&quot;</span> <span class="o">%</span> <span class="p">(</span><span class="n">toc</span><span class="o">-</span><span class="n">tic</span><span class="p">))</span>
            
            
        <span class="k">return</span> <span class="n">fig_list</span>
        
    <span class="k">def</span> <span class="nf">PlotResults</span><span class="p">(</span><span class="bp">self</span><span class="p">,</span>
                    <span class="n">dynsys_obj</span><span class="o">=</span><span class="bp">None</span><span class="p">,</span>
                    <span class="n">printProgress</span><span class="p">:</span><span class="nb">bool</span><span class="o">=</span><span class="bp">True</span><span class="p">,</span>
                    <span class="n">dofs2Plot</span><span class="p">:</span><span class="nb">bool</span><span class="o">=</span><span class="bp">None</span><span class="p">,</span>
                    <span class="n">useCommonPlot</span><span class="p">:</span><span class="nb">bool</span><span class="o">=</span><span class="bp">False</span><span class="p">):</span>
        <span class="sd">&quot;&quot;&quot;</span>
<span class="sd">        Produces the following standard plots to document the results of </span>
<span class="sd">        time-stepping analysis:</span>
<span class="sd">            </span>
<span class="sd">        * State results plot: refer `PlotStateResults()`</span>
<span class="sd">        </span>
<span class="sd">        * Response results plot: refer `PlotResponseResults()`</span>
<span class="sd">        </span>
<span class="sd">        &quot;&quot;&quot;</span>
            
        <span class="n">figs</span><span class="o">=</span><span class="p">[]</span>
        
        <span class="n">figs</span><span class="o">.</span><span class="n">append</span><span class="p">(</span><span class="bp">self</span><span class="o">.</span><span class="n">PlotStateResults</span><span class="p">(</span><span class="n">dynsys_obj</span><span class="o">=</span><span class="n">dynsys_obj</span><span class="p">,</span>
                                          <span class="n">printProgress</span><span class="o">=</span><span class="n">printProgress</span><span class="p">,</span>
                                          <span class="n">dofs2Plot</span><span class="o">=</span><span class="n">dofs2Plot</span><span class="p">))</span>
        
        <span class="n">figs</span><span class="o">.</span><span class="n">append</span><span class="p">(</span><span class="bp">self</span><span class="o">.</span><span class="n">PlotResponseResults</span><span class="p">(</span><span class="n">dynsys_obj</span><span class="o">=</span><span class="n">dynsys_obj</span><span class="p">,</span>
                                             <span class="n">raiseErrors</span><span class="o">=</span><span class="bp">False</span><span class="p">,</span>
                                             <span class="n">printProgress</span><span class="o">=</span><span class="n">printProgress</span><span class="p">,</span>
                                             <span class="n">useCommonPlot</span><span class="o">=</span><span class="n">useCommonPlot</span><span class="p">))</span>
        
        <span class="k">return</span> <span class="n">figs</span>
    
    <span class="k">def</span> <span class="nf">PlotResponsePSDs</span><span class="p">(</span><span class="bp">self</span><span class="p">,</span><span class="n">nperseg</span><span class="o">=</span><span class="bp">None</span><span class="p">):</span>
        <span class="sd">&quot;&quot;&quot;</span>
<span class="sd">        Produces power spectral density plots of response time series</span>
<span class="sd">        </span>
<span class="sd">        ***</span>
<span class="sd">        Optional:</span>
<span class="sd">        </span>
<span class="sd">        * `nperseg`, length of each segment used in PSD calculation</span>
<span class="sd">        </span>
<span class="sd">        &quot;&quot;&quot;</span>
        
        <span class="k">print</span><span class="p">(</span><span class="s2">&quot;Plotting PSD estimates of responses using periodograms...&quot;</span><span class="p">)</span>
        
        <span class="k">if</span> <span class="nb">len</span><span class="p">(</span><span class="bp">self</span><span class="o">.</span><span class="n">responses_list</span><span class="p">)</span> <span class="o">==</span> <span class="mi">0</span><span class="p">:</span>
            <span class="k">raise</span> <span class="ne">ValueError</span><span class="p">(</span><span class="s2">&quot;No response time series data avaliable!&quot;</span><span class="p">)</span>
        
        <span class="c1"># Get sampling frequency</span>
        <span class="k">if</span> <span class="bp">self</span><span class="o">.</span><span class="n">tstep_obj</span><span class="o">.</span><span class="n">dt</span> <span class="ow">is</span> <span class="bp">None</span><span class="p">:</span>
            <span class="k">raise</span> <span class="ne">ValueError</span><span class="p">(</span><span class="s2">&quot;`dt` is None: cannot calculate PSDs from &quot;</span>
                             <span class="s2">&quot;variable timestep time series&quot;</span><span class="p">)</span>
        <span class="k">else</span><span class="p">:</span>
            <span class="n">fs</span> <span class="o">=</span> <span class="mi">1</span> <span class="o">/</span> <span class="bp">self</span><span class="o">.</span><span class="n">tstep_obj</span><span class="o">.</span><span class="n">dt</span>
            <span class="k">print</span><span class="p">(</span><span class="s2">&quot;Sampling frequency: fs = </span><span class="si">%.2f</span><span class="s2">&quot;</span> <span class="o">%</span> <span class="n">fs</span><span class="p">)</span>
        
        <span class="c1"># Loop through all responses</span>
        <span class="n">fig_list</span> <span class="o">=</span> <span class="p">[]</span>
        
        <span class="k">for</span> <span class="n">dynsys_obj</span><span class="p">,</span> <span class="n">responses</span><span class="p">,</span> <span class="n">response_names</span> <span class="ow">in</span> <span class="nb">zip</span><span class="p">(</span><span class="bp">self</span><span class="o">.</span><span class="n">tstep_obj</span><span class="o">.</span><span class="n">dynsys_obj</span><span class="o">.</span><span class="n">DynSys_list</span><span class="p">,</span>
                                                         <span class="bp">self</span><span class="o">.</span><span class="n">responses_list</span><span class="p">,</span>
                                                         <span class="bp">self</span><span class="o">.</span><span class="n">response_names_list</span><span class="p">):</span>
        
            <span class="c1"># Create figure</span>
            <span class="n">fig</span><span class="p">,</span> <span class="n">axarr</span> <span class="o">=</span> <span class="n">plt</span><span class="o">.</span><span class="n">subplots</span><span class="p">(</span><span class="mi">2</span><span class="p">,)</span>
            <span class="n">fig</span><span class="o">.</span><span class="n">set_size_inches</span><span class="p">((</span><span class="mi">14</span><span class="p">,</span><span class="mi">8</span><span class="p">))</span>
            
            <span class="c1"># Time series plot</span>
            <span class="n">ax</span> <span class="o">=</span> <span class="n">axarr</span><span class="p">[</span><span class="mi">0</span><span class="p">]</span>
            <span class="n">handles</span> <span class="o">=</span> <span class="n">ax</span><span class="o">.</span><span class="n">plot</span><span class="p">(</span><span class="bp">self</span><span class="o">.</span><span class="n">t</span><span class="p">,</span><span class="n">responses</span><span class="o">.</span><span class="n">T</span><span class="p">)</span>
            <span class="n">maxVal</span> <span class="o">=</span> <span class="n">npy</span><span class="o">.</span><span class="n">max</span><span class="p">(</span><span class="n">npy</span><span class="o">.</span><span class="n">abs</span><span class="p">(</span><span class="n">responses</span><span class="o">.</span><span class="n">T</span><span class="p">))</span>
            <span class="n">ax</span><span class="o">.</span><span class="n">set_ylim</span><span class="p">([</span><span class="o">-</span><span class="n">maxVal</span><span class="p">,</span><span class="n">maxVal</span><span class="p">])</span>
            <span class="n">ax</span><span class="o">.</span><span class="n">set_xlim</span><span class="p">(</span><span class="mi">0</span><span class="p">,</span><span class="n">npy</span><span class="o">.</span><span class="n">max</span><span class="p">(</span><span class="bp">self</span><span class="o">.</span><span class="n">t</span><span class="p">))</span>
            <span class="n">ax</span><span class="o">.</span><span class="n">set_title</span><span class="p">(</span><span class="s2">&quot;Response time series&quot;</span><span class="p">)</span>
            <span class="n">ax</span><span class="o">.</span><span class="n">set_xlabel</span><span class="p">(</span><span class="s2">&quot;Time (secs)&quot;</span><span class="p">)</span>
            
            <span class="n">fig</span><span class="o">.</span><span class="n">legend</span><span class="p">(</span><span class="n">handles</span><span class="p">,</span><span class="n">response_names</span><span class="p">,</span><span class="n">loc</span><span class="o">=</span><span class="s1">&#39;upper right&#39;</span><span class="p">)</span>
            
            <span class="c1"># PSD plot</span>
            <span class="n">f</span><span class="p">,</span> <span class="n">Pxx</span> <span class="o">=</span> <span class="n">scipy</span><span class="o">.</span><span class="n">signal</span><span class="o">.</span><span class="n">periodogram</span><span class="p">(</span><span class="n">responses</span><span class="p">,</span><span class="n">fs</span><span class="p">)</span>
            <span class="n">ax</span> <span class="o">=</span> <span class="n">axarr</span><span class="p">[</span><span class="mi">1</span><span class="p">]</span>
            <span class="n">ax</span><span class="o">.</span><span class="n">plot</span><span class="p">(</span><span class="n">f</span><span class="p">,</span><span class="n">Pxx</span><span class="o">.</span><span class="n">T</span><span class="p">)</span>
            <span class="n">ax</span><span class="o">.</span><span class="n">set_xlim</span><span class="p">([</span><span class="mi">0</span><span class="p">,</span><span class="n">fs</span><span class="o">/</span><span class="mi">2</span><span class="p">])</span>
            <span class="n">ax</span><span class="o">.</span><span class="n">set_title</span><span class="p">(</span><span class="s2">&quot;Periodograms of responses&quot;</span><span class="p">)</span>
            <span class="n">ax</span><span class="o">.</span><span class="n">set_xlabel</span><span class="p">(</span><span class="s2">&quot;Frequency (Hz)&quot;</span><span class="p">)</span>
            
            <span class="n">fig</span><span class="o">.</span><span class="n">suptitle</span><span class="p">(</span><span class="s2">&quot;System: &#39;{0}&#39;&quot;</span><span class="o">.</span><span class="n">format</span><span class="p">(</span><span class="n">dynsys_obj</span><span class="o">.</span><span class="n">name</span><span class="p">))</span>
            <span class="n">fig</span><span class="o">.</span><span class="n">subplots_adjust</span><span class="p">(</span><span class="n">top</span><span class="o">=</span><span class="mf">0.8</span><span class="p">)</span>
            
            <span class="n">fig</span><span class="o">.</span><span class="n">tight_layout</span><span class="p">()</span>
            <span class="n">fig</span><span class="o">.</span><span class="n">subplots_adjust</span><span class="p">(</span><span class="n">right</span><span class="o">=</span><span class="mf">0.7</span><span class="p">)</span>      <span class="c1"># create space for figlegend</span>
            <span class="n">fig_list</span><span class="o">.</span><span class="n">append</span><span class="p">(</span><span class="n">fig</span><span class="p">)</span>
        
        <span class="k">return</span> <span class="n">fig_list</span>
    
        
    <span class="k">def</span> <span class="nf">AnimateResults</span><span class="p">(</span><span class="bp">self</span><span class="p">):</span>
        
        <span class="ne">ValueError</span><span class="p">(</span><span class="s2">&quot;Unfinished - do not use!&quot;</span><span class="p">)</span>
        
        <span class="n">n</span> <span class="o">=</span> <span class="bp">self</span><span class="o">.</span><span class="n">nDOF</span>
        
        <span class="n">vmax</span> <span class="o">=</span> <span class="n">npy</span><span class="o">.</span><span class="n">max</span><span class="p">(</span><span class="n">npy</span><span class="o">.</span><span class="n">max</span><span class="p">(</span><span class="bp">self</span><span class="o">.</span><span class="n">v</span><span class="p">))</span>
        <span class="n">vmin</span> <span class="o">=</span> <span class="n">npy</span><span class="o">.</span><span class="n">min</span><span class="p">(</span><span class="n">npy</span><span class="o">.</span><span class="n">min</span><span class="p">(</span><span class="bp">self</span><span class="o">.</span><span class="n">v</span><span class="p">))</span>
        <span class="n">vabsmax</span> <span class="o">=</span> <span class="n">npy</span><span class="o">.</span><span class="n">max</span><span class="p">([</span><span class="n">vmax</span><span class="p">,</span><span class="n">vmin</span><span class="p">])</span>
        <span class="n">Ns</span><span class="o">=</span><span class="bp">self</span><span class="o">.</span><span class="n">t</span><span class="o">.</span><span class="n">shape</span><span class="p">[</span><span class="mi">0</span><span class="p">]</span>
        <span class="n">dt</span><span class="o">=</span><span class="bp">self</span><span class="o">.</span><span class="n">dt</span>
        
        <span class="n">fig</span> <span class="o">=</span> <span class="n">plt</span><span class="o">.</span><span class="n">figure</span><span class="p">()</span>
        <span class="n">ax</span> <span class="o">=</span> <span class="n">fig</span><span class="o">.</span><span class="n">add_subplot</span><span class="p">(</span><span class="mi">111</span><span class="p">,</span> <span class="n">autoscale_on</span><span class="o">=</span><span class="bp">False</span><span class="p">,</span> <span class="n">xlim</span><span class="o">=</span><span class="p">(</span><span class="mi">0</span><span class="p">,</span> <span class="n">n</span><span class="o">-</span><span class="mi">1</span><span class="p">),</span> <span class="n">ylim</span><span class="o">=</span><span class="p">(</span><span class="o">-</span><span class="n">vabsmax</span><span class="p">,</span><span class="n">vabsmax</span><span class="p">))</span>
        <span class="n">ax</span><span class="o">.</span><span class="n">grid</span><span class="p">()</span>
        
        <span class="n">line</span><span class="p">,</span> <span class="o">=</span> <span class="n">ax</span><span class="o">.</span><span class="n">plot</span><span class="p">([],</span> <span class="p">[],</span> <span class="s1">&#39;o-&#39;</span><span class="p">,</span> <span class="n">lw</span><span class="o">=</span><span class="mi">2</span><span class="p">)</span>
        <span class="n">time_template</span> <span class="o">=</span> <span class="s1">&#39;time = </span><span class="si">%.1f</span><span class="s1">s&#39;</span>
        <span class="n">time_text</span> <span class="o">=</span> <span class="n">ax</span><span class="o">.</span><span class="n">text</span><span class="p">(</span><span class="mf">0.05</span><span class="p">,</span> <span class="mf">0.9</span><span class="p">,</span> <span class="s1">&#39;&#39;</span><span class="p">,</span> <span class="n">transform</span><span class="o">=</span><span class="n">ax</span><span class="o">.</span><span class="n">transAxes</span><span class="p">)</span>
        
        <span class="k">def</span> <span class="nf">init</span><span class="p">():</span>
            <span class="n">line</span><span class="o">.</span><span class="n">set_data</span><span class="p">([],</span> <span class="p">[])</span>
            <span class="n">time_text</span><span class="o">.</span><span class="n">set_text</span><span class="p">(</span><span class="s1">&#39;&#39;</span><span class="p">)</span>
            <span class="k">return</span> <span class="n">line</span><span class="p">,</span> <span class="n">time_text</span>
        
        
        <span class="k">def</span> <span class="nf">animate</span><span class="p">(</span><span class="n">i</span><span class="p">):</span>
            <span class="c1">#print(&quot;frame{0}&quot;.format(i))</span>
            <span class="n">x</span> <span class="o">=</span> <span class="p">[</span><span class="n">npy</span><span class="o">.</span><span class="n">arange</span><span class="p">(</span><span class="n">n</span><span class="p">)]</span>
            <span class="c1">#print(x)</span>
            <span class="n">y</span> <span class="o">=</span> <span class="p">[</span><span class="bp">self</span><span class="o">.</span><span class="n">v</span><span class="p">[</span><span class="n">i</span><span class="p">,:]]</span>
            <span class="c1">#print(y)</span>
            <span class="n">t_val</span> <span class="o">=</span> <span class="bp">self</span><span class="o">.</span><span class="n">t</span><span class="p">[</span><span class="n">i</span><span class="p">,</span><span class="mi">0</span><span class="p">]</span>
            <span class="c1">#print(t_val)</span>
            
            <span class="n">line</span><span class="o">.</span><span class="n">set_data</span><span class="p">(</span><span class="n">x</span><span class="p">,</span> <span class="n">y</span><span class="p">)</span>
            <span class="n">time_text</span><span class="o">.</span><span class="n">set_text</span><span class="p">(</span><span class="n">time_template</span> <span class="o">%</span> <span class="n">t_val</span><span class="p">)</span>
            
            <span class="k">return</span> <span class="n">line</span><span class="p">,</span> <span class="n">time_text</span>
        
        <span class="n">ani</span> <span class="o">=</span> <span class="n">animation</span><span class="o">.</span><span class="n">FuncAnimation</span><span class="p">(</span><span class="n">fig</span><span class="p">,</span> <span class="n">animate</span><span class="p">,</span> <span class="n">npy</span><span class="o">.</span><span class="n">arange</span><span class="p">(</span><span class="mi">0</span><span class="p">,</span> <span class="n">Ns</span><span class="p">),</span> <span class="n">interval</span><span class="o">=</span><span class="n">dt</span><span class="o">*</span><span class="mi">1000</span><span class="p">,</span><span class="n">blit</span><span class="o">=</span><span class="bp">False</span><span class="p">,</span> <span class="n">init_func</span><span class="o">=</span><span class="n">init</span><span class="p">,</span> <span class="n">repeat</span><span class="o">=</span><span class="bp">False</span><span class="p">)</span>
        
        <span class="n">plt</span><span class="o">.</span><span class="n">show</span><span class="p">()</span>
        
    <span class="k">def</span> <span class="nf">CalcResponses</span><span class="p">(</span><span class="bp">self</span><span class="p">,</span>
                      <span class="n">write_results_to_file</span><span class="o">=</span><span class="bp">False</span><span class="p">,</span>
                      <span class="n">results_fName</span><span class="o">=</span><span class="s2">&quot;ts_results.csv&quot;</span><span class="p">,</span>
                      <span class="n">showMsgs</span><span class="o">=</span><span class="bp">True</span><span class="p">):</span>
        <span class="sd">&quot;&quot;&quot;</span>
<span class="sd">        Responses are obtained by pre-multiplying results by output matrices</span>
<span class="sd">        </span>
<span class="sd">        Output matrices, together with their names, must be pre-defined via </span>
<span class="sd">        `DynSys` member function `AddOutputMtrx()` prior to running this </span>
<span class="sd">        function.</span>
<span class="sd">        </span>
<span class="sd">        Where a system consists of multiple subsystems, it should be note that </span>
<span class="sd">        output matrices relate to a given subsystem.</span>
<span class="sd">        &quot;&quot;&quot;</span>
        
        <span class="n">dynsys_obj</span><span class="o">=</span><span class="bp">self</span><span class="o">.</span><span class="n">tstep_obj</span><span class="o">.</span><span class="n">dynsys_obj</span>
        <span class="n">responses_list</span> <span class="o">=</span> <span class="p">[]</span>
        <span class="n">response_names_list</span> <span class="o">=</span> <span class="p">[]</span>
        
        <span class="c1"># Calculate responses for all systems and subsystems</span>
        <span class="k">for</span> <span class="n">x</span> <span class="ow">in</span> <span class="n">dynsys_obj</span><span class="o">.</span><span class="n">DynSys_list</span><span class="p">:</span>
            
            <span class="c1"># Get output matrix for subsystem</span>
            <span class="n">output_mtrx</span> <span class="o">=</span> <span class="n">x</span><span class="o">.</span><span class="n">output_mtrx</span>
            <span class="n">output_names</span> <span class="o">=</span> <span class="n">x</span><span class="o">.</span><span class="n">output_names</span>
            
            <span class="c1"># Retrieve state variables for subsystem</span>
            <span class="n">v</span><span class="p">,</span> <span class="n">vdot</span><span class="p">,</span> <span class="n">v2dot</span> <span class="o">=</span> <span class="bp">self</span><span class="o">.</span><span class="n">GetResults</span><span class="p">(</span><span class="n">x</span><span class="p">,[</span><span class="s1">&#39;v&#39;</span><span class="p">,</span> <span class="s1">&#39;vdot&#39;</span><span class="p">,</span> <span class="s1">&#39;v2dot&#39;</span><span class="p">])</span>
            
            <span class="c1"># Obtain new responses</span>
            <span class="n">state_vector</span> <span class="o">=</span> <span class="n">npy</span><span class="o">.</span><span class="n">hstack</span><span class="p">((</span><span class="n">v</span><span class="p">,</span><span class="n">vdot</span><span class="p">,</span><span class="n">v2dot</span><span class="p">))</span>
            
            <span class="n">responses_list</span><span class="o">.</span><span class="n">append</span><span class="p">(</span><span class="n">output_mtrx</span> <span class="o">*</span> <span class="n">state_vector</span><span class="o">.</span><span class="n">T</span><span class="p">)</span>
            <span class="n">response_names_list</span><span class="o">.</span><span class="n">append</span><span class="p">(</span><span class="n">output_names</span><span class="p">)</span>
            
        <span class="c1"># Store as attributes</span>
        <span class="bp">self</span><span class="o">.</span><span class="n">responses_list</span> <span class="o">=</span> <span class="n">responses_list</span>
        <span class="bp">self</span><span class="o">.</span><span class="n">response_names_list</span> <span class="o">=</span> <span class="n">response_names_list</span>
                
        <span class="c1"># Calculate DOF statistics</span>
        <span class="k">if</span> <span class="bp">self</span><span class="o">.</span><span class="n">calc_dof_stats</span><span class="p">:</span>
            <span class="bp">self</span><span class="o">.</span><span class="n">CalcDOFStats</span><span class="p">(</span><span class="n">showMsgs</span><span class="o">=</span><span class="n">showMsgs</span><span class="p">)</span>
            
        <span class="c1"># Calculate response statistics</span>
        <span class="k">if</span> <span class="bp">self</span><span class="o">.</span><span class="n">calc_response_stats</span><span class="p">:</span>
            <span class="bp">self</span><span class="o">.</span><span class="n">CalcResponseStats</span><span class="p">(</span><span class="n">showMsgs</span><span class="o">=</span><span class="n">showMsgs</span><span class="p">)</span>
            
        <span class="c1"># Write time series results to file</span>
        <span class="k">if</span> <span class="n">write_results_to_file</span><span class="p">:</span>
            <span class="bp">self</span><span class="o">.</span><span class="n">WriteResults2File</span><span class="p">(</span><span class="n">output_fName</span><span class="o">=</span><span class="n">results_fName</span><span class="p">)</span>
                
        <span class="c1"># Delete DOF time series data (to free-up memory)</span>
        <span class="k">if</span> <span class="ow">not</span> <span class="bp">self</span><span class="o">.</span><span class="n">retainDOFTimeSeries</span><span class="p">:</span>
            <span class="k">if</span> <span class="n">showMsgs</span><span class="p">:</span> <span class="k">print</span><span class="p">(</span><span class="s2">&quot;Clearing DOF time series data to save memory...&quot;</span><span class="p">)</span>
            <span class="k">del</span> <span class="bp">self</span><span class="o">.</span><span class="n">v</span>
            <span class="k">del</span> <span class="bp">self</span><span class="o">.</span><span class="n">vdot</span>
            <span class="k">del</span> <span class="bp">self</span><span class="o">.</span><span class="n">v2dot</span>
        
        <span class="c1"># Delete response time series data (to free up memory)</span>
        <span class="k">if</span> <span class="ow">not</span> <span class="bp">self</span><span class="o">.</span><span class="n">retainResponseTimeSeries</span><span class="p">:</span>
            <span class="k">if</span> <span class="n">showMsgs</span><span class="p">:</span> <span class="k">print</span><span class="p">(</span><span class="s2">&quot;Clearing response time series data to save memory...&quot;</span><span class="p">)</span>
            <span class="k">del</span> <span class="bp">self</span><span class="o">.</span><span class="n">responses_list</span>
            <span class="k">del</span> <span class="bp">self</span><span class="o">.</span><span class="n">response_names_list</span>
        
    <span class="k">def</span> <span class="nf">CalcDOFStats</span><span class="p">(</span><span class="bp">self</span><span class="p">,</span><span class="n">showMsgs</span><span class="o">=</span><span class="bp">True</span><span class="p">):</span>
        <span class="sd">&quot;&quot;&quot;</span>
<span class="sd">        Obtain basic statistics to describe DOF time series</span>
<span class="sd">        &quot;&quot;&quot;</span>
        
        <span class="k">if</span> <span class="bp">self</span><span class="o">.</span><span class="n">calc_dof_stats</span><span class="p">:</span>
            
            <span class="k">if</span> <span class="n">showMsgs</span><span class="p">:</span> <span class="k">print</span><span class="p">(</span><span class="s2">&quot;Calculating DOF statistics...&quot;</span><span class="p">)</span>
            
            <span class="n">stats</span><span class="o">=</span><span class="p">[]</span>
            
            <span class="k">for</span> <span class="n">_timeseries</span> <span class="ow">in</span> <span class="p">[</span><span class="bp">self</span><span class="o">.</span><span class="n">v</span><span class="p">,</span><span class="bp">self</span><span class="o">.</span><span class="n">vdot</span><span class="p">,</span><span class="bp">self</span><span class="o">.</span><span class="n">v2dot</span><span class="p">,</span><span class="bp">self</span><span class="o">.</span><span class="n">f_constraint</span><span class="p">]:</span>
                
                <span class="c1"># Calculate stats for each response time series</span>
                <span class="n">maxVals</span> <span class="o">=</span> <span class="n">npy</span><span class="o">.</span><span class="n">asarray</span><span class="p">(</span><span class="n">npy</span><span class="o">.</span><span class="n">max</span><span class="p">(</span><span class="n">_timeseries</span><span class="p">,</span><span class="n">axis</span><span class="o">=</span><span class="mi">0</span><span class="p">)</span><span class="o">.</span><span class="n">T</span><span class="p">)</span>
                <span class="n">minVals</span> <span class="o">=</span> <span class="n">npy</span><span class="o">.</span><span class="n">asarray</span><span class="p">(</span><span class="n">npy</span><span class="o">.</span><span class="n">min</span><span class="p">(</span><span class="n">_timeseries</span><span class="p">,</span><span class="n">axis</span><span class="o">=</span><span class="mi">0</span><span class="p">)</span><span class="o">.</span><span class="n">T</span><span class="p">)</span>
                <span class="n">stdVals</span> <span class="o">=</span> <span class="n">npy</span><span class="o">.</span><span class="n">asarray</span><span class="p">(</span><span class="n">npy</span><span class="o">.</span><span class="n">std</span><span class="p">(</span><span class="n">_timeseries</span><span class="p">,</span><span class="n">axis</span><span class="o">=</span><span class="mi">0</span><span class="p">)</span><span class="o">.</span><span class="n">T</span><span class="p">)</span>
                <span class="n">absmaxVals</span> <span class="o">=</span> <span class="n">npy</span><span class="o">.</span><span class="n">asarray</span><span class="p">(</span><span class="n">npy</span><span class="o">.</span><span class="n">max</span><span class="p">(</span><span class="n">npy</span><span class="o">.</span><span class="n">abs</span><span class="p">(</span><span class="n">_timeseries</span><span class="p">),</span><span class="n">axis</span><span class="o">=</span><span class="mi">0</span><span class="p">)</span><span class="o">.</span><span class="n">T</span><span class="p">)</span>
            
                <span class="c1"># Record stats within a dict</span>
                <span class="n">d</span><span class="o">=</span><span class="p">{}</span>
                <span class="n">d</span><span class="p">[</span><span class="s2">&quot;max&quot;</span><span class="p">]</span><span class="o">=</span><span class="n">maxVals</span>
                <span class="n">d</span><span class="p">[</span><span class="s2">&quot;min&quot;</span><span class="p">]</span><span class="o">=</span><span class="n">minVals</span>
                <span class="n">d</span><span class="p">[</span><span class="s2">&quot;std&quot;</span><span class="p">]</span><span class="o">=</span><span class="n">stdVals</span>
                <span class="n">d</span><span class="p">[</span><span class="s2">&quot;absmax&quot;</span><span class="p">]</span><span class="o">=</span><span class="n">absmaxVals</span>
                <span class="n">stats</span><span class="o">.</span><span class="n">append</span><span class="p">(</span><span class="n">d</span><span class="p">)</span>
            
            <span class="c1"># Store within object</span>
            <span class="bp">self</span><span class="o">.</span><span class="n">dof_stats</span><span class="o">=</span><span class="n">stats</span>
            
        <span class="k">else</span><span class="p">:</span>
            <span class="k">if</span> <span class="n">showMsgs</span><span class="p">:</span>
                <span class="k">print</span><span class="p">(</span><span class="s2">&quot;calcResponseStats=False option set. &quot;</span> <span class="o">+</span>
                      <span class="s2">&quot;Response statistics will not be computed.&quot;</span><span class="p">)</span>
        
        <span class="k">return</span> <span class="n">stats</span>
        
    <span class="k">def</span> <span class="nf">CalcResponseStats</span><span class="p">(</span><span class="bp">self</span><span class="p">,</span><span class="n">showMsgs</span><span class="o">=</span><span class="bp">True</span><span class="p">):</span>
        <span class="sd">&quot;&quot;&quot;</span>
<span class="sd">        Obtain basic statistics to describe response time series</span>
<span class="sd">        &quot;&quot;&quot;</span>
        
        <span class="k">if</span> <span class="bp">self</span><span class="o">.</span><span class="n">calc_response_stats</span><span class="p">:</span>
            
            <span class="c1"># Get paired lists to loop over</span>
            <span class="n">responses_list</span> <span class="o">=</span> <span class="bp">self</span><span class="o">.</span><span class="n">responses_list</span>
            <span class="n">dynsys_list</span> <span class="o">=</span> <span class="bp">self</span><span class="o">.</span><span class="n">tstep_obj</span><span class="o">.</span><span class="n">dynsys_obj</span><span class="o">.</span><span class="n">DynSys_list</span>
            
            <span class="c1"># Loop over all systems and subsystems</span>
            <span class="k">for</span> <span class="n">dynsys_obj</span><span class="p">,</span> <span class="n">responses</span> <span class="ow">in</span> <span class="nb">zip</span><span class="p">(</span><span class="n">dynsys_list</span><span class="p">,</span><span class="n">responses_list</span><span class="p">):</span>
                
                <span class="k">if</span> <span class="n">showMsgs</span><span class="p">:</span>
                    <span class="k">print</span><span class="p">(</span><span class="s2">&quot;Calculating response statistics &quot;</span> <span class="o">+</span> 
                          <span class="s2">&quot;for &#39;{0}&#39;...&quot;</span><span class="o">.</span><span class="n">format</span><span class="p">(</span><span class="n">dynsys_obj</span><span class="o">.</span><span class="n">name</span><span class="p">))</span>
                        
                <span class="c1"># Calculate stats for each response time series</span>
                <span class="n">maxVals</span> <span class="o">=</span> <span class="n">npy</span><span class="o">.</span><span class="n">ravel</span><span class="p">(</span><span class="n">npy</span><span class="o">.</span><span class="n">max</span><span class="p">(</span><span class="n">responses</span><span class="p">,</span><span class="n">axis</span><span class="o">=</span><span class="mi">1</span><span class="p">))</span>
                <span class="n">minVals</span> <span class="o">=</span> <span class="n">npy</span><span class="o">.</span><span class="n">ravel</span><span class="p">(</span><span class="n">npy</span><span class="o">.</span><span class="n">min</span><span class="p">(</span><span class="n">responses</span><span class="p">,</span><span class="n">axis</span><span class="o">=</span><span class="mi">1</span><span class="p">))</span>
                <span class="n">stdVals</span> <span class="o">=</span> <span class="n">npy</span><span class="o">.</span><span class="n">ravel</span><span class="p">(</span><span class="n">npy</span><span class="o">.</span><span class="n">std</span><span class="p">(</span><span class="n">responses</span><span class="p">,</span><span class="n">axis</span><span class="o">=</span><span class="mi">1</span><span class="p">))</span>
                <span class="n">absmaxVals</span> <span class="o">=</span> <span class="n">npy</span><span class="o">.</span><span class="n">ravel</span><span class="p">(</span><span class="n">npy</span><span class="o">.</span><span class="n">max</span><span class="p">(</span><span class="n">npy</span><span class="o">.</span><span class="n">abs</span><span class="p">(</span><span class="n">responses</span><span class="p">),</span><span class="n">axis</span><span class="o">=</span><span class="mi">1</span><span class="p">))</span>
            
                <span class="c1"># Record stats within a dict</span>
                <span class="n">stats_dict</span><span class="o">=</span><span class="p">{}</span>
                <span class="n">stats_dict</span><span class="p">[</span><span class="s2">&quot;max&quot;</span><span class="p">]</span><span class="o">=</span><span class="n">maxVals</span>
                <span class="n">stats_dict</span><span class="p">[</span><span class="s2">&quot;min&quot;</span><span class="p">]</span><span class="o">=</span><span class="n">minVals</span>
                <span class="n">stats_dict</span><span class="p">[</span><span class="s2">&quot;std&quot;</span><span class="p">]</span><span class="o">=</span><span class="n">stdVals</span>
                <span class="n">stats_dict</span><span class="p">[</span><span class="s2">&quot;absmax&quot;</span><span class="p">]</span><span class="o">=</span><span class="n">absmaxVals</span>
                
                <span class="c1"># Store as new dict entry</span>
                <span class="bp">self</span><span class="o">.</span><span class="n">response_stats_dict</span><span class="p">[</span><span class="n">dynsys_obj</span><span class="p">]</span> <span class="o">=</span> <span class="n">stats_dict</span>
            
        <span class="k">else</span><span class="p">:</span>
            <span class="k">if</span> <span class="n">showMsgs</span><span class="p">:</span>
                <span class="k">print</span><span class="p">(</span><span class="s2">&quot;calcResponseStats=False option set.&quot;</span> <span class="o">+</span> 
                      <span class="s2">&quot;Response statistics will not be computed.&quot;</span><span class="p">)</span>
        
        <span class="k">return</span> <span class="n">stats_dict</span>
    
    
    <span class="k">def</span> <span class="nf">PrintResponseStats</span><span class="p">(</span><span class="bp">self</span><span class="p">):</span>
        <span class="sd">&quot;&quot;&quot;</span>
<span class="sd">        Prints response stats to text window</span>
<span class="sd">        &quot;&quot;&quot;</span>
        
        <span class="k">for</span> <span class="n">dynsys_obj</span><span class="p">,</span> <span class="n">stats_dict</span> <span class="ow">in</span> <span class="bp">self</span><span class="o">.</span><span class="n">response_stats_dict</span><span class="o">.</span><span class="n">items</span><span class="p">():</span>
            
            <span class="k">print</span><span class="p">(</span><span class="s2">&quot;System name: {0}&quot;</span><span class="o">.</span><span class="n">format</span><span class="p">(</span><span class="n">dynsys_obj</span><span class="o">.</span><span class="n">name</span><span class="p">))</span>
            <span class="k">print</span><span class="p">(</span><span class="s2">&quot;Response names: {0}&quot;</span><span class="o">.</span><span class="n">format</span><span class="p">(</span><span class="n">dynsys_obj</span><span class="o">.</span><span class="n">output_names</span><span class="p">))</span>
            <span class="k">print</span><span class="p">(</span><span class="s2">&quot;Response statistics :&quot;</span><span class="p">)</span>
            
            <span class="k">for</span> <span class="n">stats_str</span><span class="p">,</span> <span class="n">stats_vals</span> <span class="ow">in</span> <span class="n">stats_dict</span><span class="o">.</span><span class="n">items</span><span class="p">():</span>
                
                <span class="k">print</span><span class="p">(</span><span class="s2">&quot;&#39;</span><span class="si">%s</span><span class="s2">&#39;:&quot;</span> <span class="o">%</span> <span class="n">stats_str</span><span class="p">)</span>
                <span class="k">print</span><span class="p">(</span><span class="n">stats_vals</span><span class="p">)</span>
            
            <span class="k">print</span><span class="p">(</span><span class="s2">&quot;&quot;</span><span class="p">)</span>
    
    
    <span class="k">def</span> <span class="nf">WriteResults2File</span><span class="p">(</span><span class="bp">self</span><span class="p">,</span><span class="n">output_fName</span><span class="o">=</span><span class="s2">&quot;timeseries_results.csv&quot;</span><span class="p">):</span>
        <span class="sd">&quot;&quot;&quot;</span>
<span class="sd">        Writes time-series results to file</span>
<span class="sd">        &quot;&quot;&quot;</span>
        
        <span class="n">header</span><span class="o">=</span><span class="s2">&quot;&quot;</span>
        <span class="n">header</span><span class="o">+=</span><span class="s2">&quot;Time series results export</span><span class="se">\n</span><span class="s2">&quot;</span>
        <span class="n">header</span><span class="o">+=</span><span class="s2">&quot;dynsys_obj:, {0}</span><span class="se">\n</span><span class="s2">&quot;</span><span class="o">.</span><span class="n">format</span><span class="p">(</span><span class="bp">self</span><span class="o">.</span><span class="n">tstep_obj</span><span class="o">.</span><span class="n">dynsys_obj</span><span class="o">.</span><span class="n">description</span><span class="p">)</span>
        <span class="n">header</span><span class="o">+=</span><span class="s2">&quot;nDOF:, {0}</span><span class="se">\n</span><span class="s2">&quot;</span><span class="o">.</span><span class="n">format</span><span class="p">(</span><span class="bp">self</span><span class="o">.</span><span class="n">nDOF</span><span class="p">)</span>
        <span class="n">header</span><span class="o">+=</span><span class="s2">&quot;nResults:, {0}</span><span class="se">\n</span><span class="s2">&quot;</span><span class="o">.</span><span class="n">format</span><span class="p">(</span><span class="bp">self</span><span class="o">.</span><span class="n">nResults</span><span class="p">)</span>
        <span class="n">header</span><span class="o">+=</span><span class="s2">&quot;DynSys version:, {0}</span><span class="se">\n</span><span class="s2">&quot;</span><span class="o">.</span><span class="n">format</span><span class="p">(</span><span class="n">currentVersion</span><span class="p">)</span>
        <span class="n">header</span><span class="o">+=</span><span class="s2">&quot;Export date/time:, {0}</span><span class="se">\n</span><span class="s2">&quot;</span><span class="o">.</span><span class="n">format</span><span class="p">(</span><span class="n">datetime</span><span class="o">.</span><span class="n">now</span><span class="p">()</span><span class="o">.</span><span class="n">strftime</span><span class="p">(</span><span class="s1">&#39;%Y-%m-</span><span class="si">%d</span><span class="s1"> %H:%M:%S&#39;</span><span class="p">))</span>
        <span class="n">header</span><span class="o">+=</span><span class="s2">&quot;</span><span class="se">\n</span><span class="s2">&quot;</span>
        
        <span class="n">array2write</span><span class="o">=</span><span class="bp">None</span>
        
        <span class="k">def</span> <span class="nf">writeArray</span><span class="p">(</span><span class="n">arrName</span><span class="p">):</span>
            <span class="sd">&quot;&quot;&quot;</span>
<span class="sd">            Function to append array and create suitable headers</span>
<span class="sd">            &quot;&quot;&quot;</span>
            
            <span class="n">arr</span> <span class="o">=</span> <span class="nb">getattr</span><span class="p">(</span><span class="bp">self</span><span class="p">,</span><span class="n">arrName</span><span class="p">)</span>

            <span class="n">nonlocal</span> <span class="n">header</span><span class="p">,</span> <span class="n">array2write</span>
            
            <span class="k">if</span> <span class="n">arr</span><span class="o">.</span><span class="n">shape</span><span class="p">[</span><span class="mi">1</span><span class="p">]</span><span class="o">&gt;</span><span class="mi">1</span><span class="p">:</span>
                <span class="k">for</span> <span class="n">i</span> <span class="ow">in</span> <span class="nb">range</span><span class="p">(</span><span class="n">arr</span><span class="o">.</span><span class="n">shape</span><span class="p">[</span><span class="mi">1</span><span class="p">]):</span>
                    <span class="n">header</span> <span class="o">+=</span> <span class="s2">&quot;</span><span class="si">%s%d</span><span class="s2">,&quot;</span> <span class="o">%</span> <span class="p">(</span><span class="n">arrName</span><span class="p">,</span><span class="n">i</span><span class="o">+</span><span class="mi">1</span><span class="p">)</span>
            <span class="k">else</span><span class="p">:</span>
                <span class="n">header</span> <span class="o">+=</span> <span class="s2">&quot;</span><span class="si">%s</span><span class="s2">,&quot;</span> <span class="o">%</span> <span class="n">arrName</span>
                
            <span class="k">if</span> <span class="n">array2write</span> <span class="ow">is</span> <span class="bp">None</span><span class="p">:</span>
                <span class="n">array2write</span> <span class="o">=</span> <span class="n">arr</span>
            <span class="k">else</span><span class="p">:</span>
                <span class="n">array2write</span> <span class="o">=</span> <span class="n">npy</span><span class="o">.</span><span class="n">append</span><span class="p">(</span><span class="n">array2write</span><span class="p">,</span><span class="n">arr</span><span class="p">,</span><span class="n">axis</span><span class="o">=</span><span class="mi">1</span><span class="p">)</span>
            
        <span class="c1"># Use the above function to prepare data to write to file</span>
        <span class="n">writeArray</span><span class="p">(</span><span class="s1">&#39;t&#39;</span><span class="p">)</span>
        <span class="n">writeArray</span><span class="p">(</span><span class="s1">&#39;f&#39;</span><span class="p">)</span>
        <span class="n">writeArray</span><span class="p">(</span><span class="s1">&#39;v&#39;</span><span class="p">)</span>
        <span class="n">writeArray</span><span class="p">(</span><span class="s1">&#39;vdot&#39;</span><span class="p">)</span>
        <span class="n">writeArray</span><span class="p">(</span><span class="s1">&#39;v2dot&#39;</span><span class="p">)</span>
        <span class="n">writeArray</span><span class="p">(</span><span class="s1">&#39;f_constraint&#39;</span><span class="p">)</span>
        
        <span class="c1"># Write to file</span>
        <span class="n">npy</span><span class="o">.</span><span class="n">savetxt</span><span class="p">(</span><span class="n">output_fName</span><span class="p">,</span>
                    <span class="n">X</span><span class="o">=</span><span class="n">array2write</span><span class="p">,</span>
                    <span class="n">delimiter</span><span class="o">=</span><span class="s1">&#39;,&#39;</span><span class="p">,</span>
                    <span class="n">header</span><span class="o">=</span><span class="n">header</span><span class="p">)</span>
        
        <span class="k">print</span><span class="p">(</span><span class="s2">&quot;Time-series results written to `{0}`&quot;</span><span class="o">.</span><span class="n">format</span><span class="p">(</span><span class="n">output_fName</span><span class="p">))</span>
</pre></div>

  </div>
</div>


      <div class="class">
          <h3>Ancestors (in MRO)</h3>
          <ul class="class_list">
          <li><a href="#tstep_results.TStep_Results">TStep_Results</a></li>
          <li>builtins.object</li>
          </ul>
          <h3>Static methods</h3>
            
  <div class="item">
    <div class="name def" id="tstep_results.TStep_Results.__init__">
    <p>def <span class="ident">__init__</span>(</p><p>self, tstep_obj, calcDOFStats=True, calcResponseStats=True, retainDOFTimeSeries=True, retainResponseTimeSeries=True)</p>
    </div>
    

    
  
    <div class="desc"><p>Initialisation function</p>
<hr />
<p>Required:</p>
<ul>
<li><code>tstep_obj</code>, <code>TStep()</code> class instance to which results relate</li>
</ul>
<hr />
<p>Optional</p>
<ul>
<li>
<p><code>calcDOFStats</code>, <em>boolean</em>, denotes whether statistics should be 
  computed to summarise DOF time series results</p>
</li>
<li>
<p><code>calcResponseStats</code>, <em>boolean</em>, denotes whether statistics should be 
  computed to summarise response time series results</p>
</li>
<li>
<p><code>retainResponseTimeSeries</code>, <em>boolean</em>, denotes whether detailed 
  <em>response</em> time series results can be deleted once summary 
  statistics have been computed</p>
</li>
<li>
<p><code>retainDOFTimeSeries</code>, <em>boolean</em>, denotes whether detailed <em>DOF</em> 
  time series results can be deleted once summary statistics have been 
  computed</p>
</li>
</ul>
<p>Choosing <em>False</em> for the above can be done to be more economical with 
memory usage, for example when carrying out multiple analyses. Note 
that providing DOF time series are retained, responses can always be 
recomputed using <code>CalcResponses()</code> function</p></div>
  <div class="source_cont">
  <p class="source_link"><a href="javascript:void(0);" onclick="toggle('source-tstep_results.TStep_Results.__init__', this);">Show source &equiv;</a></p>
  <div id="source-tstep_results.TStep_Results.__init__" class="source">
    <div class="codehilite"><pre><span></span><span class="k">def</span> <span class="fm">__init__</span><span class="p">(</span><span class="bp">self</span><span class="p">,</span><span class="n">tstep_obj</span><span class="p">,</span>
             <span class="n">calcDOFStats</span><span class="p">:</span><span class="nb">bool</span><span class="o">=</span><span class="bp">True</span><span class="p">,</span>
             <span class="n">calcResponseStats</span><span class="p">:</span><span class="nb">bool</span><span class="o">=</span><span class="bp">True</span><span class="p">,</span>
             <span class="n">retainDOFTimeSeries</span><span class="p">:</span><span class="nb">bool</span><span class="o">=</span><span class="bp">True</span><span class="p">,</span>
             <span class="n">retainResponseTimeSeries</span><span class="p">:</span><span class="nb">bool</span><span class="o">=</span><span class="bp">True</span><span class="p">):</span>
    <span class="sd">&quot;&quot;&quot;</span>
<span class="sd">    Initialisation function</span>
<span class="sd">    ***</span>
<span class="sd">    </span>
<span class="sd">    Required:</span>
<span class="sd">    </span>
<span class="sd">    * `tstep_obj`, `TStep()` class instance to which results relate</span>
<span class="sd">    </span>
<span class="sd">    ***</span>
<span class="sd">    Optional</span>
<span class="sd">    </span>
<span class="sd">    * `calcDOFStats`, _boolean_, denotes whether statistics should be </span>
<span class="sd">      computed to summarise DOF time series results</span>
<span class="sd">    </span>
<span class="sd">    * `calcResponseStats`, _boolean_, denotes whether statistics should be </span>
<span class="sd">      computed to summarise response time series results</span>
<span class="sd">    </span>
<span class="sd">    * `retainResponseTimeSeries`, _boolean_, denotes whether detailed </span>
<span class="sd">      _response_ time series results can be deleted once summary </span>
<span class="sd">      statistics have been computed</span>
<span class="sd">      </span>
<span class="sd">    * `retainDOFTimeSeries`, _boolean_, denotes whether detailed _DOF_ </span>
<span class="sd">      time series results can be deleted once summary statistics have been </span>
<span class="sd">      computed</span>
<span class="sd">      </span>
<span class="sd">    Choosing _False_ for the above can be done to be more economical with </span>
<span class="sd">    memory usage, for example when carrying out multiple analyses. Note </span>
<span class="sd">    that providing DOF time series are retained, responses can always be </span>
<span class="sd">    recomputed using `CalcResponses()` function</span>
<span class="sd">    &quot;&quot;&quot;</span>
    
    
    <span class="bp">self</span><span class="o">.</span><span class="n">nDOF</span><span class="o">=</span><span class="bp">None</span>
    <span class="sd">&quot;&quot;&quot;</span>
<span class="sd">    Number of degrees of freedom for system being analysed</span>
<span class="sd">    &quot;&quot;&quot;</span>
    
    <span class="bp">self</span><span class="o">.</span><span class="n">t</span><span class="o">=</span><span class="bp">None</span>
    <span class="sd">&quot;&quot;&quot;</span>
<span class="sd">    Time values</span>
<span class="sd">    &quot;&quot;&quot;</span>
    
    <span class="bp">self</span><span class="o">.</span><span class="n">f</span><span class="o">=</span><span class="bp">None</span>
    <span class="sd">&quot;&quot;&quot;</span>
<span class="sd">    External applied forces</span>
<span class="sd">    &quot;&quot;&quot;</span>
    
    <span class="bp">self</span><span class="o">.</span><span class="n">v</span><span class="o">=</span><span class="bp">None</span>
    <span class="sd">&quot;&quot;&quot;</span>
<span class="sd">    Displacements of analysis DOFs</span>
<span class="sd">    &quot;&quot;&quot;</span>
    
    <span class="bp">self</span><span class="o">.</span><span class="n">vdot</span><span class="o">=</span><span class="bp">None</span>
    <span class="sd">&quot;&quot;&quot;</span>
<span class="sd">    Velocities of analysis DOFs</span>
<span class="sd">    &quot;&quot;&quot;</span>
    
    <span class="bp">self</span><span class="o">.</span><span class="n">v2dot</span><span class="o">=</span><span class="bp">None</span>
    <span class="sd">&quot;&quot;&quot;</span>
<span class="sd">    Accelerations of analysis DOFs</span>
<span class="sd">    &quot;&quot;&quot;</span>
    
    <span class="bp">self</span><span class="o">.</span><span class="n">f_constraint</span><span class="o">=</span><span class="bp">None</span>
    <span class="sd">&quot;&quot;&quot;</span>
<span class="sd">    Internal constraint forces</span>
<span class="sd">    &quot;&quot;&quot;</span>
    
    <span class="bp">self</span><span class="o">.</span><span class="n">nResults</span><span class="o">=</span><span class="mi">0</span>
    <span class="sd">&quot;&quot;&quot;</span>
<span class="sd">    Number of time-steps at which results are recorded</span>
<span class="sd">    &quot;&quot;&quot;</span>
    
    <span class="bp">self</span><span class="o">.</span><span class="n">tstep_obj</span><span class="o">=</span><span class="n">tstep_obj</span>
    <span class="sd">&quot;&quot;&quot;</span>
<span class="sd">    Instance of `tstep` class, to which results relate</span>
<span class="sd">    &quot;&quot;&quot;</span>
    
    <span class="bp">self</span><span class="o">.</span><span class="n">responses_list</span><span class="o">=</span><span class="p">[]</span>
    <span class="sd">&quot;&quot;&quot;</span>
<span class="sd">    List of matrices to which computed responses are recorded </span>
<span class="sd">    for each time step</span>
<span class="sd">    &quot;&quot;&quot;</span>
    
    <span class="bp">self</span><span class="o">.</span><span class="n">response_names_list</span><span class="o">=</span><span class="p">[]</span>
    <span class="sd">&quot;&quot;&quot;</span>
<span class="sd">    List of lists to described computed responses</span>
<span class="sd">    &quot;&quot;&quot;</span>
    
    <span class="bp">self</span><span class="o">.</span><span class="n">calc_dof_stats</span><span class="o">=</span><span class="n">calcDOFStats</span>
    <span class="sd">&quot;&quot;&quot;</span>
<span class="sd">    _Boolean_, denotes whether statistics should be computed to summarise </span>
<span class="sd">    DOF time series results</span>
<span class="sd">    &quot;&quot;&quot;</span>
    
    <span class="bp">self</span><span class="o">.</span><span class="n">calc_response_stats</span><span class="o">=</span><span class="n">calcResponseStats</span>
    <span class="sd">&quot;&quot;&quot;</span>
<span class="sd">    _Boolean_, denotes whether statistics should be computed to summarise </span>
<span class="sd">    response time series results</span>
<span class="sd">    &quot;&quot;&quot;</span>
    
    <span class="bp">self</span><span class="o">.</span><span class="n">dof_stats</span><span class="o">=</span><span class="p">{}</span>
    <span class="sd">&quot;&quot;&quot;</span>
<span class="sd">    Dict of statistics, evaluated over all time steps, for each DOF</span>
<span class="sd">    </span>
<span class="sd">    _Set using `CalcDOFStats()`_</span>
<span class="sd">    &quot;&quot;&quot;</span>
    
    <span class="bp">self</span><span class="o">.</span><span class="n">response_stats_dict</span><span class="o">=</span><span class="p">{}</span>
    <span class="sd">&quot;&quot;&quot;</span>
<span class="sd">    Dict of dict of statistics:</span>
<span class="sd">        </span>
<span class="sd">    * Primary dict: </span>
<span class="sd">        </span>
<span class="sd">        * One entry for each subsystem</span>
<span class="sd">        </span>
<span class="sd">        * `DynSys` subsystem object pointer is used as key</span>
<span class="sd">    </span>
<span class="sd">    * Secondary dicts:</span>
<span class="sd">        </span>
<span class="sd">        * One entry for each statistic, with appropriate key string</span>
<span class="sd">        </span>
<span class="sd">        * Each entry is in general an array, obtained by evaluating </span>
<span class="sd">          statistic over all time steps, for each defined response</span>
<span class="sd">    </span>
<span class="sd">    _Set using `CalcResponseStats()`_</span>
<span class="sd">    &quot;&quot;&quot;</span>
    <span class="bp">self</span><span class="o">.</span><span class="n">retainDOFTimeSeries</span><span class="o">=</span><span class="n">retainDOFTimeSeries</span>
    <span class="sd">&quot;&quot;&quot;</span>
<span class="sd">    _Boolean_, denotes whether DOF time series data should be </span>
<span class="sd">    retained once responses have been computed. Note: if _False_ then full </span>
<span class="sd">    re-analysis will be required to re-compute responses.</span>
<span class="sd">    &quot;&quot;&quot;</span>
    <span class="bp">self</span><span class="o">.</span><span class="n">retainResponseTimeSeries</span><span class="o">=</span><span class="n">retainResponseTimeSeries</span>
    <span class="sd">&quot;&quot;&quot;</span>
<span class="sd">    _Boolean_, denotes whether response time series data should be </span>
<span class="sd">    retained once statistics have been computed</span>
<span class="sd">    &quot;&quot;&quot;</span>
</pre></div>

  </div>
</div>

  </div>
  
            
  <div class="item">
    <div class="name def" id="tstep_results.TStep_Results.AnimateResults">
    <p>def <span class="ident">AnimateResults</span>(</p><p>self)</p>
    </div>
    

    
  
  <div class="source_cont">
  <p class="source_link"><a href="javascript:void(0);" onclick="toggle('source-tstep_results.TStep_Results.AnimateResults', this);">Show source &equiv;</a></p>
  <div id="source-tstep_results.TStep_Results.AnimateResults" class="source">
    <div class="codehilite"><pre><span></span><span class="k">def</span> <span class="nf">AnimateResults</span><span class="p">(</span><span class="bp">self</span><span class="p">):</span>
    
    <span class="ne">ValueError</span><span class="p">(</span><span class="s2">&quot;Unfinished - do not use!&quot;</span><span class="p">)</span>
    
    <span class="n">n</span> <span class="o">=</span> <span class="bp">self</span><span class="o">.</span><span class="n">nDOF</span>
    
    <span class="n">vmax</span> <span class="o">=</span> <span class="n">npy</span><span class="o">.</span><span class="n">max</span><span class="p">(</span><span class="n">npy</span><span class="o">.</span><span class="n">max</span><span class="p">(</span><span class="bp">self</span><span class="o">.</span><span class="n">v</span><span class="p">))</span>
    <span class="n">vmin</span> <span class="o">=</span> <span class="n">npy</span><span class="o">.</span><span class="n">min</span><span class="p">(</span><span class="n">npy</span><span class="o">.</span><span class="n">min</span><span class="p">(</span><span class="bp">self</span><span class="o">.</span><span class="n">v</span><span class="p">))</span>
    <span class="n">vabsmax</span> <span class="o">=</span> <span class="n">npy</span><span class="o">.</span><span class="n">max</span><span class="p">([</span><span class="n">vmax</span><span class="p">,</span><span class="n">vmin</span><span class="p">])</span>
    <span class="n">Ns</span><span class="o">=</span><span class="bp">self</span><span class="o">.</span><span class="n">t</span><span class="o">.</span><span class="n">shape</span><span class="p">[</span><span class="mi">0</span><span class="p">]</span>
    <span class="n">dt</span><span class="o">=</span><span class="bp">self</span><span class="o">.</span><span class="n">dt</span>
    
    <span class="n">fig</span> <span class="o">=</span> <span class="n">plt</span><span class="o">.</span><span class="n">figure</span><span class="p">()</span>
    <span class="n">ax</span> <span class="o">=</span> <span class="n">fig</span><span class="o">.</span><span class="n">add_subplot</span><span class="p">(</span><span class="mi">111</span><span class="p">,</span> <span class="n">autoscale_on</span><span class="o">=</span><span class="bp">False</span><span class="p">,</span> <span class="n">xlim</span><span class="o">=</span><span class="p">(</span><span class="mi">0</span><span class="p">,</span> <span class="n">n</span><span class="o">-</span><span class="mi">1</span><span class="p">),</span> <span class="n">ylim</span><span class="o">=</span><span class="p">(</span><span class="o">-</span><span class="n">vabsmax</span><span class="p">,</span><span class="n">vabsmax</span><span class="p">))</span>
    <span class="n">ax</span><span class="o">.</span><span class="n">grid</span><span class="p">()</span>
    
    <span class="n">line</span><span class="p">,</span> <span class="o">=</span> <span class="n">ax</span><span class="o">.</span><span class="n">plot</span><span class="p">([],</span> <span class="p">[],</span> <span class="s1">&#39;o-&#39;</span><span class="p">,</span> <span class="n">lw</span><span class="o">=</span><span class="mi">2</span><span class="p">)</span>
    <span class="n">time_template</span> <span class="o">=</span> <span class="s1">&#39;time = </span><span class="si">%.1f</span><span class="s1">s&#39;</span>
    <span class="n">time_text</span> <span class="o">=</span> <span class="n">ax</span><span class="o">.</span><span class="n">text</span><span class="p">(</span><span class="mf">0.05</span><span class="p">,</span> <span class="mf">0.9</span><span class="p">,</span> <span class="s1">&#39;&#39;</span><span class="p">,</span> <span class="n">transform</span><span class="o">=</span><span class="n">ax</span><span class="o">.</span><span class="n">transAxes</span><span class="p">)</span>
    
    <span class="k">def</span> <span class="nf">init</span><span class="p">():</span>
        <span class="n">line</span><span class="o">.</span><span class="n">set_data</span><span class="p">([],</span> <span class="p">[])</span>
        <span class="n">time_text</span><span class="o">.</span><span class="n">set_text</span><span class="p">(</span><span class="s1">&#39;&#39;</span><span class="p">)</span>
        <span class="k">return</span> <span class="n">line</span><span class="p">,</span> <span class="n">time_text</span>
    
    
    <span class="k">def</span> <span class="nf">animate</span><span class="p">(</span><span class="n">i</span><span class="p">):</span>
        <span class="c1">#print(&quot;frame{0}&quot;.format(i))</span>
        <span class="n">x</span> <span class="o">=</span> <span class="p">[</span><span class="n">npy</span><span class="o">.</span><span class="n">arange</span><span class="p">(</span><span class="n">n</span><span class="p">)]</span>
        <span class="c1">#print(x)</span>
        <span class="n">y</span> <span class="o">=</span> <span class="p">[</span><span class="bp">self</span><span class="o">.</span><span class="n">v</span><span class="p">[</span><span class="n">i</span><span class="p">,:]]</span>
        <span class="c1">#print(y)</span>
        <span class="n">t_val</span> <span class="o">=</span> <span class="bp">self</span><span class="o">.</span><span class="n">t</span><span class="p">[</span><span class="n">i</span><span class="p">,</span><span class="mi">0</span><span class="p">]</span>
        <span class="c1">#print(t_val)</span>
        
        <span class="n">line</span><span class="o">.</span><span class="n">set_data</span><span class="p">(</span><span class="n">x</span><span class="p">,</span> <span class="n">y</span><span class="p">)</span>
        <span class="n">time_text</span><span class="o">.</span><span class="n">set_text</span><span class="p">(</span><span class="n">time_template</span> <span class="o">%</span> <span class="n">t_val</span><span class="p">)</span>
        
        <span class="k">return</span> <span class="n">line</span><span class="p">,</span> <span class="n">time_text</span>
    
    <span class="n">ani</span> <span class="o">=</span> <span class="n">animation</span><span class="o">.</span><span class="n">FuncAnimation</span><span class="p">(</span><span class="n">fig</span><span class="p">,</span> <span class="n">animate</span><span class="p">,</span> <span class="n">npy</span><span class="o">.</span><span class="n">arange</span><span class="p">(</span><span class="mi">0</span><span class="p">,</span> <span class="n">Ns</span><span class="p">),</span> <span class="n">interval</span><span class="o">=</span><span class="n">dt</span><span class="o">*</span><span class="mi">1000</span><span class="p">,</span><span class="n">blit</span><span class="o">=</span><span class="bp">False</span><span class="p">,</span> <span class="n">init_func</span><span class="o">=</span><span class="n">init</span><span class="p">,</span> <span class="n">repeat</span><span class="o">=</span><span class="bp">False</span><span class="p">)</span>
    
    <span class="n">plt</span><span class="o">.</span><span class="n">show</span><span class="p">()</span>
</pre></div>

  </div>
</div>

  </div>
  
            
  <div class="item">
    <div class="name def" id="tstep_results.TStep_Results.CalcDOFStats">
    <p>def <span class="ident">CalcDOFStats</span>(</p><p>self, showMsgs=True)</p>
    </div>
    

    
  
    <div class="desc"><p>Obtain basic statistics to describe DOF time series</p></div>
  <div class="source_cont">
  <p class="source_link"><a href="javascript:void(0);" onclick="toggle('source-tstep_results.TStep_Results.CalcDOFStats', this);">Show source &equiv;</a></p>
  <div id="source-tstep_results.TStep_Results.CalcDOFStats" class="source">
    <div class="codehilite"><pre><span></span><span class="k">def</span> <span class="nf">CalcDOFStats</span><span class="p">(</span><span class="bp">self</span><span class="p">,</span><span class="n">showMsgs</span><span class="o">=</span><span class="bp">True</span><span class="p">):</span>
    <span class="sd">&quot;&quot;&quot;</span>
<span class="sd">    Obtain basic statistics to describe DOF time series</span>
<span class="sd">    &quot;&quot;&quot;</span>
    
    <span class="k">if</span> <span class="bp">self</span><span class="o">.</span><span class="n">calc_dof_stats</span><span class="p">:</span>
        
        <span class="k">if</span> <span class="n">showMsgs</span><span class="p">:</span> <span class="k">print</span><span class="p">(</span><span class="s2">&quot;Calculating DOF statistics...&quot;</span><span class="p">)</span>
        
        <span class="n">stats</span><span class="o">=</span><span class="p">[]</span>
        
        <span class="k">for</span> <span class="n">_timeseries</span> <span class="ow">in</span> <span class="p">[</span><span class="bp">self</span><span class="o">.</span><span class="n">v</span><span class="p">,</span><span class="bp">self</span><span class="o">.</span><span class="n">vdot</span><span class="p">,</span><span class="bp">self</span><span class="o">.</span><span class="n">v2dot</span><span class="p">,</span><span class="bp">self</span><span class="o">.</span><span class="n">f_constraint</span><span class="p">]:</span>
            
            <span class="c1"># Calculate stats for each response time series</span>
            <span class="n">maxVals</span> <span class="o">=</span> <span class="n">npy</span><span class="o">.</span><span class="n">asarray</span><span class="p">(</span><span class="n">npy</span><span class="o">.</span><span class="n">max</span><span class="p">(</span><span class="n">_timeseries</span><span class="p">,</span><span class="n">axis</span><span class="o">=</span><span class="mi">0</span><span class="p">)</span><span class="o">.</span><span class="n">T</span><span class="p">)</span>
            <span class="n">minVals</span> <span class="o">=</span> <span class="n">npy</span><span class="o">.</span><span class="n">asarray</span><span class="p">(</span><span class="n">npy</span><span class="o">.</span><span class="n">min</span><span class="p">(</span><span class="n">_timeseries</span><span class="p">,</span><span class="n">axis</span><span class="o">=</span><span class="mi">0</span><span class="p">)</span><span class="o">.</span><span class="n">T</span><span class="p">)</span>
            <span class="n">stdVals</span> <span class="o">=</span> <span class="n">npy</span><span class="o">.</span><span class="n">asarray</span><span class="p">(</span><span class="n">npy</span><span class="o">.</span><span class="n">std</span><span class="p">(</span><span class="n">_timeseries</span><span class="p">,</span><span class="n">axis</span><span class="o">=</span><span class="mi">0</span><span class="p">)</span><span class="o">.</span><span class="n">T</span><span class="p">)</span>
            <span class="n">absmaxVals</span> <span class="o">=</span> <span class="n">npy</span><span class="o">.</span><span class="n">asarray</span><span class="p">(</span><span class="n">npy</span><span class="o">.</span><span class="n">max</span><span class="p">(</span><span class="n">npy</span><span class="o">.</span><span class="n">abs</span><span class="p">(</span><span class="n">_timeseries</span><span class="p">),</span><span class="n">axis</span><span class="o">=</span><span class="mi">0</span><span class="p">)</span><span class="o">.</span><span class="n">T</span><span class="p">)</span>
        
            <span class="c1"># Record stats within a dict</span>
            <span class="n">d</span><span class="o">=</span><span class="p">{}</span>
            <span class="n">d</span><span class="p">[</span><span class="s2">&quot;max&quot;</span><span class="p">]</span><span class="o">=</span><span class="n">maxVals</span>
            <span class="n">d</span><span class="p">[</span><span class="s2">&quot;min&quot;</span><span class="p">]</span><span class="o">=</span><span class="n">minVals</span>
            <span class="n">d</span><span class="p">[</span><span class="s2">&quot;std&quot;</span><span class="p">]</span><span class="o">=</span><span class="n">stdVals</span>
            <span class="n">d</span><span class="p">[</span><span class="s2">&quot;absmax&quot;</span><span class="p">]</span><span class="o">=</span><span class="n">absmaxVals</span>
            <span class="n">stats</span><span class="o">.</span><span class="n">append</span><span class="p">(</span><span class="n">d</span><span class="p">)</span>
        
        <span class="c1"># Store within object</span>
        <span class="bp">self</span><span class="o">.</span><span class="n">dof_stats</span><span class="o">=</span><span class="n">stats</span>
        
    <span class="k">else</span><span class="p">:</span>
        <span class="k">if</span> <span class="n">showMsgs</span><span class="p">:</span>
            <span class="k">print</span><span class="p">(</span><span class="s2">&quot;calcResponseStats=False option set. &quot;</span> <span class="o">+</span>
                  <span class="s2">&quot;Response statistics will not be computed.&quot;</span><span class="p">)</span>
    
    <span class="k">return</span> <span class="n">stats</span>
</pre></div>

  </div>
</div>

  </div>
  
            
  <div class="item">
    <div class="name def" id="tstep_results.TStep_Results.CalcResponseStats">
    <p>def <span class="ident">CalcResponseStats</span>(</p><p>self, showMsgs=True)</p>
    </div>
    

    
  
    <div class="desc"><p>Obtain basic statistics to describe response time series</p></div>
  <div class="source_cont">
  <p class="source_link"><a href="javascript:void(0);" onclick="toggle('source-tstep_results.TStep_Results.CalcResponseStats', this);">Show source &equiv;</a></p>
  <div id="source-tstep_results.TStep_Results.CalcResponseStats" class="source">
    <div class="codehilite"><pre><span></span><span class="k">def</span> <span class="nf">CalcResponseStats</span><span class="p">(</span><span class="bp">self</span><span class="p">,</span><span class="n">showMsgs</span><span class="o">=</span><span class="bp">True</span><span class="p">):</span>
    <span class="sd">&quot;&quot;&quot;</span>
<span class="sd">    Obtain basic statistics to describe response time series</span>
<span class="sd">    &quot;&quot;&quot;</span>
    
    <span class="k">if</span> <span class="bp">self</span><span class="o">.</span><span class="n">calc_response_stats</span><span class="p">:</span>
        
        <span class="c1"># Get paired lists to loop over</span>
        <span class="n">responses_list</span> <span class="o">=</span> <span class="bp">self</span><span class="o">.</span><span class="n">responses_list</span>
        <span class="n">dynsys_list</span> <span class="o">=</span> <span class="bp">self</span><span class="o">.</span><span class="n">tstep_obj</span><span class="o">.</span><span class="n">dynsys_obj</span><span class="o">.</span><span class="n">DynSys_list</span>
        
        <span class="c1"># Loop over all systems and subsystems</span>
        <span class="k">for</span> <span class="n">dynsys_obj</span><span class="p">,</span> <span class="n">responses</span> <span class="ow">in</span> <span class="nb">zip</span><span class="p">(</span><span class="n">dynsys_list</span><span class="p">,</span><span class="n">responses_list</span><span class="p">):</span>
            
            <span class="k">if</span> <span class="n">showMsgs</span><span class="p">:</span>
                <span class="k">print</span><span class="p">(</span><span class="s2">&quot;Calculating response statistics &quot;</span> <span class="o">+</span> 
                      <span class="s2">&quot;for &#39;{0}&#39;...&quot;</span><span class="o">.</span><span class="n">format</span><span class="p">(</span><span class="n">dynsys_obj</span><span class="o">.</span><span class="n">name</span><span class="p">))</span>
                    
            <span class="c1"># Calculate stats for each response time series</span>
            <span class="n">maxVals</span> <span class="o">=</span> <span class="n">npy</span><span class="o">.</span><span class="n">ravel</span><span class="p">(</span><span class="n">npy</span><span class="o">.</span><span class="n">max</span><span class="p">(</span><span class="n">responses</span><span class="p">,</span><span class="n">axis</span><span class="o">=</span><span class="mi">1</span><span class="p">))</span>
            <span class="n">minVals</span> <span class="o">=</span> <span class="n">npy</span><span class="o">.</span><span class="n">ravel</span><span class="p">(</span><span class="n">npy</span><span class="o">.</span><span class="n">min</span><span class="p">(</span><span class="n">responses</span><span class="p">,</span><span class="n">axis</span><span class="o">=</span><span class="mi">1</span><span class="p">))</span>
            <span class="n">stdVals</span> <span class="o">=</span> <span class="n">npy</span><span class="o">.</span><span class="n">ravel</span><span class="p">(</span><span class="n">npy</span><span class="o">.</span><span class="n">std</span><span class="p">(</span><span class="n">responses</span><span class="p">,</span><span class="n">axis</span><span class="o">=</span><span class="mi">1</span><span class="p">))</span>
            <span class="n">absmaxVals</span> <span class="o">=</span> <span class="n">npy</span><span class="o">.</span><span class="n">ravel</span><span class="p">(</span><span class="n">npy</span><span class="o">.</span><span class="n">max</span><span class="p">(</span><span class="n">npy</span><span class="o">.</span><span class="n">abs</span><span class="p">(</span><span class="n">responses</span><span class="p">),</span><span class="n">axis</span><span class="o">=</span><span class="mi">1</span><span class="p">))</span>
        
            <span class="c1"># Record stats within a dict</span>
            <span class="n">stats_dict</span><span class="o">=</span><span class="p">{}</span>
            <span class="n">stats_dict</span><span class="p">[</span><span class="s2">&quot;max&quot;</span><span class="p">]</span><span class="o">=</span><span class="n">maxVals</span>
            <span class="n">stats_dict</span><span class="p">[</span><span class="s2">&quot;min&quot;</span><span class="p">]</span><span class="o">=</span><span class="n">minVals</span>
            <span class="n">stats_dict</span><span class="p">[</span><span class="s2">&quot;std&quot;</span><span class="p">]</span><span class="o">=</span><span class="n">stdVals</span>
            <span class="n">stats_dict</span><span class="p">[</span><span class="s2">&quot;absmax&quot;</span><span class="p">]</span><span class="o">=</span><span class="n">absmaxVals</span>
            
            <span class="c1"># Store as new dict entry</span>
            <span class="bp">self</span><span class="o">.</span><span class="n">response_stats_dict</span><span class="p">[</span><span class="n">dynsys_obj</span><span class="p">]</span> <span class="o">=</span> <span class="n">stats_dict</span>
        
    <span class="k">else</span><span class="p">:</span>
        <span class="k">if</span> <span class="n">showMsgs</span><span class="p">:</span>
            <span class="k">print</span><span class="p">(</span><span class="s2">&quot;calcResponseStats=False option set.&quot;</span> <span class="o">+</span> 
                  <span class="s2">&quot;Response statistics will not be computed.&quot;</span><span class="p">)</span>
    
    <span class="k">return</span> <span class="n">stats_dict</span>
</pre></div>

  </div>
</div>

  </div>
  
            
  <div class="item">
    <div class="name def" id="tstep_results.TStep_Results.CalcResponses">
    <p>def <span class="ident">CalcResponses</span>(</p><p>self, write_results_to_file=False, results_fName=&#39;ts_results.csv&#39;, showMsgs=True)</p>
    </div>
    

    
  
    <div class="desc"><p>Responses are obtained by pre-multiplying results by output matrices</p>
<p>Output matrices, together with their names, must be pre-defined via 
<code>DynSys</code> member function <code>AddOutputMtrx()</code> prior to running this 
function.</p>
<p>Where a system consists of multiple subsystems, it should be note that 
output matrices relate to a given subsystem.</p></div>
  <div class="source_cont">
  <p class="source_link"><a href="javascript:void(0);" onclick="toggle('source-tstep_results.TStep_Results.CalcResponses', this);">Show source &equiv;</a></p>
  <div id="source-tstep_results.TStep_Results.CalcResponses" class="source">
    <div class="codehilite"><pre><span></span><span class="k">def</span> <span class="nf">CalcResponses</span><span class="p">(</span><span class="bp">self</span><span class="p">,</span>
                  <span class="n">write_results_to_file</span><span class="o">=</span><span class="bp">False</span><span class="p">,</span>
                  <span class="n">results_fName</span><span class="o">=</span><span class="s2">&quot;ts_results.csv&quot;</span><span class="p">,</span>
                  <span class="n">showMsgs</span><span class="o">=</span><span class="bp">True</span><span class="p">):</span>
    <span class="sd">&quot;&quot;&quot;</span>
<span class="sd">    Responses are obtained by pre-multiplying results by output matrices</span>
<span class="sd">    </span>
<span class="sd">    Output matrices, together with their names, must be pre-defined via </span>
<span class="sd">    `DynSys` member function `AddOutputMtrx()` prior to running this </span>
<span class="sd">    function.</span>
<span class="sd">    </span>
<span class="sd">    Where a system consists of multiple subsystems, it should be note that </span>
<span class="sd">    output matrices relate to a given subsystem.</span>
<span class="sd">    &quot;&quot;&quot;</span>
    
    <span class="n">dynsys_obj</span><span class="o">=</span><span class="bp">self</span><span class="o">.</span><span class="n">tstep_obj</span><span class="o">.</span><span class="n">dynsys_obj</span>
    <span class="n">responses_list</span> <span class="o">=</span> <span class="p">[]</span>
    <span class="n">response_names_list</span> <span class="o">=</span> <span class="p">[]</span>
    
    <span class="c1"># Calculate responses for all systems and subsystems</span>
    <span class="k">for</span> <span class="n">x</span> <span class="ow">in</span> <span class="n">dynsys_obj</span><span class="o">.</span><span class="n">DynSys_list</span><span class="p">:</span>
        
        <span class="c1"># Get output matrix for subsystem</span>
        <span class="n">output_mtrx</span> <span class="o">=</span> <span class="n">x</span><span class="o">.</span><span class="n">output_mtrx</span>
        <span class="n">output_names</span> <span class="o">=</span> <span class="n">x</span><span class="o">.</span><span class="n">output_names</span>
        
        <span class="c1"># Retrieve state variables for subsystem</span>
        <span class="n">v</span><span class="p">,</span> <span class="n">vdot</span><span class="p">,</span> <span class="n">v2dot</span> <span class="o">=</span> <span class="bp">self</span><span class="o">.</span><span class="n">GetResults</span><span class="p">(</span><span class="n">x</span><span class="p">,[</span><span class="s1">&#39;v&#39;</span><span class="p">,</span> <span class="s1">&#39;vdot&#39;</span><span class="p">,</span> <span class="s1">&#39;v2dot&#39;</span><span class="p">])</span>
        
        <span class="c1"># Obtain new responses</span>
        <span class="n">state_vector</span> <span class="o">=</span> <span class="n">npy</span><span class="o">.</span><span class="n">hstack</span><span class="p">((</span><span class="n">v</span><span class="p">,</span><span class="n">vdot</span><span class="p">,</span><span class="n">v2dot</span><span class="p">))</span>
        
        <span class="n">responses_list</span><span class="o">.</span><span class="n">append</span><span class="p">(</span><span class="n">output_mtrx</span> <span class="o">*</span> <span class="n">state_vector</span><span class="o">.</span><span class="n">T</span><span class="p">)</span>
        <span class="n">response_names_list</span><span class="o">.</span><span class="n">append</span><span class="p">(</span><span class="n">output_names</span><span class="p">)</span>
        
    <span class="c1"># Store as attributes</span>
    <span class="bp">self</span><span class="o">.</span><span class="n">responses_list</span> <span class="o">=</span> <span class="n">responses_list</span>
    <span class="bp">self</span><span class="o">.</span><span class="n">response_names_list</span> <span class="o">=</span> <span class="n">response_names_list</span>
            
    <span class="c1"># Calculate DOF statistics</span>
    <span class="k">if</span> <span class="bp">self</span><span class="o">.</span><span class="n">calc_dof_stats</span><span class="p">:</span>
        <span class="bp">self</span><span class="o">.</span><span class="n">CalcDOFStats</span><span class="p">(</span><span class="n">showMsgs</span><span class="o">=</span><span class="n">showMsgs</span><span class="p">)</span>
        
    <span class="c1"># Calculate response statistics</span>
    <span class="k">if</span> <span class="bp">self</span><span class="o">.</span><span class="n">calc_response_stats</span><span class="p">:</span>
        <span class="bp">self</span><span class="o">.</span><span class="n">CalcResponseStats</span><span class="p">(</span><span class="n">showMsgs</span><span class="o">=</span><span class="n">showMsgs</span><span class="p">)</span>
        
    <span class="c1"># Write time series results to file</span>
    <span class="k">if</span> <span class="n">write_results_to_file</span><span class="p">:</span>
        <span class="bp">self</span><span class="o">.</span><span class="n">WriteResults2File</span><span class="p">(</span><span class="n">output_fName</span><span class="o">=</span><span class="n">results_fName</span><span class="p">)</span>
            
    <span class="c1"># Delete DOF time series data (to free-up memory)</span>
    <span class="k">if</span> <span class="ow">not</span> <span class="bp">self</span><span class="o">.</span><span class="n">retainDOFTimeSeries</span><span class="p">:</span>
        <span class="k">if</span> <span class="n">showMsgs</span><span class="p">:</span> <span class="k">print</span><span class="p">(</span><span class="s2">&quot;Clearing DOF time series data to save memory...&quot;</span><span class="p">)</span>
        <span class="k">del</span> <span class="bp">self</span><span class="o">.</span><span class="n">v</span>
        <span class="k">del</span> <span class="bp">self</span><span class="o">.</span><span class="n">vdot</span>
        <span class="k">del</span> <span class="bp">self</span><span class="o">.</span><span class="n">v2dot</span>
    
    <span class="c1"># Delete response time series data (to free up memory)</span>
    <span class="k">if</span> <span class="ow">not</span> <span class="bp">self</span><span class="o">.</span><span class="n">retainResponseTimeSeries</span><span class="p">:</span>
        <span class="k">if</span> <span class="n">showMsgs</span><span class="p">:</span> <span class="k">print</span><span class="p">(</span><span class="s2">&quot;Clearing response time series data to save memory...&quot;</span><span class="p">)</span>
        <span class="k">del</span> <span class="bp">self</span><span class="o">.</span><span class="n">responses_list</span>
        <span class="k">del</span> <span class="bp">self</span><span class="o">.</span><span class="n">response_names_list</span>
</pre></div>

  </div>
</div>

  </div>
  
            
  <div class="item">
    <div class="name def" id="tstep_results.TStep_Results.GetResults">
    <p>def <span class="ident">GetResults</span>(</p><p>self, dynsys_obj, attr_list)</p>
    </div>
    

    
  
    <div class="desc"><p>Retrieves results for a given DynSys object, which is assumed to be a 
subsystem of the parent system (this is checked)</p>
<hr />
<p>Required:</p>
<ul>
<li>
<p><code>dynsys_obj</code>, instance of DynSys class; must be a subsystem of the 
  parent system</p>
</li>
<li>
<p><code>attr_list</code>, list of strings, to denote the results attributes to be 
  returned</p>
</li>
</ul></div>
  <div class="source_cont">
  <p class="source_link"><a href="javascript:void(0);" onclick="toggle('source-tstep_results.TStep_Results.GetResults', this);">Show source &equiv;</a></p>
  <div id="source-tstep_results.TStep_Results.GetResults" class="source">
    <div class="codehilite"><pre><span></span><span class="k">def</span> <span class="nf">GetResults</span><span class="p">(</span><span class="bp">self</span><span class="p">,</span><span class="n">dynsys_obj</span><span class="p">,</span><span class="n">attr_list</span><span class="p">:</span><span class="nb">list</span><span class="p">):</span>
    <span class="sd">&quot;&quot;&quot;</span>
<span class="sd">    Retrieves results for a given DynSys object, which is assumed to be a </span>
<span class="sd">    subsystem of the parent system (this is checked)</span>
<span class="sd">    </span>
<span class="sd">    ***</span>
<span class="sd">    Required:</span>
<span class="sd">        </span>
<span class="sd">    * `dynsys_obj`, instance of DynSys class; must be a subsystem of the </span>
<span class="sd">      parent system</span>
<span class="sd">      </span>
<span class="sd">    * `attr_list`, list of strings, to denote the results attributes to be </span>
<span class="sd">      returned</span>
<span class="sd">     </span>
<span class="sd">    &quot;&quot;&quot;</span>
    
    <span class="c1"># Convert to list if single argument provided</span>
    <span class="k">if</span> <span class="ow">not</span> <span class="nb">isinstance</span><span class="p">(</span><span class="n">attr_list</span><span class="p">,</span><span class="nb">list</span><span class="p">):</span>
        <span class="n">attr_list</span> <span class="o">=</span> <span class="nb">list</span><span class="p">(</span><span class="n">attr_list</span><span class="p">)</span>
    
    <span class="c1"># Check that dynsys_obj is part of the system that has been analysed</span>
    <span class="n">parent_sys</span> <span class="o">=</span> <span class="bp">self</span><span class="o">.</span><span class="n">tstep_obj</span><span class="o">.</span><span class="n">dynsys_obj</span>
    <span class="n">DynSys_list</span> <span class="o">=</span> <span class="n">parent_sys</span><span class="o">.</span><span class="n">DynSys_list</span>
    
    <span class="k">if</span> <span class="ow">not</span> <span class="n">dynsys_obj</span> <span class="ow">in</span> <span class="n">DynSys_list</span><span class="p">:</span>
        <span class="k">raise</span> <span class="ne">ValueError</span><span class="p">(</span><span class="s2">&quot;`dynsys_obj` is not a subsystem &quot;</span> <span class="o">+</span> 
                         <span class="s2">&quot;of the parent system that has been analysed!&quot;</span><span class="p">)</span>
    
    <span class="c1"># Determine splice indices to use to get results relating to requested system </span>
    <span class="n">sys_index</span> <span class="o">=</span> <span class="p">[</span><span class="n">i</span> <span class="k">for</span> <span class="n">i</span><span class="p">,</span> <span class="n">j</span> <span class="ow">in</span> <span class="nb">enumerate</span><span class="p">(</span><span class="n">DynSys_list</span><span class="p">)</span> <span class="k">if</span> <span class="n">j</span> <span class="o">==</span> <span class="n">dynsys_obj</span><span class="p">][</span><span class="mi">0</span><span class="p">]</span>
    
    <span class="n">nDOF_list_cum</span> <span class="o">=</span> <span class="n">npy</span><span class="o">.</span><span class="n">cumsum</span><span class="p">([</span><span class="n">x</span><span class="o">.</span><span class="n">nDOF</span> <span class="k">for</span> <span class="n">x</span> <span class="ow">in</span> <span class="n">DynSys_list</span><span class="p">])</span><span class="o">.</span><span class="n">tolist</span><span class="p">()</span>
    
    <span class="k">if</span> <span class="n">sys_index</span> <span class="o">==</span> <span class="mi">0</span><span class="p">:</span>
        <span class="n">startIndex</span> <span class="o">=</span> <span class="mi">0</span>
    <span class="k">else</span><span class="p">:</span>
        <span class="n">startIndex</span> <span class="o">=</span> <span class="n">nDOF_list_cum</span><span class="p">[</span><span class="n">sys_index</span><span class="o">-</span><span class="mi">1</span><span class="p">]</span>
    
    <span class="n">endIndex</span> <span class="o">=</span> <span class="n">nDOF_list_cum</span><span class="p">[</span><span class="n">sys_index</span><span class="p">]</span> 
    
    <span class="c1"># Loop through to return requested attributes</span>
    <span class="n">vals_list</span> <span class="o">=</span> <span class="p">[]</span>
    
    <span class="k">for</span> <span class="n">attr</span> <span class="ow">in</span> <span class="n">attr_list</span><span class="p">:</span>
        
        <span class="k">if</span> <span class="nb">hasattr</span><span class="p">(</span><span class="bp">self</span><span class="p">,</span><span class="n">attr</span><span class="p">):</span>
            
            <span class="n">vals</span> <span class="o">=</span> <span class="nb">getattr</span><span class="p">(</span><span class="bp">self</span><span class="p">,</span><span class="n">attr</span><span class="p">)</span>             <span class="c1"># for full system</span>
            <span class="n">vals</span> <span class="o">=</span> <span class="n">vals</span><span class="p">[:,</span><span class="n">startIndex</span><span class="p">:</span><span class="n">endIndex</span><span class="p">]</span>    <span class="c1"># for subsystem requested</span>
            <span class="n">vals_list</span><span class="o">.</span><span class="n">append</span><span class="p">(</span><span class="n">vals</span><span class="p">)</span>
            
        <span class="k">else</span><span class="p">:</span>
            <span class="k">raise</span> <span class="ne">ValueError</span><span class="p">(</span><span class="s2">&quot;Could not retrieve requested attribute &#39;</span><span class="si">%s</span><span class="s2">&#39;&quot;</span> <span class="o">%</span> <span class="n">attr</span><span class="p">)</span>
    
    <span class="k">return</span> <span class="n">vals_list</span>
</pre></div>

  </div>
</div>

  </div>
  
            
  <div class="item">
    <div class="name def" id="tstep_results.TStep_Results.PlotResponsePSDs">
    <p>def <span class="ident">PlotResponsePSDs</span>(</p><p>self, nperseg=None)</p>
    </div>
    

    
  
    <div class="desc"><p>Produces power spectral density plots of response time series</p>
<hr />
<p>Optional:</p>
<ul>
<li><code>nperseg</code>, length of each segment used in PSD calculation</li>
</ul></div>
  <div class="source_cont">
  <p class="source_link"><a href="javascript:void(0);" onclick="toggle('source-tstep_results.TStep_Results.PlotResponsePSDs', this);">Show source &equiv;</a></p>
  <div id="source-tstep_results.TStep_Results.PlotResponsePSDs" class="source">
    <div class="codehilite"><pre><span></span><span class="k">def</span> <span class="nf">PlotResponsePSDs</span><span class="p">(</span><span class="bp">self</span><span class="p">,</span><span class="n">nperseg</span><span class="o">=</span><span class="bp">None</span><span class="p">):</span>
    <span class="sd">&quot;&quot;&quot;</span>
<span class="sd">    Produces power spectral density plots of response time series</span>
<span class="sd">    </span>
<span class="sd">    ***</span>
<span class="sd">    Optional:</span>
<span class="sd">    </span>
<span class="sd">    * `nperseg`, length of each segment used in PSD calculation</span>
<span class="sd">    </span>
<span class="sd">    &quot;&quot;&quot;</span>
    
    <span class="k">print</span><span class="p">(</span><span class="s2">&quot;Plotting PSD estimates of responses using periodograms...&quot;</span><span class="p">)</span>
    
    <span class="k">if</span> <span class="nb">len</span><span class="p">(</span><span class="bp">self</span><span class="o">.</span><span class="n">responses_list</span><span class="p">)</span> <span class="o">==</span> <span class="mi">0</span><span class="p">:</span>
        <span class="k">raise</span> <span class="ne">ValueError</span><span class="p">(</span><span class="s2">&quot;No response time series data avaliable!&quot;</span><span class="p">)</span>
    
    <span class="c1"># Get sampling frequency</span>
    <span class="k">if</span> <span class="bp">self</span><span class="o">.</span><span class="n">tstep_obj</span><span class="o">.</span><span class="n">dt</span> <span class="ow">is</span> <span class="bp">None</span><span class="p">:</span>
        <span class="k">raise</span> <span class="ne">ValueError</span><span class="p">(</span><span class="s2">&quot;`dt` is None: cannot calculate PSDs from &quot;</span>
                         <span class="s2">&quot;variable timestep time series&quot;</span><span class="p">)</span>
    <span class="k">else</span><span class="p">:</span>
        <span class="n">fs</span> <span class="o">=</span> <span class="mi">1</span> <span class="o">/</span> <span class="bp">self</span><span class="o">.</span><span class="n">tstep_obj</span><span class="o">.</span><span class="n">dt</span>
        <span class="k">print</span><span class="p">(</span><span class="s2">&quot;Sampling frequency: fs = </span><span class="si">%.2f</span><span class="s2">&quot;</span> <span class="o">%</span> <span class="n">fs</span><span class="p">)</span>
    
    <span class="c1"># Loop through all responses</span>
    <span class="n">fig_list</span> <span class="o">=</span> <span class="p">[]</span>
    
    <span class="k">for</span> <span class="n">dynsys_obj</span><span class="p">,</span> <span class="n">responses</span><span class="p">,</span> <span class="n">response_names</span> <span class="ow">in</span> <span class="nb">zip</span><span class="p">(</span><span class="bp">self</span><span class="o">.</span><span class="n">tstep_obj</span><span class="o">.</span><span class="n">dynsys_obj</span><span class="o">.</span><span class="n">DynSys_list</span><span class="p">,</span>
                                                     <span class="bp">self</span><span class="o">.</span><span class="n">responses_list</span><span class="p">,</span>
                                                     <span class="bp">self</span><span class="o">.</span><span class="n">response_names_list</span><span class="p">):</span>
    
        <span class="c1"># Create figure</span>
        <span class="n">fig</span><span class="p">,</span> <span class="n">axarr</span> <span class="o">=</span> <span class="n">plt</span><span class="o">.</span><span class="n">subplots</span><span class="p">(</span><span class="mi">2</span><span class="p">,)</span>
        <span class="n">fig</span><span class="o">.</span><span class="n">set_size_inches</span><span class="p">((</span><span class="mi">14</span><span class="p">,</span><span class="mi">8</span><span class="p">))</span>
        
        <span class="c1"># Time series plot</span>
        <span class="n">ax</span> <span class="o">=</span> <span class="n">axarr</span><span class="p">[</span><span class="mi">0</span><span class="p">]</span>
        <span class="n">handles</span> <span class="o">=</span> <span class="n">ax</span><span class="o">.</span><span class="n">plot</span><span class="p">(</span><span class="bp">self</span><span class="o">.</span><span class="n">t</span><span class="p">,</span><span class="n">responses</span><span class="o">.</span><span class="n">T</span><span class="p">)</span>
        <span class="n">maxVal</span> <span class="o">=</span> <span class="n">npy</span><span class="o">.</span><span class="n">max</span><span class="p">(</span><span class="n">npy</span><span class="o">.</span><span class="n">abs</span><span class="p">(</span><span class="n">responses</span><span class="o">.</span><span class="n">T</span><span class="p">))</span>
        <span class="n">ax</span><span class="o">.</span><span class="n">set_ylim</span><span class="p">([</span><span class="o">-</span><span class="n">maxVal</span><span class="p">,</span><span class="n">maxVal</span><span class="p">])</span>
        <span class="n">ax</span><span class="o">.</span><span class="n">set_xlim</span><span class="p">(</span><span class="mi">0</span><span class="p">,</span><span class="n">npy</span><span class="o">.</span><span class="n">max</span><span class="p">(</span><span class="bp">self</span><span class="o">.</span><span class="n">t</span><span class="p">))</span>
        <span class="n">ax</span><span class="o">.</span><span class="n">set_title</span><span class="p">(</span><span class="s2">&quot;Response time series&quot;</span><span class="p">)</span>
        <span class="n">ax</span><span class="o">.</span><span class="n">set_xlabel</span><span class="p">(</span><span class="s2">&quot;Time (secs)&quot;</span><span class="p">)</span>
        
        <span class="n">fig</span><span class="o">.</span><span class="n">legend</span><span class="p">(</span><span class="n">handles</span><span class="p">,</span><span class="n">response_names</span><span class="p">,</span><span class="n">loc</span><span class="o">=</span><span class="s1">&#39;upper right&#39;</span><span class="p">)</span>
        
        <span class="c1"># PSD plot</span>
        <span class="n">f</span><span class="p">,</span> <span class="n">Pxx</span> <span class="o">=</span> <span class="n">scipy</span><span class="o">.</span><span class="n">signal</span><span class="o">.</span><span class="n">periodogram</span><span class="p">(</span><span class="n">responses</span><span class="p">,</span><span class="n">fs</span><span class="p">)</span>
        <span class="n">ax</span> <span class="o">=</span> <span class="n">axarr</span><span class="p">[</span><span class="mi">1</span><span class="p">]</span>
        <span class="n">ax</span><span class="o">.</span><span class="n">plot</span><span class="p">(</span><span class="n">f</span><span class="p">,</span><span class="n">Pxx</span><span class="o">.</span><span class="n">T</span><span class="p">)</span>
        <span class="n">ax</span><span class="o">.</span><span class="n">set_xlim</span><span class="p">([</span><span class="mi">0</span><span class="p">,</span><span class="n">fs</span><span class="o">/</span><span class="mi">2</span><span class="p">])</span>
        <span class="n">ax</span><span class="o">.</span><span class="n">set_title</span><span class="p">(</span><span class="s2">&quot;Periodograms of responses&quot;</span><span class="p">)</span>
        <span class="n">ax</span><span class="o">.</span><span class="n">set_xlabel</span><span class="p">(</span><span class="s2">&quot;Frequency (Hz)&quot;</span><span class="p">)</span>
        
        <span class="n">fig</span><span class="o">.</span><span class="n">suptitle</span><span class="p">(</span><span class="s2">&quot;System: &#39;{0}&#39;&quot;</span><span class="o">.</span><span class="n">format</span><span class="p">(</span><span class="n">dynsys_obj</span><span class="o">.</span><span class="n">name</span><span class="p">))</span>
        <span class="n">fig</span><span class="o">.</span><span class="n">subplots_adjust</span><span class="p">(</span><span class="n">top</span><span class="o">=</span><span class="mf">0.8</span><span class="p">)</span>
        
        <span class="n">fig</span><span class="o">.</span><span class="n">tight_layout</span><span class="p">()</span>
        <span class="n">fig</span><span class="o">.</span><span class="n">subplots_adjust</span><span class="p">(</span><span class="n">right</span><span class="o">=</span><span class="mf">0.7</span><span class="p">)</span>      <span class="c1"># create space for figlegend</span>
        <span class="n">fig_list</span><span class="o">.</span><span class="n">append</span><span class="p">(</span><span class="n">fig</span><span class="p">)</span>
    
    <span class="k">return</span> <span class="n">fig_list</span>
</pre></div>

  </div>
</div>

  </div>
  
            
  <div class="item">
    <div class="name def" id="tstep_results.TStep_Results.PlotResponseResults">
    <p>def <span class="ident">PlotResponseResults</span>(</p><p>self, dynsys_obj=None, responses2plot=None, y_overlay=None, verbose=False, raiseErrors=True, useCommonPlot=False, useCommonScale=True, printProgress=True)</p>
    </div>
    

    
  
    <div class="desc"><p>Produces a new figure with linked time series subplots for 
all responses/outputs</p>
<hr />
<p>Optional:</p>
<ul>
<li>
<p><code>dynsys_obj</code>, can be used to specify the subsystem for which results 
  which should be plotted. If <em>None</em> then results for all freedoms 
  (i.e. all subsystems) will be plotted.</p>
</li>
<li>
<p><code>responses2plot</code>, can be used to specify the indexs of responses to 
  plot, with the specified <code>dynsys_obj</code>.</p>
</li>
</ul></div>
  <div class="source_cont">
  <p class="source_link"><a href="javascript:void(0);" onclick="toggle('source-tstep_results.TStep_Results.PlotResponseResults', this);">Show source &equiv;</a></p>
  <div id="source-tstep_results.TStep_Results.PlotResponseResults" class="source">
    <div class="codehilite"><pre><span></span><span class="k">def</span> <span class="nf">PlotResponseResults</span><span class="p">(</span><span class="bp">self</span><span class="p">,</span>
                        <span class="n">dynsys_obj</span><span class="o">=</span><span class="bp">None</span><span class="p">,</span>
                        <span class="n">responses2plot</span><span class="o">=</span><span class="bp">None</span><span class="p">,</span>
                        <span class="n">y_overlay</span><span class="p">:</span><span class="nb">list</span><span class="o">=</span><span class="bp">None</span><span class="p">,</span>
                        <span class="n">verbose</span><span class="o">=</span><span class="bp">False</span><span class="p">,</span>
                        <span class="n">raiseErrors</span><span class="o">=</span><span class="bp">True</span><span class="p">,</span>
                        <span class="n">useCommonPlot</span><span class="p">:</span><span class="nb">bool</span><span class="o">=</span><span class="bp">False</span><span class="p">,</span>
                        <span class="n">useCommonScale</span><span class="p">:</span><span class="nb">bool</span><span class="o">=</span><span class="bp">True</span><span class="p">,</span>
                        <span class="n">printProgress</span><span class="p">:</span><span class="nb">bool</span><span class="o">=</span><span class="bp">True</span><span class="p">):</span>
    <span class="sd">&quot;&quot;&quot;</span>
<span class="sd">    Produces a new figure with linked time series subplots for </span>
<span class="sd">    all responses/outputs</span>
<span class="sd">    </span>
<span class="sd">    ***</span>
<span class="sd">    Optional:</span>
<span class="sd">        </span>
<span class="sd">    * `dynsys_obj`, can be used to specify the subsystem for which results </span>
<span class="sd">      which should be plotted. If _None_ then results for all freedoms </span>
<span class="sd">      (i.e. all subsystems) will be plotted.</span>
<span class="sd">      </span>
<span class="sd">    * `responses2plot`, can be used to specify the indexs of responses to </span>
<span class="sd">      plot, with the specified `dynsys_obj`.</span>
<span class="sd">      </span>
<span class="sd">    &quot;&quot;&quot;</span>
    
    <span class="k">if</span> <span class="n">printProgress</span><span class="p">:</span>
        <span class="k">print</span><span class="p">(</span><span class="s2">&quot;Preparing response results plots...&quot;</span><span class="p">)</span>
        <span class="n">tic</span><span class="o">=</span><span class="n">timeit</span><span class="o">.</span><span class="n">default_timer</span><span class="p">()</span>
        
    <span class="c1"># Get subsystems to iterate over</span>
    <span class="n">DynSys_list</span> <span class="o">=</span> <span class="bp">self</span><span class="o">.</span><span class="n">tstep_obj</span><span class="o">.</span><span class="n">dynsys_obj</span><span class="o">.</span><span class="n">DynSys_list</span>
    <span class="k">if</span> <span class="n">dynsys_obj</span> <span class="ow">is</span> <span class="ow">not</span> <span class="bp">None</span><span class="p">:</span>
        
        <span class="k">if</span> <span class="ow">not</span> <span class="p">(</span><span class="n">dynsys_obj</span> <span class="ow">in</span> <span class="n">DynSys_list</span><span class="p">):</span>
            <span class="k">raise</span> <span class="ne">ValueError</span><span class="p">(</span><span class="s2">&quot;`dynsys_obj` not in DynSys_list!&quot;</span><span class="p">)</span>
            
        <span class="n">DynSys_list</span> <span class="o">=</span> <span class="p">[</span><span class="n">dynsys_obj</span><span class="p">]</span>

    <span class="c1"># Iterate over all responses for all specified subsystems</span>
    
    <span class="n">responses_list</span> <span class="o">=</span> <span class="bp">self</span><span class="o">.</span><span class="n">responses_list</span>
    <span class="n">response_names_list</span> <span class="o">=</span> <span class="bp">self</span><span class="o">.</span><span class="n">response_names_list</span>
    
    <span class="n">fig_list</span> <span class="o">=</span> <span class="p">[]</span>
    
    <span class="k">for</span> <span class="n">dynsys_obj</span><span class="p">,</span> <span class="n">_responses</span><span class="p">,</span> <span class="n">_response_names</span> <span class="ow">in</span> <span class="nb">zip</span><span class="p">(</span><span class="n">DynSys_list</span><span class="p">,</span>
                                                       <span class="n">responses_list</span><span class="p">,</span>
                                                       <span class="n">response_names_list</span><span class="p">):</span>
        
        <span class="k">print</span><span class="p">(</span><span class="s2">&quot;Plotting responses for &#39;{0}&#39;...&quot;</span><span class="o">.</span><span class="n">format</span><span class="p">(</span><span class="n">dynsys_obj</span><span class="o">.</span><span class="n">name</span><span class="p">))</span>
        
        <span class="c1"># Get responses to plot</span>
        <span class="k">if</span> <span class="n">responses2plot</span> <span class="ow">is</span> <span class="ow">not</span> <span class="bp">None</span><span class="p">:</span>
            <span class="n">_responses</span> <span class="o">=</span> <span class="n">_responses</span><span class="p">[[</span><span class="n">r</span> <span class="k">for</span> <span class="n">r</span> <span class="ow">in</span> <span class="n">responses2plot</span><span class="p">]]</span>
            <span class="n">_response_names</span> <span class="o">=</span> <span class="p">[</span><span class="n">_response_names</span><span class="p">[</span><span class="n">r</span><span class="p">]</span> <span class="k">for</span> <span class="n">r</span> <span class="ow">in</span> <span class="n">responses2plot</span><span class="p">]</span>
    
        <span class="c1"># Determine total number of responses to plot</span>
        <span class="n">nResponses</span> <span class="o">=</span> <span class="n">_responses</span><span class="o">.</span><span class="n">shape</span><span class="p">[</span><span class="mi">0</span><span class="p">]</span>
        <span class="k">if</span> <span class="n">verbose</span><span class="p">:</span> <span class="k">print</span><span class="p">(</span><span class="s2">&quot;# responses to plot: {0}&quot;</span><span class="o">.</span><span class="n">format</span><span class="p">(</span><span class="n">nResponses</span><span class="p">))</span>
        
        <span class="k">if</span> <span class="n">nResponses</span> <span class="o">==</span> <span class="mi">0</span><span class="p">:</span>
            <span class="n">errorstr</span> <span class="o">=</span> <span class="s2">&quot;nResponses=0, nothing to plot!&quot;</span>
            <span class="k">if</span> <span class="n">raiseErrors</span><span class="p">:</span>
                <span class="k">raise</span> <span class="ne">ValueError</span><span class="p">(</span><span class="n">errorstr</span><span class="p">)</span>
            <span class="k">else</span><span class="p">:</span>
                <span class="k">print</span><span class="p">(</span><span class="n">errorstr</span><span class="p">)</span>
                <span class="k">return</span> <span class="bp">None</span>
                
        <span class="c1"># Initialise figure </span>
        <span class="k">if</span> <span class="ow">not</span> <span class="n">useCommonPlot</span><span class="p">:</span>
            <span class="n">fig</span><span class="p">,</span> <span class="n">axarr</span> <span class="o">=</span> <span class="n">plt</span><span class="o">.</span><span class="n">subplots</span><span class="p">(</span><span class="n">nResponses</span><span class="p">,</span> <span class="n">sharex</span><span class="o">=</span><span class="bp">True</span><span class="p">)</span>
        <span class="k">else</span><span class="p">:</span>
            <span class="n">fig</span><span class="p">,</span> <span class="n">axarr</span> <span class="o">=</span> <span class="n">plt</span><span class="o">.</span><span class="n">subplots</span><span class="p">(</span><span class="mi">1</span><span class="p">)</span>
            
        <span class="n">fig</span><span class="o">.</span><span class="n">set_size_inches</span><span class="p">((</span><span class="mi">14</span><span class="p">,</span><span class="mi">8</span><span class="p">))</span>
        
        <span class="n">fig</span><span class="o">.</span><span class="n">suptitle</span><span class="p">(</span><span class="s2">&quot;Responses for &#39;{0}&#39;&quot;</span><span class="o">.</span><span class="n">format</span><span class="p">(</span><span class="n">dynsys_obj</span><span class="o">.</span><span class="n">name</span><span class="p">))</span>
        <span class="n">fig_list</span><span class="o">.</span><span class="n">append</span><span class="p">(</span><span class="n">fig</span><span class="p">)</span>
        
        <span class="c1"># Determine common scale to use for plots</span>
        <span class="k">if</span> <span class="n">useCommonScale</span><span class="p">:</span>    
            <span class="n">maxVal</span> <span class="o">=</span> <span class="n">npy</span><span class="o">.</span><span class="n">max</span><span class="p">(</span><span class="n">_responses</span><span class="p">)</span>
            <span class="n">minVal</span> <span class="o">=</span> <span class="n">npy</span><span class="o">.</span><span class="n">min</span><span class="p">(</span><span class="n">_responses</span><span class="p">)</span>
            <span class="n">absmaxVal</span> <span class="o">=</span> <span class="n">npy</span><span class="o">.</span><span class="n">max</span><span class="p">([</span><span class="n">maxVal</span><span class="p">,</span><span class="n">minVal</span><span class="p">])</span>
        
        <span class="c1"># Loop through plotting all responses</span>
        <span class="n">tvals</span> <span class="o">=</span> <span class="bp">self</span><span class="o">.</span><span class="n">t</span>
        <span class="n">tInterval</span><span class="o">=</span> <span class="p">[</span><span class="bp">self</span><span class="o">.</span><span class="n">tstep_obj</span><span class="o">.</span><span class="n">tStart</span><span class="p">,</span><span class="bp">self</span><span class="o">.</span><span class="n">tstep_obj</span><span class="o">.</span><span class="n">tEnd</span><span class="p">]</span>
        
        <span class="k">for</span> <span class="n">r</span> <span class="ow">in</span> <span class="nb">range</span><span class="p">(</span><span class="n">nResponses</span><span class="p">):</span>
            
            <span class="c1"># Get axis object</span>
            <span class="k">if</span> <span class="n">useCommonPlot</span><span class="p">:</span>
                <span class="n">ax</span> <span class="o">=</span> <span class="n">axarr</span>
            <span class="k">else</span><span class="p">:</span>
                <span class="k">if</span> <span class="nb">hasattr</span><span class="p">(</span><span class="n">axarr</span><span class="p">,</span> <span class="s2">&quot;__len__&quot;</span><span class="p">):</span>
                    <span class="n">ax</span> <span class="o">=</span> <span class="n">axarr</span><span class="p">[</span><span class="n">r</span><span class="p">]</span>
                <span class="k">else</span><span class="p">:</span>
                    <span class="n">ax</span> <span class="o">=</span> <span class="n">axarr</span>
            
            <span class="c1"># Get values to plot</span>
            <span class="n">vals</span> <span class="o">=</span> <span class="n">_responses</span><span class="p">[</span><span class="n">r</span><span class="p">,:]</span><span class="o">.</span><span class="n">T</span>
            <span class="n">label_str</span> <span class="o">=</span> <span class="n">_response_names</span><span class="p">[</span><span class="n">r</span><span class="p">]</span>
            
            <span class="c1"># Make plot</span>
            <span class="n">ax</span><span class="o">.</span><span class="n">plot</span><span class="p">(</span><span class="n">tvals</span><span class="p">,</span><span class="n">vals</span><span class="p">,</span><span class="n">label</span><span class="o">=</span><span class="n">label_str</span><span class="p">)</span>
                       
            <span class="c1"># Set axis limits and labels</span>
            <span class="n">ax</span><span class="o">.</span><span class="n">set_xlim</span><span class="p">(</span><span class="n">tInterval</span><span class="p">)</span>
            
            <span class="k">if</span> <span class="n">r</span> <span class="o">==</span> <span class="n">nResponses</span><span class="o">-</span><span class="mi">1</span><span class="p">:</span>
                <span class="n">ax</span><span class="o">.</span><span class="n">set_xlabel</span><span class="p">(</span><span class="s2">&quot;Time [s]&quot;</span><span class="p">)</span>
            
            <span class="k">if</span> <span class="n">useCommonScale</span> <span class="ow">and</span> <span class="ow">not</span> <span class="n">useCommonPlot</span><span class="p">:</span>
                <span class="n">ax</span><span class="o">.</span><span class="n">set_ylim</span><span class="p">([</span><span class="o">-</span><span class="n">absmaxVal</span><span class="p">,</span><span class="o">+</span><span class="n">absmaxVal</span><span class="p">])</span>
            
            <span class="c1"># Create legend</span>
            <span class="k">if</span> <span class="n">_response_names</span> <span class="ow">is</span> <span class="ow">not</span> <span class="bp">None</span><span class="p">:</span>
                <span class="n">ax</span><span class="o">.</span><span class="n">legend</span><span class="p">(</span><span class="n">loc</span><span class="o">=</span><span class="s1">&#39;right&#39;</span><span class="p">)</span>
            
            <span class="c1"># Plot horizontal lines to overlay values provided</span>
            <span class="c1"># Only plot once in case of common plot</span>
            <span class="k">if</span> <span class="p">(</span><span class="n">useCommonPlot</span> <span class="ow">and</span> <span class="n">r</span><span class="o">==</span><span class="mi">0</span><span class="p">)</span> <span class="ow">or</span> <span class="p">(</span><span class="ow">not</span> <span class="n">useCommonPlot</span><span class="p">):</span>

                <span class="k">if</span> <span class="n">y_overlay</span> <span class="ow">is</span> <span class="ow">not</span> <span class="bp">None</span><span class="p">:</span>
                    <span class="k">for</span> <span class="n">y_val</span>  <span class="ow">in</span> <span class="n">y_overlay</span><span class="p">:</span>
                        <span class="n">ax</span><span class="o">.</span><span class="n">axhline</span><span class="p">(</span><span class="n">y_val</span><span class="p">,</span><span class="n">color</span><span class="o">=</span><span class="s1">&#39;r&#39;</span><span class="p">)</span>
        
    <span class="k">if</span> <span class="n">printProgress</span><span class="p">:</span>
        <span class="n">toc</span><span class="o">=</span><span class="n">timeit</span><span class="o">.</span><span class="n">default_timer</span><span class="p">()</span>
        <span class="k">print</span><span class="p">(</span><span class="s2">&quot;Plots prepared after </span><span class="si">%.3f</span><span class="s2"> seconds.&quot;</span> <span class="o">%</span> <span class="p">(</span><span class="n">toc</span><span class="o">-</span><span class="n">tic</span><span class="p">))</span>
        
        
    <span class="k">return</span> <span class="n">fig_list</span>
</pre></div>

  </div>
</div>

  </div>
  
            
  <div class="item">
    <div class="name def" id="tstep_results.TStep_Results.PlotResults">
    <p>def <span class="ident">PlotResults</span>(</p><p>self, dynsys_obj=None, printProgress=True, dofs2Plot=None, useCommonPlot=False)</p>
    </div>
    

    
  
    <div class="desc"><p>Produces the following standard plots to document the results of 
time-stepping analysis:</p>
<ul>
<li>
<p>State results plot: refer <code>PlotStateResults()</code></p>
</li>
<li>
<p>Response results plot: refer <code>PlotResponseResults()</code></p>
</li>
</ul></div>
  <div class="source_cont">
  <p class="source_link"><a href="javascript:void(0);" onclick="toggle('source-tstep_results.TStep_Results.PlotResults', this);">Show source &equiv;</a></p>
  <div id="source-tstep_results.TStep_Results.PlotResults" class="source">
    <div class="codehilite"><pre><span></span><span class="k">def</span> <span class="nf">PlotResults</span><span class="p">(</span><span class="bp">self</span><span class="p">,</span>
                <span class="n">dynsys_obj</span><span class="o">=</span><span class="bp">None</span><span class="p">,</span>
                <span class="n">printProgress</span><span class="p">:</span><span class="nb">bool</span><span class="o">=</span><span class="bp">True</span><span class="p">,</span>
                <span class="n">dofs2Plot</span><span class="p">:</span><span class="nb">bool</span><span class="o">=</span><span class="bp">None</span><span class="p">,</span>
                <span class="n">useCommonPlot</span><span class="p">:</span><span class="nb">bool</span><span class="o">=</span><span class="bp">False</span><span class="p">):</span>
    <span class="sd">&quot;&quot;&quot;</span>
<span class="sd">    Produces the following standard plots to document the results of </span>
<span class="sd">    time-stepping analysis:</span>
<span class="sd">        </span>
<span class="sd">    * State results plot: refer `PlotStateResults()`</span>
<span class="sd">    </span>
<span class="sd">    * Response results plot: refer `PlotResponseResults()`</span>
<span class="sd">    </span>
<span class="sd">    &quot;&quot;&quot;</span>
        
    <span class="n">figs</span><span class="o">=</span><span class="p">[]</span>
    
    <span class="n">figs</span><span class="o">.</span><span class="n">append</span><span class="p">(</span><span class="bp">self</span><span class="o">.</span><span class="n">PlotStateResults</span><span class="p">(</span><span class="n">dynsys_obj</span><span class="o">=</span><span class="n">dynsys_obj</span><span class="p">,</span>
                                      <span class="n">printProgress</span><span class="o">=</span><span class="n">printProgress</span><span class="p">,</span>
                                      <span class="n">dofs2Plot</span><span class="o">=</span><span class="n">dofs2Plot</span><span class="p">))</span>
    
    <span class="n">figs</span><span class="o">.</span><span class="n">append</span><span class="p">(</span><span class="bp">self</span><span class="o">.</span><span class="n">PlotResponseResults</span><span class="p">(</span><span class="n">dynsys_obj</span><span class="o">=</span><span class="n">dynsys_obj</span><span class="p">,</span>
                                         <span class="n">raiseErrors</span><span class="o">=</span><span class="bp">False</span><span class="p">,</span>
                                         <span class="n">printProgress</span><span class="o">=</span><span class="n">printProgress</span><span class="p">,</span>
                                         <span class="n">useCommonPlot</span><span class="o">=</span><span class="n">useCommonPlot</span><span class="p">))</span>
    
    <span class="k">return</span> <span class="n">figs</span>
</pre></div>

  </div>
</div>

  </div>
  
            
  <div class="item">
    <div class="name def" id="tstep_results.TStep_Results.PlotStateResults">
    <p>def <span class="ident">PlotStateResults</span>(</p><p>self, dynsys_obj=None, printProgress=True, dofs2Plot=None)</p>
    </div>
    

    
  
    <div class="desc"><p>Produces time series plots of the following, all on one figure:</p>
<ul>
<li>
<p>Applied external forces</p>
</li>
<li>
<p>Displacements</p>
</li>
<li>
<p>Velocities</p>
</li>
<li>
<p>Accelerations</p>
</li>
<li>
<p>Constraint forces (only if constraint equations defined)</p>
</li>
</ul>
<p>for the <em>analysis freedoms</em>.</p>
<hr />
<p>Optional:</p>
<ul>
<li>
<p><code>dynsys_obj</code>, can be used to specify the subsystem for which results 
  which should be plotted. If <em>None</em> then results for all freedoms 
  (i.e. all subsystems) will be plotted.</p>
</li>
<li>
<p><code>dofs2plot</code>, <em>list</em> or <em>array</em> of indexs of freedoms for which 
  results should be plotted. If <em>None</em> then results for all freedoms 
  will be plotted.</p>
</li>
</ul></div>
  <div class="source_cont">
  <p class="source_link"><a href="javascript:void(0);" onclick="toggle('source-tstep_results.TStep_Results.PlotStateResults', this);">Show source &equiv;</a></p>
  <div id="source-tstep_results.TStep_Results.PlotStateResults" class="source">
    <div class="codehilite"><pre><span></span><span class="k">def</span> <span class="nf">PlotStateResults</span><span class="p">(</span><span class="bp">self</span><span class="p">,</span>
                     <span class="n">dynsys_obj</span><span class="o">=</span><span class="bp">None</span><span class="p">,</span>
                     <span class="n">printProgress</span><span class="p">:</span><span class="nb">bool</span><span class="o">=</span><span class="bp">True</span><span class="p">,</span>
                     <span class="n">dofs2Plot</span><span class="o">=</span><span class="bp">None</span><span class="p">):</span>
    <span class="sd">&quot;&quot;&quot;</span>
<span class="sd">    Produces time series plots of the following, all on one figure:</span>
<span class="sd">        </span>
<span class="sd">    * Applied external forces</span>
<span class="sd">    </span>
<span class="sd">    * Displacements</span>
<span class="sd">    </span>
<span class="sd">    * Velocities</span>
<span class="sd">    </span>
<span class="sd">    * Accelerations</span>
<span class="sd">    </span>
<span class="sd">    * Constraint forces (only if constraint equations defined)</span>
<span class="sd">    </span>
<span class="sd">    for the _analysis freedoms_.</span>
<span class="sd">    </span>
<span class="sd">    ***</span>
<span class="sd">    Optional:</span>
<span class="sd">        </span>
<span class="sd">    * `dynsys_obj`, can be used to specify the subsystem for which results </span>
<span class="sd">      which should be plotted. If _None_ then results for all freedoms </span>
<span class="sd">      (i.e. all subsystems) will be plotted.</span>
<span class="sd">      </span>
<span class="sd">    * `dofs2plot`, _list_ or _array_ of indexs of freedoms for which </span>
<span class="sd">      results should be plotted. If _None_ then results for all freedoms </span>
<span class="sd">      will be plotted.</span>
<span class="sd">    </span>
<span class="sd">    &quot;&quot;&quot;</span>
    
    <span class="k">if</span> <span class="n">printProgress</span><span class="p">:</span>
        <span class="k">print</span><span class="p">(</span><span class="s2">&quot;Preparing state results plot...&quot;</span><span class="p">)</span>
        <span class="n">tic</span><span class="o">=</span><span class="n">timeit</span><span class="o">.</span><span class="n">default_timer</span><span class="p">()</span>
    
    <span class="c1"># Determine number of subplots required</span>
    <span class="n">constraints</span> <span class="o">=</span> <span class="bp">self</span><span class="o">.</span><span class="n">tstep_obj</span><span class="o">.</span><span class="n">dynsys_obj</span><span class="o">.</span><span class="n">hasConstraints</span><span class="p">()</span>
    <span class="k">if</span> <span class="n">constraints</span><span class="p">:</span>
        <span class="n">nPltRows</span><span class="o">=</span><span class="mi">5</span>
    <span class="k">else</span><span class="p">:</span>
        <span class="n">nPltRows</span><span class="o">=</span><span class="mi">4</span>
        
    <span class="c1"># Create plot of results for analysis DOFs</span>
    <span class="n">fig</span><span class="p">,</span> <span class="n">axarr</span> <span class="o">=</span> <span class="n">plt</span><span class="o">.</span><span class="n">subplots</span><span class="p">(</span><span class="n">nPltRows</span><span class="p">,</span> <span class="n">sharex</span><span class="o">=</span><span class="bp">True</span><span class="p">)</span>
    <span class="n">fig</span><span class="o">.</span><span class="n">set_size_inches</span><span class="p">((</span><span class="mi">18</span><span class="p">,</span><span class="mi">9</span><span class="p">))</span>

    <span class="c1"># Set xlim</span>
    <span class="n">xlim</span> <span class="o">=</span> <span class="p">[</span><span class="bp">self</span><span class="o">.</span><span class="n">tstep_obj</span><span class="o">.</span><span class="n">tStart</span><span class="p">,</span><span class="bp">self</span><span class="o">.</span><span class="n">tstep_obj</span><span class="o">.</span><span class="n">tEnd</span><span class="p">]</span>
    
    <span class="c1"># Get system description string</span>
    <span class="n">sysStr</span> <span class="o">=</span> <span class="s2">&quot;&quot;</span>
    <span class="n">DynSys_list</span> <span class="o">=</span> <span class="bp">self</span><span class="o">.</span><span class="n">tstep_obj</span><span class="o">.</span><span class="n">dynsys_obj</span><span class="o">.</span><span class="n">DynSys_list</span>
    
    <span class="k">if</span> <span class="nb">all</span><span class="p">([</span><span class="n">x</span><span class="o">.</span><span class="n">isModal</span> <span class="k">for</span> <span class="n">x</span> <span class="ow">in</span> <span class="n">DynSys_list</span><span class="p">]):</span>
        <span class="c1"># All systems and subsystems are modal</span>
        <span class="n">sysStr</span> <span class="o">=</span> <span class="s2">&quot;Modal &quot;</span>
        
    <span class="c1"># Get data to plot</span>
    <span class="k">if</span> <span class="n">dynsys_obj</span> <span class="ow">is</span> <span class="bp">None</span><span class="p">:</span>
        <span class="n">dynsys_obj</span> <span class="o">=</span> <span class="bp">self</span><span class="o">.</span><span class="n">tstep_obj</span><span class="o">.</span><span class="n">dynsys_obj</span> <span class="c1"># parent system</span>
    
    <span class="n">f</span><span class="p">,</span> <span class="n">v</span><span class="p">,</span> <span class="n">vdot</span><span class="p">,</span> <span class="n">v2dot</span> <span class="o">=</span> <span class="bp">self</span><span class="o">.</span><span class="n">GetResults</span><span class="p">(</span><span class="n">dynsys_obj</span><span class="p">,[</span><span class="s1">&#39;f&#39;</span><span class="p">,</span><span class="s1">&#39;v&#39;</span><span class="p">,</span><span class="s1">&#39;vdot&#39;</span><span class="p">,</span><span class="s1">&#39;v2dot&#39;</span><span class="p">])</span>
    
    <span class="c1"># Handle dofs2Plot in case of none</span>
    <span class="k">if</span> <span class="n">dofs2Plot</span> <span class="ow">is</span> <span class="bp">None</span><span class="p">:</span>
        <span class="n">dofs2Plot</span> <span class="o">=</span> <span class="nb">range</span><span class="p">(</span><span class="n">v</span><span class="o">.</span><span class="n">shape</span><span class="p">[</span><span class="mi">1</span><span class="p">])</span>
    
    <span class="c1"># Create time series plots</span>
    <span class="bp">self</span><span class="o">.</span><span class="n">_TimePlot</span><span class="p">(</span><span class="n">ax</span><span class="o">=</span><span class="n">axarr</span><span class="p">[</span><span class="mi">0</span><span class="p">],</span>
                   <span class="n">t_vals</span><span class="o">=</span><span class="bp">self</span><span class="o">.</span><span class="n">t</span><span class="p">,</span>
                   <span class="n">data_vals</span><span class="o">=</span><span class="n">f</span><span class="p">[:,</span><span class="n">dofs2Plot</span><span class="p">],</span>
                   <span class="n">xlim</span><span class="o">=</span><span class="n">xlim</span><span class="p">,</span>
                   <span class="n">titleStr</span><span class="o">=</span><span class="s2">&quot;Applied {0}Forces (N)&quot;</span><span class="o">.</span><span class="n">format</span><span class="p">(</span><span class="n">sysStr</span><span class="p">))</span>
    
    <span class="bp">self</span><span class="o">.</span><span class="n">_TimePlot</span><span class="p">(</span><span class="n">ax</span><span class="o">=</span><span class="n">axarr</span><span class="p">[</span><span class="mi">1</span><span class="p">],</span>
                   <span class="n">t_vals</span><span class="o">=</span><span class="bp">self</span><span class="o">.</span><span class="n">t</span><span class="p">,</span>
                   <span class="n">data_vals</span><span class="o">=</span><span class="n">v</span><span class="p">[:,</span><span class="n">dofs2Plot</span><span class="p">],</span>
                   <span class="n">titleStr</span><span class="o">=</span><span class="s2">&quot;{0}Displacements (m)&quot;</span><span class="o">.</span><span class="n">format</span><span class="p">(</span><span class="n">sysStr</span><span class="p">))</span>
    
    <span class="bp">self</span><span class="o">.</span><span class="n">_TimePlot</span><span class="p">(</span><span class="n">ax</span><span class="o">=</span><span class="n">axarr</span><span class="p">[</span><span class="mi">2</span><span class="p">],</span>
                   <span class="n">t_vals</span><span class="o">=</span><span class="bp">self</span><span class="o">.</span><span class="n">t</span><span class="p">,</span>
                   <span class="n">data_vals</span><span class="o">=</span><span class="n">vdot</span><span class="p">[:,</span><span class="n">dofs2Plot</span><span class="p">],</span>
                   <span class="n">titleStr</span><span class="o">=</span><span class="s2">&quot;{0}Velocities (m/s)&quot;</span><span class="o">.</span><span class="n">format</span><span class="p">(</span><span class="n">sysStr</span><span class="p">))</span>
    
    <span class="bp">self</span><span class="o">.</span><span class="n">_TimePlot</span><span class="p">(</span><span class="n">ax</span><span class="o">=</span><span class="n">axarr</span><span class="p">[</span><span class="mi">3</span><span class="p">],</span>
                   <span class="n">t_vals</span><span class="o">=</span><span class="bp">self</span><span class="o">.</span><span class="n">t</span><span class="p">,</span>
                   <span class="n">data_vals</span><span class="o">=</span><span class="n">v2dot</span><span class="p">[:,</span><span class="n">dofs2Plot</span><span class="p">],</span>
                   <span class="n">titleStr</span><span class="o">=</span><span class="s2">&quot;{0}Accelerations ($m/s^2$)&quot;</span><span class="o">.</span><span class="n">format</span><span class="p">(</span><span class="n">sysStr</span><span class="p">))</span>
    
    <span class="k">if</span> <span class="n">constraints</span><span class="p">:</span>
        <span class="bp">self</span><span class="o">.</span><span class="n">_TimePlot</span><span class="p">(</span><span class="n">ax</span><span class="o">=</span><span class="n">axarr</span><span class="p">[</span><span class="mi">4</span><span class="p">],</span>
                       <span class="n">t_vals</span><span class="o">=</span><span class="bp">self</span><span class="o">.</span><span class="n">t</span><span class="p">,</span>
                       <span class="n">data_vals</span><span class="o">=</span><span class="bp">self</span><span class="o">.</span><span class="n">f_constraint</span><span class="p">,</span>
                       <span class="n">titleStr</span><span class="o">=</span><span class="s2">&quot;{0}Constraint forces (N)&quot;</span><span class="o">.</span><span class="n">format</span><span class="p">(</span><span class="n">sysStr</span><span class="p">))</span>
        
    <span class="n">axarr</span><span class="p">[</span><span class="o">-</span><span class="mi">1</span><span class="p">]</span><span class="o">.</span><span class="n">set_xlabel</span><span class="p">(</span><span class="s2">&quot;Time (secs)&quot;</span><span class="p">)</span>
    <span class="n">fig</span><span class="o">.</span><span class="n">subplots_adjust</span><span class="p">(</span><span class="n">hspace</span><span class="o">=</span><span class="mf">0.3</span><span class="p">)</span>
    
    <span class="c1"># Overall title for plot</span>
    <span class="n">fig</span><span class="o">.</span><span class="n">suptitle</span><span class="p">(</span><span class="s2">&quot;State variable results for &#39;{0}&#39;&quot;</span><span class="o">.</span><span class="n">format</span><span class="p">(</span><span class="n">dynsys_obj</span><span class="o">.</span><span class="n">name</span><span class="p">))</span>
    
    <span class="k">if</span> <span class="n">printProgress</span><span class="p">:</span>
        <span class="n">toc</span><span class="o">=</span><span class="n">timeit</span><span class="o">.</span><span class="n">default_timer</span><span class="p">()</span>
        <span class="k">print</span><span class="p">(</span><span class="s2">&quot;Plot prepared after </span><span class="si">%.3f</span><span class="s2"> seconds.&quot;</span> <span class="o">%</span> <span class="p">(</span><span class="n">toc</span><span class="o">-</span><span class="n">tic</span><span class="p">))</span>
        
    <span class="k">return</span> <span class="n">fig</span>
</pre></div>

  </div>
</div>

  </div>
  
            
  <div class="item">
    <div class="name def" id="tstep_results.TStep_Results.PrintResponseStats">
    <p>def <span class="ident">PrintResponseStats</span>(</p><p>self)</p>
    </div>
    

    
  
    <div class="desc"><p>Prints response stats to text window</p></div>
  <div class="source_cont">
  <p class="source_link"><a href="javascript:void(0);" onclick="toggle('source-tstep_results.TStep_Results.PrintResponseStats', this);">Show source &equiv;</a></p>
  <div id="source-tstep_results.TStep_Results.PrintResponseStats" class="source">
    <div class="codehilite"><pre><span></span><span class="k">def</span> <span class="nf">PrintResponseStats</span><span class="p">(</span><span class="bp">self</span><span class="p">):</span>
    <span class="sd">&quot;&quot;&quot;</span>
<span class="sd">    Prints response stats to text window</span>
<span class="sd">    &quot;&quot;&quot;</span>
    
    <span class="k">for</span> <span class="n">dynsys_obj</span><span class="p">,</span> <span class="n">stats_dict</span> <span class="ow">in</span> <span class="bp">self</span><span class="o">.</span><span class="n">response_stats_dict</span><span class="o">.</span><span class="n">items</span><span class="p">():</span>
        
        <span class="k">print</span><span class="p">(</span><span class="s2">&quot;System name: {0}&quot;</span><span class="o">.</span><span class="n">format</span><span class="p">(</span><span class="n">dynsys_obj</span><span class="o">.</span><span class="n">name</span><span class="p">))</span>
        <span class="k">print</span><span class="p">(</span><span class="s2">&quot;Response names: {0}&quot;</span><span class="o">.</span><span class="n">format</span><span class="p">(</span><span class="n">dynsys_obj</span><span class="o">.</span><span class="n">output_names</span><span class="p">))</span>
        <span class="k">print</span><span class="p">(</span><span class="s2">&quot;Response statistics :&quot;</span><span class="p">)</span>
        
        <span class="k">for</span> <span class="n">stats_str</span><span class="p">,</span> <span class="n">stats_vals</span> <span class="ow">in</span> <span class="n">stats_dict</span><span class="o">.</span><span class="n">items</span><span class="p">():</span>
            
            <span class="k">print</span><span class="p">(</span><span class="s2">&quot;&#39;</span><span class="si">%s</span><span class="s2">&#39;:&quot;</span> <span class="o">%</span> <span class="n">stats_str</span><span class="p">)</span>
            <span class="k">print</span><span class="p">(</span><span class="n">stats_vals</span><span class="p">)</span>
        
        <span class="k">print</span><span class="p">(</span><span class="s2">&quot;&quot;</span><span class="p">)</span>
</pre></div>

  </div>
</div>

  </div>
  
            
  <div class="item">
    <div class="name def" id="tstep_results.TStep_Results.RecordResults">
    <p>def <span class="ident">RecordResults</span>(</p><p>self, t, f, v, vdot, v2dot, f_constraint)</p>
    </div>
    

    
  
    <div class="desc"><p>Used to record results from time-stepping analysis as implemented 
by <code>TStep().run()</code></p></div>
  <div class="source_cont">
  <p class="source_link"><a href="javascript:void(0);" onclick="toggle('source-tstep_results.TStep_Results.RecordResults', this);">Show source &equiv;</a></p>
  <div id="source-tstep_results.TStep_Results.RecordResults" class="source">
    <div class="codehilite"><pre><span></span><span class="k">def</span> <span class="nf">RecordResults</span><span class="p">(</span><span class="bp">self</span><span class="p">,</span><span class="n">t</span><span class="p">,</span><span class="n">f</span><span class="p">,</span><span class="n">v</span><span class="p">,</span><span class="n">vdot</span><span class="p">,</span><span class="n">v2dot</span><span class="p">,</span><span class="n">f_constraint</span><span class="p">):</span>
    <span class="sd">&quot;&quot;&quot;</span>
<span class="sd">    Used to record results from time-stepping analysis as implemented </span>
<span class="sd">    by `TStep().run()`</span>
<span class="sd">    &quot;&quot;&quot;</span>
    
    <span class="k">if</span> <span class="bp">self</span><span class="o">.</span><span class="n">nResults</span><span class="o">==</span><span class="mi">0</span><span class="p">:</span>
        <span class="bp">self</span><span class="o">.</span><span class="n">nDOF</span><span class="o">=</span><span class="n">v</span><span class="o">.</span><span class="n">shape</span><span class="p">[</span><span class="mi">0</span><span class="p">]</span>
        <span class="bp">self</span><span class="o">.</span><span class="n">t</span><span class="o">=</span><span class="n">npy</span><span class="o">.</span><span class="n">asmatrix</span><span class="p">(</span><span class="n">t</span><span class="p">)</span>
        <span class="bp">self</span><span class="o">.</span><span class="n">f</span><span class="o">=</span><span class="n">f</span><span class="o">.</span><span class="n">T</span>
        <span class="bp">self</span><span class="o">.</span><span class="n">v</span><span class="o">=</span><span class="n">v</span><span class="o">.</span><span class="n">T</span>
        <span class="bp">self</span><span class="o">.</span><span class="n">vdot</span><span class="o">=</span><span class="n">vdot</span><span class="o">.</span><span class="n">T</span>
        <span class="bp">self</span><span class="o">.</span><span class="n">v2dot</span><span class="o">=</span><span class="n">v2dot</span><span class="o">.</span><span class="n">T</span>
        <span class="bp">self</span><span class="o">.</span><span class="n">f_constraint</span><span class="o">=</span><span class="n">f_constraint</span><span class="o">.</span><span class="n">T</span>
        
    <span class="k">else</span><span class="p">:</span>
        <span class="bp">self</span><span class="o">.</span><span class="n">t</span> <span class="o">=</span> <span class="n">npy</span><span class="o">.</span><span class="n">asmatrix</span><span class="p">(</span><span class="n">npy</span><span class="o">.</span><span class="n">append</span><span class="p">(</span><span class="bp">self</span><span class="o">.</span><span class="n">t</span><span class="p">,</span><span class="n">npy</span><span class="o">.</span><span class="n">asmatrix</span><span class="p">(</span><span class="n">t</span><span class="p">),</span><span class="n">axis</span><span class="o">=</span><span class="mi">0</span><span class="p">))</span>
        <span class="bp">self</span><span class="o">.</span><span class="n">f</span> <span class="o">=</span> <span class="n">npy</span><span class="o">.</span><span class="n">asmatrix</span><span class="p">(</span><span class="n">npy</span><span class="o">.</span><span class="n">append</span><span class="p">(</span><span class="bp">self</span><span class="o">.</span><span class="n">f</span><span class="p">,</span><span class="n">f</span><span class="o">.</span><span class="n">T</span><span class="p">,</span><span class="n">axis</span><span class="o">=</span><span class="mi">0</span><span class="p">))</span>
        <span class="bp">self</span><span class="o">.</span><span class="n">v</span> <span class="o">=</span> <span class="n">npy</span><span class="o">.</span><span class="n">asmatrix</span><span class="p">(</span><span class="n">npy</span><span class="o">.</span><span class="n">append</span><span class="p">(</span><span class="bp">self</span><span class="o">.</span><span class="n">v</span><span class="p">,</span><span class="n">v</span><span class="o">.</span><span class="n">T</span><span class="p">,</span><span class="n">axis</span><span class="o">=</span><span class="mi">0</span><span class="p">))</span>
        <span class="bp">self</span><span class="o">.</span><span class="n">vdot</span> <span class="o">=</span> <span class="n">npy</span><span class="o">.</span><span class="n">asmatrix</span><span class="p">(</span><span class="n">npy</span><span class="o">.</span><span class="n">append</span><span class="p">(</span><span class="bp">self</span><span class="o">.</span><span class="n">vdot</span><span class="p">,</span><span class="n">vdot</span><span class="o">.</span><span class="n">T</span><span class="p">,</span><span class="n">axis</span><span class="o">=</span><span class="mi">0</span><span class="p">))</span>
        <span class="bp">self</span><span class="o">.</span><span class="n">v2dot</span> <span class="o">=</span> <span class="n">npy</span><span class="o">.</span><span class="n">asmatrix</span><span class="p">(</span><span class="n">npy</span><span class="o">.</span><span class="n">append</span><span class="p">(</span><span class="bp">self</span><span class="o">.</span><span class="n">v2dot</span><span class="p">,</span><span class="n">v2dot</span><span class="o">.</span><span class="n">T</span><span class="p">,</span><span class="n">axis</span><span class="o">=</span><span class="mi">0</span><span class="p">))</span>
        <span class="bp">self</span><span class="o">.</span><span class="n">f_constraint</span> <span class="o">=</span> <span class="n">npy</span><span class="o">.</span><span class="n">asmatrix</span><span class="p">(</span><span class="n">npy</span><span class="o">.</span><span class="n">append</span><span class="p">(</span><span class="bp">self</span><span class="o">.</span><span class="n">f_constraint</span><span class="p">,</span><span class="n">f_constraint</span><span class="o">.</span><span class="n">T</span><span class="p">,</span><span class="n">axis</span><span class="o">=</span><span class="mi">0</span><span class="p">))</span>
                    
    <span class="bp">self</span><span class="o">.</span><span class="n">nResults</span><span class="o">+=</span><span class="mi">1</span>
</pre></div>

  </div>
</div>

  </div>
  
            
  <div class="item">
    <div class="name def" id="tstep_results.TStep_Results.WriteResults2File">
    <p>def <span class="ident">WriteResults2File</span>(</p><p>self, output_fName=&#39;timeseries_results.csv&#39;)</p>
    </div>
    

    
  
    <div class="desc"><p>Writes time-series results to file</p></div>
  <div class="source_cont">
  <p class="source_link"><a href="javascript:void(0);" onclick="toggle('source-tstep_results.TStep_Results.WriteResults2File', this);">Show source &equiv;</a></p>
  <div id="source-tstep_results.TStep_Results.WriteResults2File" class="source">
    <div class="codehilite"><pre><span></span><span class="k">def</span> <span class="nf">WriteResults2File</span><span class="p">(</span><span class="bp">self</span><span class="p">,</span><span class="n">output_fName</span><span class="o">=</span><span class="s2">&quot;timeseries_results.csv&quot;</span><span class="p">):</span>
    <span class="sd">&quot;&quot;&quot;</span>
<span class="sd">    Writes time-series results to file</span>
<span class="sd">    &quot;&quot;&quot;</span>
    
    <span class="n">header</span><span class="o">=</span><span class="s2">&quot;&quot;</span>
    <span class="n">header</span><span class="o">+=</span><span class="s2">&quot;Time series results export</span><span class="se">\n</span><span class="s2">&quot;</span>
    <span class="n">header</span><span class="o">+=</span><span class="s2">&quot;dynsys_obj:, {0}</span><span class="se">\n</span><span class="s2">&quot;</span><span class="o">.</span><span class="n">format</span><span class="p">(</span><span class="bp">self</span><span class="o">.</span><span class="n">tstep_obj</span><span class="o">.</span><span class="n">dynsys_obj</span><span class="o">.</span><span class="n">description</span><span class="p">)</span>
    <span class="n">header</span><span class="o">+=</span><span class="s2">&quot;nDOF:, {0}</span><span class="se">\n</span><span class="s2">&quot;</span><span class="o">.</span><span class="n">format</span><span class="p">(</span><span class="bp">self</span><span class="o">.</span><span class="n">nDOF</span><span class="p">)</span>
    <span class="n">header</span><span class="o">+=</span><span class="s2">&quot;nResults:, {0}</span><span class="se">\n</span><span class="s2">&quot;</span><span class="o">.</span><span class="n">format</span><span class="p">(</span><span class="bp">self</span><span class="o">.</span><span class="n">nResults</span><span class="p">)</span>
    <span class="n">header</span><span class="o">+=</span><span class="s2">&quot;DynSys version:, {0}</span><span class="se">\n</span><span class="s2">&quot;</span><span class="o">.</span><span class="n">format</span><span class="p">(</span><span class="n">currentVersion</span><span class="p">)</span>
    <span class="n">header</span><span class="o">+=</span><span class="s2">&quot;Export date/time:, {0}</span><span class="se">\n</span><span class="s2">&quot;</span><span class="o">.</span><span class="n">format</span><span class="p">(</span><span class="n">datetime</span><span class="o">.</span><span class="n">now</span><span class="p">()</span><span class="o">.</span><span class="n">strftime</span><span class="p">(</span><span class="s1">&#39;%Y-%m-</span><span class="si">%d</span><span class="s1"> %H:%M:%S&#39;</span><span class="p">))</span>
    <span class="n">header</span><span class="o">+=</span><span class="s2">&quot;</span><span class="se">\n</span><span class="s2">&quot;</span>
    
    <span class="n">array2write</span><span class="o">=</span><span class="bp">None</span>
    
    <span class="k">def</span> <span class="nf">writeArray</span><span class="p">(</span><span class="n">arrName</span><span class="p">):</span>
        <span class="sd">&quot;&quot;&quot;</span>
<span class="sd">        Function to append array and create suitable headers</span>
<span class="sd">        &quot;&quot;&quot;</span>
        
        <span class="n">arr</span> <span class="o">=</span> <span class="nb">getattr</span><span class="p">(</span><span class="bp">self</span><span class="p">,</span><span class="n">arrName</span><span class="p">)</span>
        <span class="n">nonlocal</span> <span class="n">header</span><span class="p">,</span> <span class="n">array2write</span>
        
        <span class="k">if</span> <span class="n">arr</span><span class="o">.</span><span class="n">shape</span><span class="p">[</span><span class="mi">1</span><span class="p">]</span><span class="o">&gt;</span><span class="mi">1</span><span class="p">:</span>
            <span class="k">for</span> <span class="n">i</span> <span class="ow">in</span> <span class="nb">range</span><span class="p">(</span><span class="n">arr</span><span class="o">.</span><span class="n">shape</span><span class="p">[</span><span class="mi">1</span><span class="p">]):</span>
                <span class="n">header</span> <span class="o">+=</span> <span class="s2">&quot;</span><span class="si">%s%d</span><span class="s2">,&quot;</span> <span class="o">%</span> <span class="p">(</span><span class="n">arrName</span><span class="p">,</span><span class="n">i</span><span class="o">+</span><span class="mi">1</span><span class="p">)</span>
        <span class="k">else</span><span class="p">:</span>
            <span class="n">header</span> <span class="o">+=</span> <span class="s2">&quot;</span><span class="si">%s</span><span class="s2">,&quot;</span> <span class="o">%</span> <span class="n">arrName</span>
            
        <span class="k">if</span> <span class="n">array2write</span> <span class="ow">is</span> <span class="bp">None</span><span class="p">:</span>
            <span class="n">array2write</span> <span class="o">=</span> <span class="n">arr</span>
        <span class="k">else</span><span class="p">:</span>
            <span class="n">array2write</span> <span class="o">=</span> <span class="n">npy</span><span class="o">.</span><span class="n">append</span><span class="p">(</span><span class="n">array2write</span><span class="p">,</span><span class="n">arr</span><span class="p">,</span><span class="n">axis</span><span class="o">=</span><span class="mi">1</span><span class="p">)</span>
        
    <span class="c1"># Use the above function to prepare data to write to file</span>
    <span class="n">writeArray</span><span class="p">(</span><span class="s1">&#39;t&#39;</span><span class="p">)</span>
    <span class="n">writeArray</span><span class="p">(</span><span class="s1">&#39;f&#39;</span><span class="p">)</span>
    <span class="n">writeArray</span><span class="p">(</span><span class="s1">&#39;v&#39;</span><span class="p">)</span>
    <span class="n">writeArray</span><span class="p">(</span><span class="s1">&#39;vdot&#39;</span><span class="p">)</span>
    <span class="n">writeArray</span><span class="p">(</span><span class="s1">&#39;v2dot&#39;</span><span class="p">)</span>
    <span class="n">writeArray</span><span class="p">(</span><span class="s1">&#39;f_constraint&#39;</span><span class="p">)</span>
    
    <span class="c1"># Write to file</span>
    <span class="n">npy</span><span class="o">.</span><span class="n">savetxt</span><span class="p">(</span><span class="n">output_fName</span><span class="p">,</span>
                <span class="n">X</span><span class="o">=</span><span class="n">array2write</span><span class="p">,</span>
                <span class="n">delimiter</span><span class="o">=</span><span class="s1">&#39;,&#39;</span><span class="p">,</span>
                <span class="n">header</span><span class="o">=</span><span class="n">header</span><span class="p">)</span>
    
    <span class="k">print</span><span class="p">(</span><span class="s2">&quot;Time-series results written to `{0}`&quot;</span><span class="o">.</span><span class="n">format</span><span class="p">(</span><span class="n">output_fName</span><span class="p">))</span>
</pre></div>

  </div>
</div>

  </div>
  
          <h3>Instance variables</h3>
            <div class="item">
            <p id="tstep_results.TStep_Results.calc_dof_stats" class="name">var <span class="ident">calc_dof_stats</span></p>
            

            
  
    <div class="desc"><p><em>Boolean</em>, denotes whether statistics should be computed to summarise 
DOF time series results</p></div>
  <div class="source_cont">
</div>

            </div>
            <div class="item">
            <p id="tstep_results.TStep_Results.calc_response_stats" class="name">var <span class="ident">calc_response_stats</span></p>
            

            
  
    <div class="desc"><p><em>Boolean</em>, denotes whether statistics should be computed to summarise 
response time series results</p></div>
  <div class="source_cont">
</div>

            </div>
            <div class="item">
            <p id="tstep_results.TStep_Results.dof_stats" class="name">var <span class="ident">dof_stats</span></p>
            

            
  
    <div class="desc"><p>Dict of statistics, evaluated over all time steps, for each DOF</p>
<p><em>Set using <code>CalcDOFStats()</code></em></p></div>
  <div class="source_cont">
</div>

            </div>
            <div class="item">
            <p id="tstep_results.TStep_Results.f" class="name">var <span class="ident">f</span></p>
            

            
  
    <div class="desc"><p>External applied forces</p></div>
  <div class="source_cont">
</div>

            </div>
            <div class="item">
            <p id="tstep_results.TStep_Results.f_constraint" class="name">var <span class="ident">f_constraint</span></p>
            

            
  
    <div class="desc"><p>Internal constraint forces</p></div>
  <div class="source_cont">
</div>

            </div>
            <div class="item">
            <p id="tstep_results.TStep_Results.nDOF" class="name">var <span class="ident">nDOF</span></p>
            

            
  
    <div class="desc"><p>Number of degrees of freedom for system being analysed</p></div>
  <div class="source_cont">
</div>

            </div>
            <div class="item">
            <p id="tstep_results.TStep_Results.nResults" class="name">var <span class="ident">nResults</span></p>
            

            
  
    <div class="desc"><p>Number of time-steps at which results are recorded</p></div>
  <div class="source_cont">
</div>

            </div>
            <div class="item">
            <p id="tstep_results.TStep_Results.response_names_list" class="name">var <span class="ident">response_names_list</span></p>
            

            
  
    <div class="desc"><p>List of lists to described computed responses</p></div>
  <div class="source_cont">
</div>

            </div>
            <div class="item">
            <p id="tstep_results.TStep_Results.response_stats_dict" class="name">var <span class="ident">response_stats_dict</span></p>
            

            
  
    <div class="desc"><p>Dict of dict of statistics:</p>
<ul>
<li>
<p>Primary dict: </p>
<ul>
<li>
<p>One entry for each subsystem</p>
</li>
<li>
<p><code>DynSys</code> subsystem object pointer is used as key</p>
</li>
</ul>
</li>
<li>
<p>Secondary dicts:</p>
<ul>
<li>
<p>One entry for each statistic, with appropriate key string</p>
</li>
<li>
<p>Each entry is in general an array, obtained by evaluating 
  statistic over all time steps, for each defined response</p>
</li>
</ul>
</li>
</ul>
<p><em>Set using <code>CalcResponseStats()</code></em></p></div>
  <div class="source_cont">
</div>

            </div>
            <div class="item">
            <p id="tstep_results.TStep_Results.responses_list" class="name">var <span class="ident">responses_list</span></p>
            

            
  
    <div class="desc"><p>List of matrices to which computed responses are recorded 
for each time step</p></div>
  <div class="source_cont">
</div>

            </div>
            <div class="item">
            <p id="tstep_results.TStep_Results.retainDOFTimeSeries" class="name">var <span class="ident">retainDOFTimeSeries</span></p>
            

            
  
    <div class="desc"><p><em>Boolean</em>, denotes whether DOF time series data should be 
retained once responses have been computed. Note: if <em>False</em> then full 
re-analysis will be required to re-compute responses.</p></div>
  <div class="source_cont">
</div>

            </div>
            <div class="item">
            <p id="tstep_results.TStep_Results.retainResponseTimeSeries" class="name">var <span class="ident">retainResponseTimeSeries</span></p>
            

            
  
    <div class="desc"><p><em>Boolean</em>, denotes whether response time series data should be 
retained once statistics have been computed</p></div>
  <div class="source_cont">
</div>

            </div>
            <div class="item">
            <p id="tstep_results.TStep_Results.t" class="name">var <span class="ident">t</span></p>
            

            
  
    <div class="desc"><p>Time values</p></div>
  <div class="source_cont">
</div>

            </div>
            <div class="item">
            <p id="tstep_results.TStep_Results.tstep_obj" class="name">var <span class="ident">tstep_obj</span></p>
            

            
  
    <div class="desc"><p>Instance of <code>tstep</code> class, to which results relate</p></div>
  <div class="source_cont">
</div>

            </div>
            <div class="item">
            <p id="tstep_results.TStep_Results.v" class="name">var <span class="ident">v</span></p>
            

            
  
    <div class="desc"><p>Displacements of analysis DOFs</p></div>
  <div class="source_cont">
</div>

            </div>
            <div class="item">
            <p id="tstep_results.TStep_Results.v2dot" class="name">var <span class="ident">v2dot</span></p>
            

            
  
    <div class="desc"><p>Accelerations of analysis DOFs</p></div>
  <div class="source_cont">
</div>

            </div>
            <div class="item">
            <p id="tstep_results.TStep_Results.vdot" class="name">var <span class="ident">vdot</span></p>
            

            
  
    <div class="desc"><p>Velocities of analysis DOFs</p></div>
  <div class="source_cont">
</div>

            </div>
      </div>
      </div>

  </section>

    </article>
  <div class="clear"> </div>
  <footer id="footer">
    <p>
      Documentation generated by
      <a href="https://github.com/BurntSushi/pdoc">pdoc 0.3.2</a>
    </p>

    <p>pdoc is in the public domain with the
      <a href="http://unlicense.org">UNLICENSE</a></p>

    <p>Design by <a href="http://nadh.in">Kailash Nadh</a></p>
  </footer>
</div>
</body>
</html><|MERGE_RESOLUTION|>--- conflicted
+++ resolved
@@ -1,8 +1,4 @@
-<<<<<<< HEAD
-Version: 1.1.0_dev
-=======
 Version: 1.1.1
->>>>>>> ff365a21
 <!doctype html>
 <head>
   <meta http-equiv="Content-Type" content="text/html; charset=utf-8" />
