#
<<<<<<< HEAD
__version__ = "1.1.0_dev"
=======
__version__ = "1.1.1"
>>>>>>> ff365a21
__author__ = "Richard Hollamby (RIHY), COWI UK Bridge"<|MERGE_RESOLUTION|>--- conflicted
+++ resolved
@@ -1,7 +1,5 @@
 #
-<<<<<<< HEAD
-__version__ = "1.1.0_dev"
-=======
+
 __version__ = "1.1.1"
->>>>>>> ff365a21
+
 __author__ = "Richard Hollamby (RIHY), COWI UK Bridge"