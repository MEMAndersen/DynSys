--- conflicted
+++ resolved
@@ -14,8 +14,6 @@
 import scipy
 from pkg_resources import parse_version
 
-import deprecation # not in anaconda distribution - obtain this from pip
-
 import scipy.sparse as sparse
 
 from scipy.linalg import block_diag
@@ -23,11 +21,8 @@
 
 # DynSys module imports
 from eig_results import Eig_Results
-<<<<<<< HEAD
 from freq_response_results import FreqResponse_Results
-=======
 from common import convert2matrix
->>>>>>> 935e3f16
 
 
 class DynSys:
@@ -369,7 +364,7 @@
             
             output_mtrx = convert2matrix(output_mtrx)
             output_names = list(output_names)
-                        
+            
             self.output_mtrx.append(output_mtrx)
             self.output_names.append(output_names)
             
@@ -879,11 +874,6 @@
             sys_list = [self]
         
         # Assemble full output matrix by arranging as block diagonal matrix
-        #output_mtrx_list = [x.output_mtrx for x in sys_list]
-        #print(output_mtrx_list)
-        
-        #for x in output_mtrx_list:
-        #    print(x)
         
         disp_cols_list = []
         vel_cols_list = []
@@ -896,14 +886,14 @@
             
             # Loop over all output matrices
             for i, (om, names) in enumerate(zip(x.output_mtrx,x.output_names)):
-                
+                                
                 if i==0:
                     output_mtrx = om
                     output_names = names
                     
                 else:
                     output_mtrx = npy.vstack((output_mtrx,om))
-                    output_names += names
+                    output_names = output_names + names
                                 
             # Decompose into groups relating to (disp,vel,accn)
             disp_cols = output_mtrx[:,:nDOF]
