--- conflicted
+++ resolved
@@ -398,18 +398,12 @@
             f,v,vdot,v2dot,f_constraint =self.GetResults(obj,['f','v',
                                                             'vdot','v2dot',
                                                             'f_constraint'])
-<<<<<<< HEAD
-            
-            # Filter data according to dofs2Plot
-            if dofs2Plot is not None:
-                
-=======
-                
+
             # Handle dofs2Plot if provided
             # Note in this case the system to which dofs relate must also
             # be defined!
             if dofs2Plot is not None and dynsys_obj is not None:
->>>>>>> 785b9800
+
                 f = f[:,dofs2Plot]
                 v = v[:,dofs2Plot]
                 vdot = vdot[:,dofs2Plot]
